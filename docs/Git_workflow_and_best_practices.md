# Git workflow and best practices

<!--ts-->
   * [Before you start](#before-you-start)
      * [Readings](#readings)
   * [Workflow](#workflow)
   * [Best Practices](#best-practices)
      * [Do not check in large data files](#do-not-check-in-large-data-files)
      * [Branch workflow best practices](#branch-workflow-best-practices)
         * [Branches are cheap](#branches-are-cheap)
         * [Always work in a branch](#always-work-in-a-branch)
         * [Keep different changes in separate branches](#keep-different-changes-in-separate-branches)
      * [Pull request (PR) best practices](#pull-request-pr-best-practices)
      * [Workflow diagram](#workflow-diagram)
      * [Deleting a branch](#deleting-a-branch)
   * [How-to and troubleshooting](#how-to-and-troubleshooting)
      * [Do not mess up your branch](#do-not-mess-up-your-branch)
      * [Analyzing commits](#analyzing-commits)
         * [Show files modified in a commit](#show-files-modified-in-a-commit)
      * [Conflicts](#conflicts)
         * [Getting the conflicting files](#getting-the-conflicting-files)
         * [Accepting "theirs"](#accepting-theirs)
      * [How to get out of a messy/un-mergeable branch](#how-to-get-out-of-a-messyun-mergeable-branch)
      * [Reverting](#reverting)
         * [Reverting the last local commit](#reverting-the-last-local-commit)
      * [Branching](#branching)
         * [Checking what work has been done in a branch](#checking-what-work-has-been-done-in-a-branch)
         * [Checking if you need to merge master into your feature branch](#checking-if-you-need-to-merge-master-into-your-feature-branch)
         * [Comparing the difference of a directory among branches](#comparing-the-difference-of-a-directory-among-branches)
      * [Merging master](#merging-master)
      * [Rebasing](#rebasing)
      * [Merging pull requests](#merging-pull-requests)
   * [Submodules](#submodules)
      * [Adding a submodule](#adding-a-submodule)
      * [Working in a submodule](#working-in-a-submodule)
      * [Updating a submodule to the latest commit](#updating-a-submodule-to-the-latest-commit)
      * [To check if supermodule and amp are in sync](#to-check-if-supermodule-and-amp-are-in-sync)
      * [Roll forward git submodules pointers:](#roll-forward-git-submodules-pointers)
      * [To clean all the repos](#to-clean-all-the-repos)
      * [Pull a branch without checkout](#pull-a-branch-without-checkout)
      * [To force updating all the submodules](#to-force-updating-all-the-submodules)

<!--te-->
# Before you start

- GitHub is the place where we keep our code
- `git` is the tool (program) for version control
- We interact with GitHub via `git`
- Use public key for authorization
  - You can add a new public key here
    [GH -> Personal settings -> SSH keys](https://github.com/settings/keys)
  - More details about what is public key you can find in
    [ssh.md](https://github.com/cryptokaizen/cmamp/blob/master/documentation/general/ssh.md)

## Readings

- Read at least the first 3 chapters of
  [Git book](https://git-scm.com/book/en/v2)
- Read about
  [Git Submodules](https://git-scm.com/book/en/v2/Git-Tools-Submodules)
  - We use Git submodules to compose and share code about repos

# Workflow

- Run `git fetch`
  ```
  # Fetch all the data from origin.
  > git fetch

  # List all the branches.
  > git branch -r
  origin/HEAD -> origin/master
  origin/PTask274
  ...
  ```

- Checkout master and pull
  - You want to branch from the latest version of master to avoid a merge:
    ```
    # Checkout the `master` branch.
    > git checkout master

    # Make sure your local `master` is in sync with the remote.
    > git pull --rebase
    ```
  - Alternatively, and especially if you have local changes to move to a new
    branch, run
    ```
    > git checkout master
    > i git_pull
    ```

- Name a branch after its corresponding issue
  - The canonical name for a new feature branch is obtained by running
<<<<<<< HEAD
    `gh_issue_title` invoke:
    ```
    i gh_issue_title 319
    ```
    in logs:
    ```
    SorrTask319_Refine_convert_gdoc_to_markdown_sh: https://github.com/sorrentum/sorrentum/issues/319
    ```
  - The name is `SorrTask319_Refine_convert_gdoc_to_markdown_sh`
=======
    `i gh_issue_title`:
    ```
    > i gh_issue_title -i 274
    INFO: > cmd='/Users/saggese/src/venv/amp.client_venv/bin/invoke gh_issue_title -i 274'
    report_memory_usage=False report_cpu_usage=False
    ## gh_issue_title: issue_id='274', repo_short_name='current'
    ## gh_login:
    07:35:54 - INFO  lib_tasks_gh.py gh_login:48                            account='sorrentum'
    export GIT_SSH_COMMAND='ssh -i /Users/saggese/.ssh/id_rsa.sorrentum.github'
    gh auth login --with-token </Users/saggese/.ssh/github_pat.sorrentum.txt

    # Copied to system clipboard:
    CmTask274_Update_names: https://github.com/sorrentum/sorrentum/pull/274
    ```
  - The name is `CmTask274_Update_names`
>>>>>>> 9fe06582
  - To use multiple branches for a given task, append a numeral to the name,
    e.g., `SorrTask319_Refine_convert_gdoc_to_markdown_sh_v02`

- Create and checkout the branch
  ```
  > git branch my_feature
  > git checkout my_feature
  ```
  - Alternatively, you can create and checkout in one command with
    ```
    > git checkout -b my_feature
    ```
  - From this point on, you commit only in the branch and changes to master will
    not affect your branch
  - If the branch already exists, check out the branch by executing
    ```
    > git checkout my_feature
    ```
- Commit your work early and often
  - Commits on your feature branch do not affect master. Checkpoint your work
    regularly by committing:
    ```
    > git status On branch my_feature
    > git add ...
    > git commit
    [my_feature 820b296] My feature is awesome!
    ```
  - Commits stay local (not seen on GitHub) until you explicitly tell git to
    "upload" the commits through git push (see next)
- Push your feature branch changes upstream
  - When you commit, commits are local (not seen on GitHub)
  - When you want your code to be pushed to the server (e.g., to back up or to
    share the changes with someone else), you need to push the branch upstream
    ```
    > git push -u origin my_feature
    ...
    30194fc..820b296  my_feature -> my_feature
    Branch 'my_feature' set up to track remote branch 'my_feature' from 'origin'.
    ```
  - Note that `-u` tells git to set the upstream of this branch to origin
  - This operation is needed only the first time you create the branch and not
    for each `git push`
- Merge `master` into your feature branch regularly
  - Merge `master` into your feature branch at least once a day, if the branch
    stays around that long:
    ```
    # Get the .git from the server
    > git fetch
    # Make your master up to origin/master.
    > git checkout master
    > git pull
    # Merge master into my_feature branch.
    > git checkout my_feature
    > git merge master
    ```
  - A simpler flow which should be equivalent
    - TODO(gp): Verify that
      ```
      # Get the .git from the server
      > git fetch
      # Merge master into my_feature branch.
      > git checkout my_feature
      > git merge origin/master
      ```
- Repeat Steps 4-7 as needed
- Request a review of your work by making a pull request (PR)
  - Verify that your work is ready for a review by going through this checklist:
    - The PR is self-contained
    - The latest `master` has been merged into the feature branch
    - All files in the PR have been linted with `linter.py`
    - All tests pass
  - If your work is ready for review, make a pull request
    - Use the GitHub UI (for now; we may replace with a script). Go to the
      branch on the web interface and push "Compare & pull request"
    - Make sure that GP and Paul are assigned as reviewers, as well as anyone
      else who may be interested
    - Make sure that GP and Paul are assigned as assignees
  - Follow up on all comments and mark as resolved any requested changes that
    you resolve

# Best Practices

## Do not check in large data files

- Avoid checking in large data files
  - The reason is that large files bloat the repo
  - Once a large file is checked in, it never goes away
  - Therefore, **DO NOT CHECK IN DATA FILES IN EXCESS OF 500K**
  - If in doubt (even on a branch), ask first!
- Sometimes is makes sense to check in some representative data for unit tests
- BUT, larger tests should obtain their data from s3 or MongoDB

## Branch workflow best practices

### Branches are cheap

- One of the advantages of working with Git is that branches are cheap

### `master` is sacred

- In an ideal world `master` branch is sacred (see Platinum rule of Git)
  - Development should never be done directly on master
  - Changes to master should only happen by pull-request or merge
  - One should avoid working in master except in rare cases, e.g., a simple
    urgent bug-fix needed to unblock people
  - `master` should be always never broken (all tests are passing and it is
    deployable)

### Always work in a branch

- Generally it is best to be the sole contributor to your branch
  - If you need to collaborate with somebody on a branch, remember that the
    golden rule of rebase still applies to this "public" branch: "do not rebase
    pushed commits"
- It is ok to open multiple branches for a given task if needed
  - E.g., if you have multiple chunks of work or multiple people are working on
    orthogonal changes
  - It might be that the task is too big and needs to be broken in smaller bugs
- All the rules that apply to `master` apply also to a branch
  - E.g., commit often, use meaningful commit messages.
  - We are ok with a little looser attitude in your branch
  - E.g., it might be ok to not run unit tests before each commit, but be
    careful!
- Use a branch even if working on a research notebook
  - Try to avoid modifying notebooks in multiple branches simultaneously, since
    notebook merges can be painful
  - Working in a branch in this case facilitates review
  - Working in a branch protects the codebase from accidental pushes of code
    changes outside of the notebook (e.g., hacks to get the notebook working
    that need to be cleaned up)

### Keep different changes in separate branches

- It is easier for you to keep work sane and separated
- Cons of multiple conceptual changes in the same branches
- You are testing / debugging all at once which might make your life more
  difficult
- Reviewing unrelated changes slows down the review process
- Packaging unrelated changes together that means no change gets merged until
  all of the changes are accepted

## Pull request (PR) best practices

- Make sure your PR is coherent
  - It may not need to do everything the Task requires, but the PR should be
    self-contained and not break anything
- If you absolutely need changes under review to keep going, create the new
  branch from the old branch rather than from master (less ideal)
  - Try to avoid branching from branches
    - This creates also dependencies on the order of committing branches
    - You end up with a spiderweb of branches
- Frequent small PRs are easier to review
  - You will also experience faster review turnaround
  - Reviewers like working on smaller changes more than working on larger ones
  - PR review time does not scale linearly with lines changed (may be more like
    exponential)
- Merging changes frequently means other people can more easily see how the code
  is progressing earlier on in the process, and give you feedback
  - E.g., "here it is a much simpler way of doing this", or even better "you
    don't need to write any code, just do &lt;this_and_that>"
- Merged changes are tested in the Jenkins build

## Workflow diagram

## Deleting a branch

- You can run the script `dev_scripts/git/git_branch.sh` to get all the branches
  together with some information, e.g., last commit and creator
- E.g., let's assume we believe that `PTask354_INFRA_Populate_S3_bucket` is
  obsolete and we want to delete it:
  - Get `master` up to date
    ```
    > git checkout master
    > git fetch
    > git pull
    ```
  - Merge `master` into the target branch
  - Pull and merge
    ```
    > git checkout PTask354_INFRA_Populate_S3_bucket
    > git pull
    > git merge master
    ```
  - Resolve conflicts
    ```
    > git commit
    > git pull
    ```
  - Ask Git if the branch is merged
    - One approach is to ask Git if all the changes in master are also in the
      branch
      ```
      > git branch `PTask354_INFRA_Populate_S3_bucket` --no-merged PTask354_INFRA_Populate_S3_bucket
      ```
    - Note that Git is very strict here, e.g.,
      `PTask354_INFRA_Populate_S3_bucket` is not completely merged since I've
      moved code "manually" (not only through `git cherry-pick, git merge`)
    - One approach is to just merge `PTask354_INFRA_Populate_S3_bucket` into
      master and run `git branch` again
  - Manually check if there is any textual difference
    - Another approach is to check what the differences are between the branch
      and `origin/master`
      ```
      > git log master..HEAD
      6465b0c saggese, 25 seconds ago : Merge branch 'master' into PTask354_INFRA_Populate_S3_bucket  (HEAD -> PTask354_INFRA_Populate_S3_bucket, origin/PTask354_INFRA_Populate_S3_bucket)
      > git log HEAD..master
      ```
    - Here we see that there are no textual differences
    - So we can either merge the branch into `master` or just kill directly
  - Kill-kill-kill!
    - To delete both the local and remote branch you can do
      ```
      > git branch -d PTask354_INFRA_Populate_S3_bucket
      > git push origin --delete PTask354_INFRA_Populate_S3_bucket
      ```

# How-to and troubleshooting

## Do not mess up your branch

- If you are working in a branch, before doing `git push` make sure the branch
  is not broken (e.g., from a mistake in merge / rebase mess)
- A way to check that the branch is sane is the following:
  - Make sure that you don't have extra commits in your branch:
    - The difference between your branch and master
      `bash > git fetch > git checkout &lt;BRANCH> > git log origin/master..HEAD`
      shows only commits made by you or, if you are not the only one working on
      the branch, only commits belonging to the branch with the same `PTaskXYZ`
    - E.g., if George is working on `PTask275` and sees that something funny is
      going on:
      ```
      a379826 Ringo, 3 weeks ago : LemTask54: finish dataflow through
      cross-validation
      33a46b2 George, 2 weeks ago : PTask275 Move class attributes docstrings to init, change logging
      ```
  - Make sure the files modified in your branch are only the file you expect to
    be modified
    ```
    > git fetch
    > git checkout &lt;BRANCH>
    > git diff --name-only master..HEAD
    ```
  - If you see that there is a problem, don't push upstream (because the branch
    will be broken for everybody) and ask a Git expert

## Analyzing commits

### Show files modified in a commit

- You can see the files modified in a given commit hash with:
  ```
  > git show --name-only $HASH
  ```
- E.g.,
  ```
  > git show --name-only 39a9e335298a3fe604896fa19296d20829801cf2

  commit 39a9e335298a3fe604896fa19296d20829801cf2
  Author: Julia &lt;julia@...>
  Date:   Fri Sep 27 11:43:41 2019

  PTask274 lint

  vendors/cme/utils.py
  vendors/first_rate/utils.py
  ```

## Conflicts

### Getting the conflicting files

- To see the files in conflicts
  ```
  git diff --name-only --diff-filter=U
  ```
- This is what the script `git_conflict_files.sh` does

### Accepting "theirs"
```
> git checkout --theirs $FILES
> git add $FILES
```

- TODO(gp): Fix this ours and theirs. The first option represents the current
  branch from which you executed the command before getting the conflicts, and
  the second option refers to the branch where the changes are coming from.
  ```
  > git show :1:README
  > git show :2:README
  > git show :3:README
  ```
- Stage #1 is the common ancestor of the files, stage #2 is the target-branch
  version, and stage #3 is the version you are merging from.

## How to get out of a messy/un-mergeable branch

- If one screws up a branch:
  - Rebase to master
  - Resolve the conflicts
    - E.g., pick the `master` version when needed:
      ```
      git checkout --theirs ...; git add ...
      ```
  - Diff the changes in the branch vs another client at `master`
    ```
    > diff_to_vimdiff.py --dir1 $DIR1/amp --dir2 $DIR2/amp --skip_vim
    Saving log to file '/Users/saggese/src/...2/amp/dev_scripts/diff_to_vimdiff.py.log'
    10-06_15:22 INFO : _parse_diff_output:36  : Reading '/tmp/tmp.diff_to_vimdiff.txt'
    #       DIFF: README.md
    #       DIFF: core/dataflow.py
    #       DIFF: core/dataflow_core.py
    #       DIFF: core/test/test_core.py
    #       DIFF: dev_scripts/diff_to_vimdiff.py
    #       ONLY: diff_to_vimdiff.py.log in $DIR1/dev_scripts
    #       DIFF: dev_scripts/grc
    #       ONLY: code_style.txt in $DIR2/docs/notes
    ...
    #       DIFF: vendors/test/test_vendors.py
    ```
  - Diff / merge manually the files that are different
    ```
    > diff_to_vimdiff.py --dir1 $DIR1/...2/amp --dir2 $DIR2/...3/amp --skip_vim
    > --only_diff_content
    #       DIFF: README.md
    #       DIFF: core/dataflow.py
    #       DIFF: core/dataflow_core.py
    #       DIFF: core/test/test_core.py
    ...
    ```

## Reverting

### Reverting the last local commit
```
> git reset --soft HEAD~
```

## Branching

### Checking what work has been done in a branch

- Look at all the branches available:
  ```
  # Fetch all the data from origin.
  > git fetch
  # List all the branches.
  > git branch -r
  origin/HEAD -> origin/master
  origin/PTask274
  ...
  ```
- Go to the branch:
  ```
  > git checkout PTask274
  ```
- Check what are the commits that are in the current branch HEAD but not in
  `master`:
  ```
  > gll master..HEAD
  > git log master..HEAD
  eb12233 Julia PTask274 verify dataset integrity ( 13 hours ago) Sat Sep 28 18:55:12 2019 (HEAD -> PTask274, origin/PTask274) ...
  a637594 saggese PTask274: Add tag for review ( 3 days ago) Thu Sep 26 17:13:33 2019
  ```
- To see the actual changes in a branch you can't do (Bad) \
  `> git diff master..HEAD` since `git diff` compares two commits and not a range
  of commits like `git log` (yes, Git has a horrible API)
- What you need to do is to get the first commit in the branch and the last from
  `git log` and compare them:
  ```
  > git difftool a637594..eb12233
  > gd a637594..eb12233
  ```

### Checking if you need to merge `master` into your feature branch

- You can see what commits are in master but missing in your branch with:
  ```
  > gll ..master
  de51a7c saggese Improve script to help diffing trees in case of difficult merges. Add notes from reviews ( 5 hours ago) Sat Oct 5 11:24:11 2019 (origin/master, origin/HEAD, master)
  8acd60c saggese Add a basic end-to-end unit test for the linter ( 19 hours ago) Fri Oct 4 21:28:09 2019 …
  ```
- You want to `rebase` your feature branch onto `master`

### Comparing the difference of a directory among branches

- This is useful if we want to focus on changes on a single dir
  ```
  > git ll master..PTask274 vendors/cme
  39a9e33 Julia PTask274 lint ( 2 days ago) Fri Sep 27 11:43:41 2019
  c8e7e1a Julia PTask268 modify according to review16 ( 2 days ago) Fri Sep 27
  11:41:47 2019
  a637594 saggese PTask274: Add tag for review ( 3 days ago) Thu Sep 26 17:13:33
  2019
  ```
  ```
  > git diff --name-only a637594..33a46b2 -- vendors helpers
  helpers/csv.py
  vendors/cme/utils.py
  vendors/first_rate/Task274_verify_datasets.ipynb
  vendors/first_rate/Task274_verify_datasets.py
  vendors/first_rate/reader.py
  vendors/first_rate/utils.py
  vendors/test/test_vendors.py
  ```

## Merging `master`

- If your branch lives long, you want to apply changes made on master to show on
  your branch
- Merge flow
- Assume your branch is clean
  - E.g., everything is committed, or stashed
- Pull changes from `master` on the remote repo
  ```
  > git checkout master
  > git pull
  ```
- Checkout your feature branch
  ```
  > git checkout my_feature
  ```
- Merge stuff from `master` to `my_feature`
  ```
  > git merge master --no-ff
  ... editor will open a message for the merge commit ...
  ```
- In few informal words, the `--no-ff` option means that commits are not
  "inlined" (similar to rebase) even if possible, but a merge commit is always
  used
  - The problem is that if the commits are "inlined" then you can't revert the
    change in one shot like we would do for a merge commit, but you need to
    revert all the inlined changes

## Rebasing

- **For now, we suggest avoiding the rebase flow**
- The reason is that rebase makes things cleaner when used properly, but can get
  you into deep trouble if not used properly
- You can rebase onto `master`, i.e., you re-apply your changes to `master`
- Not the other way around: that would be a disaster!
  ```
  > git checkout my_feature
  # See that you have that master doesn't have.
  > git ll origin/master..
  # See that master has that you don't have.
  > git ll ..origin/master
  > git rebase master
  > git ll ..origin/master
  # Now you see that there is nothing in master you don't have
  > git ll origin/master..
  # You can see that you are ahead of master
  ```

## Merging pull requests

- The procedure for manual merges is as follows
- **Do not merge yourself unless explicitly requested by a reviewer**
- Pull changes from remote `master` branch
  ```
  > git checkout master
  > git pull
  ```
- Merge your branch into `master` without fast-forward
  ```
  > git merge --no-ff my_feature
  ```
- Push the newly merged master
  ```
  > git push
  ```
- Delete the branch, if you are done with it:
  ```
  > git branch -d my_feature
  ```

# Submodules

## Adding a submodule

- Following the instructions in
  [https://git-scm.com/book/en/v2/Git-Tools-Submodules](https://git-scm.com/book/en/v2/Git-Tools-Submodules)

## Working in a submodule

- When you work in a submodule, the flow should be like:
  - Create a branch in a submodule
  - Do your job
  - Push the submodule branch
  - Create a PR in the submodule when you are done

## Updating a submodule to the latest commit

- After the submodule PR is merged:
  - Checkout the submodule in the master branch and do `git pull`
  - In the main repo, create a branch like `PTask1234_update_submodule`
  - From the new branch do `git add &lt;submodule_name>`, e.g., `git add amp`
  - Commit changes, push
  - Create a PR

## To check if supermodule and amp are in sync

- Run the script:
  ```
  > dev_scripts/git/git_submodules_are_updated.sh
  ```

## Roll forward git submodules pointers:

- Run the script:
  ```
  > dev_scripts/git/git_submodules_roll_fwd.sh
  ```

## To clean all the repos
```
> git submodule foreach git clean -fd
```

## Pull a branch without checkout

- This is useful when merging `master` in a different branch and we don't want
  to checkout master just to pull
  ```
  > git fetch origin master:master
  ```

## To force updating all the submodules

- Run the script `> dev_scripts/git/git_submodules_pull.sh` or
  ```
  > git submodule update --init --recursive`
  > git submodule foreach git pull --autostash
  ```<|MERGE_RESOLUTION|>--- conflicted
+++ resolved
@@ -92,17 +92,6 @@
 
 - Name a branch after its corresponding issue
   - The canonical name for a new feature branch is obtained by running
-<<<<<<< HEAD
-    `gh_issue_title` invoke:
-    ```
-    i gh_issue_title 319
-    ```
-    in logs:
-    ```
-    SorrTask319_Refine_convert_gdoc_to_markdown_sh: https://github.com/sorrentum/sorrentum/issues/319
-    ```
-  - The name is `SorrTask319_Refine_convert_gdoc_to_markdown_sh`
-=======
     `i gh_issue_title`:
     ```
     > i gh_issue_title -i 274
@@ -118,7 +107,6 @@
     CmTask274_Update_names: https://github.com/sorrentum/sorrentum/pull/274
     ```
   - The name is `CmTask274_Update_names`
->>>>>>> 9fe06582
   - To use multiple branches for a given task, append a numeral to the name,
     e.g., `SorrTask319_Refine_convert_gdoc_to_markdown_sh_v02`
 
