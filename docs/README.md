# Documents

This document contains links to more in-depth documentation.

## On-boarding

- [Signing up for Sorrentum](Signing_up_for_Sorrentum.md)

## How to start developing

This contains the absolute minimal amount of info to start developing

- [How to organize your work](How_to_organize_your_work.md)

- [General Rules of Collaboration](General_rules_of_collaboration.md)

- [Quick start for developing](Quick_start_for_developing.md)

- [First Review Process](First_review_process.md)

- [Sorrentum Python coding style guide](Coding_Style_Guide.md)

- [Jupyter notebook best practices](Jupyter_notebook_best_practices.md)

- [Unit tests](Unit_tests.md)

## Project management

- [Code review](Code_review.md)
  - PR review workflow from the code author and code reviewer points of view

- [Development workflow](Development_workflow.md)
  - Extended instructions on how to deploy your working environment and interact with it

- [GitHub/ZenHub workflows](GitHub_ZenHub_workflows.md)
  - How to use GitHub and ZenHub, file a PR, review GitHub/ZenHub workflows

- [Git workflow and best practices](Git_workflow_and_best_practices.md)
  - `git` workflows, branch management, troubleshooting, common procedures

- [Documentation about guidelines](Documentation_about_guidelines.md)
  - How to write guidelines, format documentation, convert Gdocs to markdown files and vice versa

## Learn how to become efficient at developing

This contains a set of resources that over time will make 10x more productive

- [Docker](Docker.md)

- [Reading List](Reading_List.md)
<<<<<<< HEAD
=======

- [Design Philosophy](Design_Philosophy.md)
>>>>>>> e7ffae1b

## Technologies used

- [UMD DATA605 Big Data Systems](https://github.com/gpsaggese/umd_data605)
  contains
  [lectures](https://github.com/gpsaggese/umd_data605/tree/main/lectures) and
  [tutorials](https://github.com/gpsaggese/umd_data605/tree/main/tutorials)
  about most of the technologies we use in Sorrentum, e.g., Dask, Docker, Docker
  Compose, Git, github, Jupyter, MongoDB, Pandas, Postgres, Apache Spark
- You can go through the lectures and tutorials on a per-need basis, depending
  on what it's useful for you to develop

## In-depth docs

- [Code organization](/code_organization.md)

## DeFi: start developing

- [DeFi README](/defi/README.md)
 
- [From 0 to Web3](/defi/From_0_to_Web3.md)

## DeFi: in-depth docs

## Arbitrage / Modeling: start developing

## Arbitrage / Modeling: in-depth docs

## Payment

### How to receive a crypto transfer

- [Receive crypto payment](Receive_crypto_payment.md)


<|MERGE_RESOLUTION|>--- conflicted
+++ resolved
@@ -1,90 +1,87 @@
-# Documents
-
-This document contains links to more in-depth documentation.
-
-## On-boarding
-
-- [Signing up for Sorrentum](Signing_up_for_Sorrentum.md)
-
-## How to start developing
-
-This contains the absolute minimal amount of info to start developing
-
-- [How to organize your work](How_to_organize_your_work.md)
-
-- [General Rules of Collaboration](General_rules_of_collaboration.md)
-
-- [Quick start for developing](Quick_start_for_developing.md)
-
-- [First Review Process](First_review_process.md)
-
-- [Sorrentum Python coding style guide](Coding_Style_Guide.md)
-
-- [Jupyter notebook best practices](Jupyter_notebook_best_practices.md)
-
-- [Unit tests](Unit_tests.md)
-
-## Project management
-
-- [Code review](Code_review.md)
-  - PR review workflow from the code author and code reviewer points of view
-
-- [Development workflow](Development_workflow.md)
-  - Extended instructions on how to deploy your working environment and interact with it
-
-- [GitHub/ZenHub workflows](GitHub_ZenHub_workflows.md)
-  - How to use GitHub and ZenHub, file a PR, review GitHub/ZenHub workflows
-
-- [Git workflow and best practices](Git_workflow_and_best_practices.md)
-  - `git` workflows, branch management, troubleshooting, common procedures
-
-- [Documentation about guidelines](Documentation_about_guidelines.md)
-  - How to write guidelines, format documentation, convert Gdocs to markdown files and vice versa
-
-## Learn how to become efficient at developing
-
-This contains a set of resources that over time will make 10x more productive
-
-- [Docker](Docker.md)
-
-- [Reading List](Reading_List.md)
-<<<<<<< HEAD
-=======
-
-- [Design Philosophy](Design_Philosophy.md)
->>>>>>> e7ffae1b
-
-## Technologies used
-
-- [UMD DATA605 Big Data Systems](https://github.com/gpsaggese/umd_data605)
-  contains
-  [lectures](https://github.com/gpsaggese/umd_data605/tree/main/lectures) and
-  [tutorials](https://github.com/gpsaggese/umd_data605/tree/main/tutorials)
-  about most of the technologies we use in Sorrentum, e.g., Dask, Docker, Docker
-  Compose, Git, github, Jupyter, MongoDB, Pandas, Postgres, Apache Spark
-- You can go through the lectures and tutorials on a per-need basis, depending
-  on what it's useful for you to develop
-
-## In-depth docs
-
-- [Code organization](/code_organization.md)
-
-## DeFi: start developing
-
-- [DeFi README](/defi/README.md)
- 
-- [From 0 to Web3](/defi/From_0_to_Web3.md)
-
-## DeFi: in-depth docs
-
-## Arbitrage / Modeling: start developing
-
-## Arbitrage / Modeling: in-depth docs
-
-## Payment
-
-### How to receive a crypto transfer
-
-- [Receive crypto payment](Receive_crypto_payment.md)
-
-
+# Documents
+
+This document contains links to more in-depth documentation.
+
+## On-boarding
+
+- [Signing up for Sorrentum](Signing_up_for_Sorrentum.md)
+
+## How to start developing
+
+This contains the absolute minimal amount of info to start developing
+
+- [How to organize your work](How_to_organize_your_work.md)
+
+- [General Rules of Collaboration](General_rules_of_collaboration.md)
+
+- [Quick start for developing](Quick_start_for_developing.md)
+
+- [First Review Process](First_review_process.md)
+
+- [Sorrentum Python coding style guide](Coding_Style_Guide.md)
+
+- [Jupyter notebook best practices](Jupyter_notebook_best_practices.md)
+
+- [Unit tests](Unit_tests.md)
+
+## Project management
+
+- [Code review](Code_review.md)
+  - PR review workflow from the code author and code reviewer points of view
+
+- [Development workflow](Development_workflow.md)
+  - Extended instructions on how to deploy your working environment and interact with it
+
+- [GitHub/ZenHub workflows](GitHub_ZenHub_workflows.md)
+  - How to use GitHub and ZenHub, file a PR, review GitHub/ZenHub workflows
+
+- [Git workflow and best practices](Git_workflow_and_best_practices.md)
+  - `git` workflows, branch management, troubleshooting, common procedures
+
+- [Documentation about guidelines](Documentation_about_guidelines.md)
+  - How to write guidelines, format documentation, convert Gdocs to markdown files and vice versa
+
+## Learn how to become efficient at developing
+
+This contains a set of resources that over time will make 10x more productive
+
+- [Docker](Docker.md)
+
+- [Reading List](Reading_List.md)
+
+- [Design Philosophy](Design_Philosophy.md)
+
+## Technologies used
+
+- [UMD DATA605 Big Data Systems](https://github.com/gpsaggese/umd_data605)
+  contains
+  [lectures](https://github.com/gpsaggese/umd_data605/tree/main/lectures) and
+  [tutorials](https://github.com/gpsaggese/umd_data605/tree/main/tutorials)
+  about most of the technologies we use in Sorrentum, e.g., Dask, Docker, Docker
+  Compose, Git, github, Jupyter, MongoDB, Pandas, Postgres, Apache Spark
+- You can go through the lectures and tutorials on a per-need basis, depending
+  on what it's useful for you to develop
+
+## In-depth docs
+
+- [Code organization](/code_organization.md)
+
+## DeFi: start developing
+
+- [DeFi README](/defi/README.md)
+ 
+- [From 0 to Web3](/defi/From_0_to_Web3.md)
+
+## DeFi: in-depth docs
+
+## Arbitrage / Modeling: start developing
+
+## Arbitrage / Modeling: in-depth docs
+
+## Payment
+
+### How to receive a crypto transfer
+
+- [Receive crypto payment](Receive_crypto_payment.md)
+
+