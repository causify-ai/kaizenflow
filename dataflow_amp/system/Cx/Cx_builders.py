--- conflicted
+++ resolved
@@ -24,10 +24,7 @@
 
 # TODO(gp): @all -> Cx_system_builders.py
 
-<<<<<<< HEAD
-=======
-
->>>>>>> de70e7c0
+
 # #############################################################################
 # Market data instances
 # #############################################################################
@@ -56,14 +53,7 @@
 
 
 def get_Cx_RealTimeMarketData_prod_instance1(
-<<<<<<< HEAD
-    #system: dtfsys.System,
-    # TODO(gp): @grisha we should pass asset_ids and not system since we need
-    # only that.
-    asset_ids,
-=======
     asset_ids: List[int],
->>>>>>> de70e7c0
 ) -> mdata.MarketData:
     """
     Build a MarketData backed with RealTimeImClient.
@@ -78,20 +68,11 @@
     # Login.
     db_connection = hsql.get_connection(*connection_params)
     # Get the real-time `ImClient`.
-<<<<<<< HEAD
-    table_name = "ccxt_ohlcv"
-    #table_name = "ccxt_ohlcv_futures"
-=======
     table_name = "ccxt_ohlcv_futures"
->>>>>>> de70e7c0
     im_client = imvcdccccl.CcxtSqlRealTimeImClient(
         resample_1min, db_connection, table_name
     )
     # Get the real-time `MarketData`.
-<<<<<<< HEAD
-    #asset_ids = system.config["market_data_config", "asset_ids"]
-=======
->>>>>>> de70e7c0
     market_data, _ = mdata.get_RealTimeImClientMarketData_example2(
         im_client, asset_ids
     )
