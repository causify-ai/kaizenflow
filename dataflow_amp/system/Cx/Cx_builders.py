--- conflicted
+++ resolved
@@ -238,12 +238,8 @@
     process_forecasts_config = get_Cx_process_forecasts_dict_example1(system)
     system.config[
         "process_forecasts_config"
-<<<<<<< HEAD
     ] = cconfig.from_dict(process_forecasts_config)
-=======
-    ] = cconfig.get_config_from_nested_dict(process_forecasts_config)
     system = dtfsys.apply_process_forecasts_config_for_crypto(system)
->>>>>>> 82e28af8
     # Append the `ProcessForecastNode`.
     dag = dtfsys.add_process_forecasts_node(system, dag)
     return dag
@@ -293,13 +289,9 @@
     )
     system.config[
         "process_forecasts_config"
-<<<<<<< HEAD
     ] = cconfig.from_dict(process_forecasts_dict)
-=======
-    ] = cconfig.get_config_from_nested_dict(process_forecasts_dict)
     system = dtfsys.apply_process_forecasts_config_for_crypto(system)
     process_forecasts_dict1 = system.config["process_forecasts_config"].to_dict()
->>>>>>> 82e28af8
     # Assemble.
     market_data = system.market_data
     market_data_history_lookback = system.config[
