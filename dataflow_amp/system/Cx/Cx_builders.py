--- conflicted
+++ resolved
@@ -22,11 +22,7 @@
 import im_v2.common.data.client as icdc
 import im_v2.im_lib_tasks as imvimlita
 import market_data as mdata
-<<<<<<< HEAD
-import oms as oms
-=======
 import oms
->>>>>>> ab01690f
 
 _LOG = logging.getLogger(__name__)
 
@@ -210,7 +206,6 @@
     return dag
 
 
-<<<<<<< HEAD
 # #############################################################################
 # Portfolio instances.
 # #############################################################################
@@ -267,7 +262,8 @@
         # )
         pass
     return portfolio
-=======
+
+
 # TODO(gp): Copied from _get_E1_dag_prod... Try to share code.
 def _get_Cx_dag_prod_instance1(
     system: dtfsys.System,
@@ -374,5 +370,4 @@
     # get_process_forecasts_dict_func = dtfsys.get_process_forecasts_dict_example3
     get_process_forecasts_dict_func = get_process_forecasts_dict_prod_instance1
     dag = _get_Cx_dag_prod_instance1(system, get_process_forecasts_dict_func)
-    return dag
->>>>>>> ab01690f
+    return dag