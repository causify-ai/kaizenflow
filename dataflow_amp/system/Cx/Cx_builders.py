--- conflicted
+++ resolved
@@ -237,15 +237,9 @@
     # Configure a `ProcessForecastNode`.
     process_forecasts_node_dict = get_Cx_process_forecasts_node_dict_example1(system)
     system.config[
-<<<<<<< HEAD
-        "process_forecasts_config"
-    ] = cconfig.Config.from_dict(process_forecasts_config)
-    system = dtfsys.apply_process_forecasts_config_for_crypto(system)
-=======
         "process_forecasts_node_config"
     ] = process_forecasts_node_dict
     system = dtfsys.apply_ProcessForecastsNode_config_for_crypto(system)
->>>>>>> d02e47f1
     # Append the `ProcessForecastNode`.
     dag = dtfsys.add_process_forecasts_node(system, dag)
     return dag
@@ -294,16 +288,9 @@
         portfolio, order_duration_in_mins
     )
     system.config[
-<<<<<<< HEAD
-        "process_forecasts_config"
-    ] = cconfig.Config.from_dict(process_forecasts_dict)
-    system = dtfsys.apply_process_forecasts_config_for_crypto(system)
-    process_forecasts_dict1 = system.config["process_forecasts_config"].to_dict()
-=======
         "process_forecasts_node_dict"
-    ] = cconfig.get_config_from_nested_dict(process_forecasts_node_dict)
+    ] = cconfig.Config.from_dict(process_forecasts_node_dict)
     system = dtfsys.apply_ProcessForecastsNode_config_for_crypto(system)
->>>>>>> d02e47f1
     # Assemble.
     market_data = system.market_data
     market_data_history_lookback = system.config[
