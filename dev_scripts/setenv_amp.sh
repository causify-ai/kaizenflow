--- conflicted
+++ resolved
@@ -2,7 +2,6 @@
 
 AMP=$PWD
 
-<<<<<<< HEAD
 echo "# Activate virtual env"
 VENV_DIR="$HOME/venv/client_setup"
 cmd="source $VENV_DIR/bin/activate"
@@ -13,11 +12,6 @@
 echo "python -v="$(python --version)
 
 echo "# Set path"
-=======
-# Activate the virtuel env.
-source venv/bin/activate
-
->>>>>>> bf5074f2
 export PATH=.:$PATH
 export PATH=$AMP:$PATH
 export PATH=$AMP/dev_scripts:$PATH
@@ -48,4 +42,7 @@
 alias ghlem="gh --repo alphamatic/lemonade"
 
 alias i="invoke"
-alias il="invoke --list"+alias il="invoke --list"
+
+# Activate the virtuel env.
+source venv/bin/activate