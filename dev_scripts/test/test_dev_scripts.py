import logging
import os

import pytest

import dev_scripts.url as url
import helpers.dbg as dbg
import helpers.env as env
import helpers.io_ as io_
import helpers.system_interaction as si
import helpers.unit_test as ut

_LOG = logging.getLogger(__name__)


# #############################################################################


class Test_url_py1(ut.TestCase):
    # TODO(gp): -> test_get_file_name
    def test1(self):
        url_tmp = (
            "http://localhost:10001/notebooks/oil/ST/"
            + "Task229_Exploratory_analysis_of_ST_data_part1.ipynb"
        )
        act = url._get_file_name(url_tmp)
        exp = "oil/ST/Task229_Exploratory_analysis_of_ST_data_part1.ipynb"
        self.assertEqual(act, exp)

    def test2(self):
        url_tmp = (
            "https://github.com/ParticleDev/commodity_research/blob/"
            + "master/oil/ST/Task229_Exploratory_analysis_of_ST_data_part1.ipynb"
        )
        act = url._get_file_name(url_tmp)
        exp = "oil/ST/Task229_Exploratory_analysis_of_ST_data_part1.ipynb"
        self.assertEqual(act, exp)

    def test_run1(self):
        # TODO(gp): Use git.find_file_in_git_tree()
        cmd = (
            "url.py "
            "http://localhost:9999/notebooks/research/"
            "Task51_experiment_with_sklearn_pipeline/"
            "Task51_experiment_with_sklearn_pipeline.ipynb"
        )
        si.system(cmd)


# #############################################################################


class Test_env1(ut.TestCase):
    def test_get_system_signature1(self):
        _ = env.get_system_signature()


# #############################################################################


class Test_set_env1(ut.TestCase):
    def test_setenv_py1(self):
        """
        Find _setenv.py executable and run it.
        """
        # TODO(gp): Use git.find_file_in_git_tree()
        cmd = "find . -name _setenv.py"
        _, txt = si.system_to_string(cmd)
        _LOG.debug("txt=%s", txt)
        #
        executable = os.path.abspath(txt)
        _LOG.debug("executable=%s", executable)
        dbg.dassert_exists(executable)
        si.system(executable)

    def test_setenv_sh1(self):
        """
        Execute setenv.sh.
        """
        cmd = "source dev_scripts/setenv.sh"
        si.system(cmd)


# #############################################################################


class Test_jack1(ut.TestCase):

    # TODO(gp): Not clear why it's broken.
    @pytest.mark.skipif('si.get_user_name() == "jenkins"')
    def test_jack(self):
        cmd = 'jack "def dassert"'
        si.system(cmd)

    @pytest.mark.skipif('si.get_user_name() == "jenkins"')
    def test_jackpy(self):
        cmd = 'jackpy "def dassert"'
        si.system(cmd)

    def test_jackipynb(self):
        cmd = 'jackipynb "import"'
        si.system(cmd)

    def test_jackppy(self):
        cmd = 'jackipynb "import"'
        si.system(cmd)

    def test_jacktxt(self):
        cmd = 'jacktxt "python"'
        si.system(cmd)


# #############################################################################

<<<<<<< HEAD
import helpers.git as git

class Test_install_create_conda_py1(ut.TestCase):

    def test_create_conda1(self):
        # TODO(gp): Use git.find_file_in_git_tree()
        file_name = git.find_file_in_git_tree("create_conda.py")
        cmd = f'{file_name} --test_install -v DEBUG'
        si.system(cmd)
=======

class Test_linter_py1(ut.TestCase):
    def test_linter1(self):
        horrible_python_code = r"""
import python


if __name__ == "main":
    txt = "hello"
    m = re.search("\s", txt)
"""
        dir_name = self.get_scratch_space()
        file_name = os.path.join(dir_name, "input.py")
        file_name = os.path.abspath(file_name)
        io_.to_file(file_name, horrible_python_code)
        #
        linter_log = "./linter.log"
        # We run in the target dir so we have only relative paths, and we can
        # do a check of the output.
        base_name = os.path.basename(file_name)
        cmd = (
            f"cd {dir_name} && linter.py -f {base_name} --linter_log "
            f"{linter_log}"
        )
        si.system(cmd, abort_on_error=False)
        # Read log.
        linter_log = os.path.abspath(os.path.join(dir_name, linter_log))
        txt = io_.from_file(linter_log, split=False)
        output = []
        for l in txt.split("\n"):
            # Remove the line:
            #   cmd line='.../linter.py -f input.py --linter_log ./linter.log'
            if "cmd line=" in l:
                continue
            output.append(l)
        output = "\n".join(output)
        # Check.
        self.check_string(output)
>>>>>>> 0e96cb9c
<|MERGE_RESOLUTION|>--- conflicted
+++ resolved
@@ -112,7 +112,6 @@
 
 # #############################################################################
 
-<<<<<<< HEAD
 import helpers.git as git
 
 class Test_install_create_conda_py1(ut.TestCase):
@@ -122,7 +121,10 @@
         file_name = git.find_file_in_git_tree("create_conda.py")
         cmd = f'{file_name} --test_install -v DEBUG'
         si.system(cmd)
-=======
+
+
+# #############################################################################
+
 
 class Test_linter_py1(ut.TestCase):
     def test_linter1(self):
@@ -160,5 +162,4 @@
             output.append(l)
         output = "\n".join(output)
         # Check.
-        self.check_string(output)
->>>>>>> 0e96cb9c
+        self.check_string(output)