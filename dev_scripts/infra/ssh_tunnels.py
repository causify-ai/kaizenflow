#!/usr/bin/env python
"""
# Start all tunnels
> ssh_tunnels.py start

# Stop all service tunnels
> ssh_tunnels.py stop

# Report the status of each service tunnel
> ssh_tunnels.py check

# Kill all the ssh tunnels on the machine, for a known service or not.
> ssh_tunnels.py kill

<<<<<<< HEAD
=======
# Starting a tunnel is equivalent to:
>>>>>>> b46b61e5
> ssh -i {ssh_key_path} -f -nNT -L {local_port}:localhost:{remote_port} {user_name}@{server}
> ssh -f -nNT -L 10003:localhost:10003 saggese@$P1_DEV_SERVER
"""

import argparse
import logging

import helpers.dbg as dbg
import helpers.git as git
import helpers.system_interaction as si
import helpers.tunnels as tnls

_LOG = logging.getLogger(__name__)


# ##############################################################################


def _main():
    parser = argparse.ArgumentParser(
        description=__doc__, formatter_class=argparse.RawDescriptionHelpFormatter
    )
    _help = """
- start: start a notebook if no notebook server is running at the requested port
- check: print the notebook servers running
- kill: kill a notebook server squatting the requested port
- force_start: kill squatting notebook servers and start a new one
"""
    parser.add_argument(
        "positional",
        nargs=1,
        choices=["start", "stop", "check", "kill"],
        help=_help,
    )
    parser.add_argument("--user", type=str, action="store")
    prsr.add_verbosity_arg(parser)
    #
    args = parser.parse_args()
    dbg.init_logger(verbosity=args.log_level, use_exec_path=True)
    # Check that we are in the P1 repo since to open the tunnel we need some
    # env vars set by setenv.sh. This is also preventing Test_ssh_tunnel to be
    # run by Jenkins.
    # TODO(gp): Improve this.
    repo_name = git.get_repo_symbolic_name(super_module=True)
    exp_repo_name = "ParticleDev/commodity_research"
    if repo_name != exp_repo_name:
        msg = "Need to run from repo '%s' and not from '%s'" % (
            exp_repo_name,
            repo_name,
        )
        _LOG.error(msg)
        raise RuntimeError(msg)
    #
    if args.user:
        user_name = args.user
    else:
        user_name = si.get_user_name()
    #
    action = args.positional[0]
    _LOG.debug("action=%s", action)
    if action == "start":
        tnls.start_tunnels(user_name)
    elif action == "stop":
        tnls.stop_tunnels()
    elif action == "check":
        tnls.check_tunnels()
    elif action == "kill":
        tnls.kill_all_tunnel_processes()
    else:
        dbg.dfatal("Invalid action='%s'" % action)


if __name__ == "__main__":
    _main()<|MERGE_RESOLUTION|>--- conflicted
+++ resolved
@@ -12,10 +12,7 @@
 # Kill all the ssh tunnels on the machine, for a known service or not.
 > ssh_tunnels.py kill
 
-<<<<<<< HEAD
-=======
 # Starting a tunnel is equivalent to:
->>>>>>> b46b61e5
 > ssh -i {ssh_key_path} -f -nNT -L {local_port}:localhost:{remote_port} {user_name}@{server}
 > ssh -f -nNT -L 10003:localhost:10003 saggese@$P1_DEV_SERVER
 """
