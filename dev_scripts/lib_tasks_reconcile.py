# #############################################################################
# Reconciliation
# #############################################################################

# Logically the reconciliation process:
# 1) Create reconciliation shared dirs
# 2) Run prod system (done by a separate AirFlow task)
# 3) Copy prod data to a shared folder
# 4) Dump market data for simulation
# 5) Run simulation
# 6) Copy simulation data to a shared folder
# 7) Dump TCA data (not implemented yet)
# 8) Run the reconciliation notebook and publish it

"""
Import as:

import dev_scripts.lib_tasks_reconcile as dslitare
"""

import datetime
import logging
import os
from typing import Optional

from invoke import task

import helpers.hdbg as hdbg
import helpers.hio as hio
import helpers.hprint as hprint
import helpers.hsystem as hsystem

_LOG = logging.getLogger(__name__)

_PROD_RECONCILIATION_DIR = "/data/shared/prod_reconciliation"


def _system(cmd: str) -> int:
    return hsystem.system(cmd, suppress_output=False, log_level="echo")


def _dassert_is_date(date: str) -> None:
    hdbg.dassert_isinstance(date, str)
    try:
        _ = datetime.datetime.strptime(date, "%Y%m%d")
    except ValueError as e:
        raise ValueError(f"date='{date}' doesn't have the right format: {e}")


def _get_run_date(run_date: Optional[str]) -> str:
    """
    Return the run date.

    If a date is not specified by a user then return current date.
    """
    if run_date is None:
        run_date = datetime.date.today().strftime("%Y%m%d")
    _LOG.info(hprint.to_str("run_date"))
    _dassert_is_date(run_date)
    return run_date


def _sanity_check_data(file_path: str) -> None:
    """
    Check that data at the specified file path is correct.
    """
    cmd = f"gzip -cd {file_path} | head -3"
    _system(cmd)
    cmd = f"gzip -cd {file_path} | tail -3"
    _system(cmd)
    cmd = f"gzip -cd {file_path} | wc -l"
    _system(cmd)
    cmd = f"ls -lh {file_path}"
    _system(cmd)


@task
def reconcile_create_dirs(ctx, run_date=None):  # type: ignore
    """
    Create dirs for storing reconciliation data.

    Final dirs layout is:
    ```
    data/
        shared/
            prod_reconciliation/
                {run_date}/
                    prod/
                    ...
                    simulation/
    ```
    """
    _ = ctx
    run_date = _get_run_date(run_date)
    # Create a dir specific of the run date.
    run_date_dir = os.path.join(_PROD_RECONCILIATION_DIR, run_date)
    hio.create_dir(run_date_dir, incremental=True)
    # Create dirs for storing prod and simulation results.
    prod_dir = os.path.join(run_date_dir, "prod")
    simulation_dir = os.path.join(run_date_dir, "simulation")
    hio.create_dir(prod_dir, incremental=True)
    hio.create_dir(simulation_dir, incremental=True)
    # Sanity check the created dirs.
    cmd = f"ls -lh {run_date_dir}"
    _system(cmd)


@task
def reconcile_dump_market_data(ctx, run_date=None, incremental=False, interactive=True):  # type: ignore
    # pylint: disable=line-too-long
    """
    Dump the market data image and save it to a shared folder.

    The output df looks like:
    ```
                                 asset_id              knowledge_timestamp     open     high      low    close     volume            end_download_timestamp       id        full_symbol            start_timestamp
    end_timestamp
    2022-09-27 10:35:00-04:00  1030828978 2022-09-27 14:36:12.230330+00:00   0.7233   0.7247   0.7215   0.7241  3291381.0  2022-09-27 14:36:11.727196+00:00  3409049  binance::GMT_USDT  2022-09-27 10:34:00-04:00
    2022-09-27 10:35:00-04:00  1464553467 2022-09-27 14:36:05.788923+00:00  1384.23  1386.24  1383.19  1385.63   5282.272  2022-09-27 14:36:05.284506+00:00  3409043  binance::ETH_USDT  2022-09-27 10:34:00-04:00
    ```
    :param run_date: date of the reconcile run
    :param incremental: if False then the directory is deleted and re-created,
        otherwise it skips
    :param interactive: if True ask user to visually inspect data snippet and
        confirm the dumping
    """
    # pylint: enable=line-too-long
    _ = ctx
    run_date = _get_run_date(run_date)
    market_data_file = "test_data.csv.gz"
    if incremental and os.path.exists(market_data_file):
        _LOG.warning("Skipping generating %s", market_data_file)
    else:
        # pylint: disable=line-too-long
        test_name = "dataflow_orange/system/C1/test/test_C1b_prod_system.py::Test_C1b_Time_ForecastSystem_with_DataFramePortfolio_ProdReconciliation::test_save_data"
        # pylint: enable=line-too-long
        opts = "-s --dbg"
        docker_cmd = (
            f"AM_RECONCILE_SIM_DATE={run_date} pytest_log {test_name} {opts}"
        )
        cmd = f"invoke docker_cmd --cmd '{docker_cmd}'"
        _system(cmd)
    hdbg.dassert_file_exists(market_data_file)
    # Check the market data file.
    _sanity_check_data(market_data_file)
    if interactive:
        question = "Is the file ok?"
        hsystem.query_yes_no(question)
    #
    target_dir = os.path.join(_PROD_RECONCILIATION_DIR, run_date, "simulation")
    _LOG.info(hprint.to_str("target_dir"))
    # Make sure that the destination dir exists before copying.
    hdbg.dassert_dir_exists(target_dir)
    # Copy market data file to the target dir.
    cmd = f"cp -v {market_data_file} {target_dir}"
    _system(cmd)
    # Prevent overwriting.
    market_data_file_shared = os.path.join(target_dir, market_data_file)
    cmd = "chmod -w {market_data_file_shared}"
    _system(cmd)
    # Sanity check remote data.
    _sanity_check_data(market_data_file_shared)


@task
def reconcile_run_sim(ctx, run_date=None):  # type: ignore
    """
    Run the simulation given a run date.
    """
    _ = ctx
    run_date = _get_run_date(run_date)
    target_dir = "system_log_dir"
    if os.path.exists(target_dir):
        rm_cmd = f"rm -rf {target_dir}"
        _LOG.warning("The target_dir=%s already exists, removing it.", target_dir)
        _system(rm_cmd)
    # Run simulation.
    opts = "-s --dbg --update_outcomes"
    # pylint: disable=line-too-long
    test_name = "dataflow_orange/system/C1/test/test_C1b_prod_system.py::Test_C1b_Time_ForecastSystem_with_DataFramePortfolio_ProdReconciliation::test_run_simulation"
    # pylint: enable=line-too-long
    docker_cmd = f"AM_RECONCILE_SIM_DATE={run_date} pytest_log {test_name} {opts}"
    cmd = f"invoke docker_cmd --cmd '{docker_cmd}'"
    _system(cmd)
    # Check that system log dir exists and is not empty.
    hdbg.dassert_dir_exists(os.path.join(target_dir, "dag"))
    hdbg.dassert_dir_exists(os.path.join(target_dir, "process_forecasts"))


@task
def reconcile_copy_sim_data(ctx, run_date=None):  # type: ignore
    """
    Copy the output of the simulation run to a shared folder.
    """
    _ = ctx
    run_date = _get_run_date(run_date)
    target_dir = os.path.join(_PROD_RECONCILIATION_DIR, run_date, "simulation")
    # Make sure that the destination dir exists before copying.
    hdbg.dassert_dir_exists(target_dir)
    _LOG.info("Copying results to '%s'", target_dir)
    # Copy the output to the shared folder.
    system_log_dir = "./system_log_dir"
    docker_cmd = f"cp -vr {system_log_dir} {target_dir}"
    _system(docker_cmd)
    # Copy simulation run logs to the shared folder.
    pytest_log_file_path = "tmp.pytest_script.txt"
    hdbg.dassert_file_exists(pytest_log_file_path)
    docker_cmd = f"cp -v {pytest_log_file_path} {target_dir}"
    _system(docker_cmd)


@task
def reconcile_copy_prod_data(ctx, run_date=None, stage="preprod"):  # type: ignore
    """
    Copy the output of the prod run to a shared folder.
    """
    _ = ctx
    run_date = _get_run_date(run_date)
    target_dir = os.path.join(_PROD_RECONCILIATION_DIR, run_date, "prod")
    # Make sure that the destination dir exists before copying.
    hdbg.dassert_dir_exists(target_dir)
    _LOG.info("Copying results to '%s'", target_dir)
    # Copy prod run results to the target dir.
<<<<<<< HEAD
    # TODO(Grisha): pass stage as a param with `preprod` as a default value.
    # Actual prod data dir contains a date of the previous day in its name.
    previous_day_date_str = (
        datetime.datetime.strptime(run_date, "%Y%m%d")
        - datetime.timedelta(days=1)
    ).strftime("%Y-%m-%d")
    system_log_dir = f"/data/shared/ecs/preprod/system_log_dir_scheduled__{previous_day_date_str}T10:00:00+00:00_2hours"
=======
    run_date = datetime.datetime.strptime(run_date, "%Y%m%d")
    # Prod system is run via AirFlow and the results are tagged with the previous day.
    prod_run_date = (run_date - datetime.timedelta(days=1)).strftime('%Y-%m-%d')
    shared_dir = f"/data/shared/ecs/{stage}"
    cmd = f"find '{shared_dir}' -name system_log_dir_scheduled__*2hours | grep '{prod_run_date}'"
    # E.g., `.../system_log_dir_scheduled__2022-10-03T10:00:00+00:00_2hours`.
    _, system_log_dir = hsystem.system_to_string(cmd)
>>>>>>> fec6e141
    hdbg.dassert_dir_exists(system_log_dir)
    docker_cmd = f"cp -vr {system_log_dir} {target_dir}"
    _system(docker_cmd)
    # Copy prod run logs to the shared folder.
    cmd = f"find '{shared_dir}/logs' -name log_scheduled__*2hours.txt | grep '{prod_run_date}'"
    # E.g., `.../log_scheduled__2022-10-05T10:00:00+00:00_2hours.txt`.
    _, log_file = hsystem.system_to_string(cmd)
    hdbg.dassert_file_exists(system_log_dir)
    docker_cmd = f"cp -v {log_file} {target_dir}"
    _system(docker_cmd)
    # Prevent overwriting.
    cmd = f"chown -R -w {target_dir}"
    _system(cmd)

@task
def reconcile_run_notebook(ctx, run_date=None):
    """
    Run the reconciliation notebook, publish it locally and copy the results to
    the shared folder.
    """
    _ = ctx
    run_date = _get_run_date(run_date)
    asset_class = "crypto"
    #
    cmd_txt = []
    cmd_txt.append(f"export AM_RECONCILIATION_DATE={run_date}")
    cmd_txt.append(f"export AM_ASSET_CLASS={asset_class}")
    # Add the command to run the notebook.
    notebook_path = "amp/oms/notebooks/Master_reconciliation.ipynb"
    config_builder = "amp.oms.reconciliation.build_reconciliation_configs()"
    opts = "--num_threads 'serial' --publish_notebook -v DEBUG 2>&1 | tee log.txt"
    dst_dir = "."
    cmd_run_txt = f"amp/dev_scripts/notebooks/run_notebook.py --notebook {notebook_path} --config_builder '{config_builder}' --dst_dir {dst_dir} {opts}"
    cmd_txt.append(cmd_run_txt)
    cmd_txt = "\n".join(cmd_txt)
    # Save the commands as a script.
    file_name = "tmp.publish_notebook.sh"
    hio.to_file(file_name, cmd_txt)
    # Run the script inside docker.
    _LOG.info("Running the notebook=%s", notebook_path)
    docker_cmd = f"invoke docker_cmd --cmd 'source {file_name}'"
    _system(docker_cmd)
    # Copy the published notebook to the shared folder.
    results_dir = os.path.join(dst_dir, "result_0")
    hdbg.dassert_dir_exists(results_dir)
    target_dir = os.path.join(_PROD_RECONCILIATION_DIR, run_date)
    hdbg.dassert_dir_exists(target_dir)
    _LOG.info("Copying results from '%s' to '%s'", results_dir, target_dir)
    docker_cmd = f"cp -vr {results_dir} {target_dir}"
    _system(docker_cmd)
    # Prevent overwriting.
    os.path.join(target_dir, "result_0")


@task
def reconcile_ls(ctx, run_date=None):  # type: ignore
    """
    Run `ls` on the dir containing the reconciliation data.
    """
    _ = ctx
    run_date = _get_run_date(run_date)
    target_dir = os.path.join(_PROD_RECONCILIATION_DIR, run_date)
    _LOG.info(hprint.to_str("target_dir"))
    hdbg.dassert_dir_exists(target_dir)
    #
    cmd = f"ls -lh {target_dir}"
    _system(cmd)
    cmd = f"du -d 1 -h {target_dir}"
    _system(cmd)


@task
def reconcile_run_all(ctx, run_date=None):  # type: ignore
    """
    Run all phases of prod vs simulation reconciliation.
    """
    reconcile_create_dirs(ctx, run_date)
    #
    reconcile_copy_prod_data(ctx, run_date)
    #
    reconcile_dump_market_data(ctx, run_date)
    reconcile_run_sim(ctx, run_date)
    reconcile_copy_sim_data(ctx, run_date)
    #
    # TODO(gp): Download for the day before.
    # reconcile_dump_tca_data(ctx, run_date=None)
    reconcile_run_notebook(ctx, run_date)
    reconcile_ls(ctx, run_date)<|MERGE_RESOLUTION|>--- conflicted
+++ resolved
@@ -221,15 +221,6 @@
     hdbg.dassert_dir_exists(target_dir)
     _LOG.info("Copying results to '%s'", target_dir)
     # Copy prod run results to the target dir.
-<<<<<<< HEAD
-    # TODO(Grisha): pass stage as a param with `preprod` as a default value.
-    # Actual prod data dir contains a date of the previous day in its name.
-    previous_day_date_str = (
-        datetime.datetime.strptime(run_date, "%Y%m%d")
-        - datetime.timedelta(days=1)
-    ).strftime("%Y-%m-%d")
-    system_log_dir = f"/data/shared/ecs/preprod/system_log_dir_scheduled__{previous_day_date_str}T10:00:00+00:00_2hours"
-=======
     run_date = datetime.datetime.strptime(run_date, "%Y%m%d")
     # Prod system is run via AirFlow and the results are tagged with the previous day.
     prod_run_date = (run_date - datetime.timedelta(days=1)).strftime('%Y-%m-%d')
@@ -237,7 +228,6 @@
     cmd = f"find '{shared_dir}' -name system_log_dir_scheduled__*2hours | grep '{prod_run_date}'"
     # E.g., `.../system_log_dir_scheduled__2022-10-03T10:00:00+00:00_2hours`.
     _, system_log_dir = hsystem.system_to_string(cmd)
->>>>>>> fec6e141
     hdbg.dassert_dir_exists(system_log_dir)
     docker_cmd = f"cp -vr {system_log_dir} {target_dir}"
     _system(docker_cmd)
@@ -314,15 +304,15 @@
     """
     Run all phases of prod vs simulation reconciliation.
     """
-    reconcile_create_dirs(ctx, run_date)
-    #
-    reconcile_copy_prod_data(ctx, run_date)
-    #
-    reconcile_dump_market_data(ctx, run_date)
-    reconcile_run_sim(ctx, run_date)
-    reconcile_copy_sim_data(ctx, run_date)
+    reconcile_create_dirs(ctx, run_date=run_date)
+    #
+    reconcile_copy_prod_data(ctx, run_date=run_date)
+    #
+    reconcile_dump_market_data(ctx, run_date=run_date)
+    reconcile_run_sim(ctx, run_date=run_date)
+    reconcile_copy_sim_data(ctx, run_date=run_date)
     #
     # TODO(gp): Download for the day before.
     # reconcile_dump_tca_data(ctx, run_date=None)
-    reconcile_run_notebook(ctx, run_date)
-    reconcile_ls(ctx, run_date)+    reconcile_run_notebook(ctx, run_date=run_date)
+    reconcile_ls(ctx, run_date=run_date)