# #############################################################################
# Reconciliation
# #############################################################################

# Logically the reconciliation process:
# 1) Create reconciliation shared dirs
# 2) Run prod system (done by a separate AirFlow task)
# 3) Copy prod data to a shared folder
# 4) Dump market data for simulation
# 5) Run simulation
# 6) Copy simulation data to a shared folder
# 7) Dump TCA data
# 8) Run the reconciliation notebook and publish it

"""
Invokes in the file are runnable from a Docker container only.

E.g., to run for certain date from a Docker container:
```
> invoke run_reconcile_run_all --run-date 20221017
```

to run outside a Docker container:
```
> invoke docker_cmd --cmd 'invoke run_reconcile_run_all --run-date 20221017'
```

Import as:

import dev_scripts.lib_tasks_reconcile as dslitare
"""

import datetime
import logging
import os
import sys
from typing import Optional

from invoke import task

import helpers.hdbg as hdbg
import helpers.hio as hio
import helpers.hprint as hprint
import helpers.hserver as hserver
import helpers.hsystem as hsystem

_LOG = logging.getLogger(__name__)


_PROD_RECONCILIATION_DIR = "/shared_data/prod_reconciliation"


def _system(cmd: str) -> int:
    return hsystem.system(cmd, suppress_output=False, log_level="echo")


def _dassert_is_date(date: str) -> None:
    hdbg.dassert_isinstance(date, str)
    try:
        _ = datetime.datetime.strptime(date, "%Y%m%d")
    except ValueError as e:
        raise ValueError(f"date='{date}' doesn't have the right format: {e}")


def _get_run_date(run_date: Optional[str]) -> str:
    """
    Return the run date.

    If a date is not specified by a user then return current date.
    """
    if run_date is None:
        run_date = datetime.date.today().strftime("%Y%m%d")
    _LOG.info(hprint.to_str("run_date"))
    _dassert_is_date(run_date)
    return run_date


def _resolve_target_dir(
    dst_dir: Optional[str], run_date: str
) -> str:
    """
    Return the target dir name to store reconcilation results.

    If a dir name is not specified by a user then use prod reconcilation dir
    on the shared disk with the corresponding run date subdir.
    """
    dst_dir = dst_dir or _PROD_RECONCILIATION_DIR
    target_dir = os.path.join(dst_dir, run_date)
    _LOG.info(hprint.to_str("target_dir"))
    return target_dir


def _sanity_check_data(file_path: str) -> None:
    """
    Check that data at the specified file path is correct.
    """
    cmd = f"gzip -cd {file_path} | head -3"
    _system(cmd)
    cmd = f"gzip -cd {file_path} | tail -3"
    _system(cmd)
    cmd = f"gzip -cd {file_path} | wc -l"
    _system(cmd)
    cmd = f"ls -lh {file_path}"
    _system(cmd)


@task
def reconcile_create_dirs(
    ctx, run_date=None, dst_dir=None, abort_if_exists=True
):  # type: ignore
    """
    Create dirs for storing reconciliation data.

    Final dirs layout is:
    ```
    {dst_dir}/
        {run_date}/
            prod/
            tca/
            simulation/
            ...
    ```
    """
    _ = ctx
    run_date = _get_run_date(run_date)
    target_dir = _resolve_target_dir(dst_dir, run_date)
    # Create a dir for reconcilation results.
    hio.create_dir(
        target_dir, incremental=True, abort_if_exists=abort_if_exists
    )
    # Create dirs for storing prod and simulation results.
    prod_target_dir = os.path.join(target_dir, "prod")
    sim_target_dir = os.path.join(target_dir, "simulation")
    hio.create_dir(prod_target_dir, incremental=True, abort_if_exists=abort_if_exists)
    hio.create_dir(
        sim_target_dir, incremental=True, abort_if_exists=abort_if_exists
    )
    # Create dir for dumped TCA data.
    tca_target_dir = os.path.join(target_dir, "tca")
    hio.create_dir(tca_target_dir, incremental=True, abort_if_exists=abort_if_exists)
    # Sanity check the created dirs.
    cmd = f"ls -lh {target_dir}"
    _system(cmd)


@task
def reconcile_dump_market_data(
    ctx,
    run_date=None,
    dst_dir=None,
    incremental=False, 
    interactive=False,
    prevent_overwriting=True,
):  # type: ignore
    # pylint: disable=line-too-long
    """
    Dump the market data image and save it to a shared folder.

    The output df looks like:
    ```
                                 asset_id              knowledge_timestamp     open     high      low    close     volume            end_download_timestamp       id        full_symbol            start_timestamp
    end_timestamp
    2022-09-27 10:35:00-04:00  1030828978 2022-09-27 14:36:12.230330+00:00   0.7233   0.7247   0.7215   0.7241  3291381.0  2022-09-27 14:36:11.727196+00:00  3409049  binance::GMT_USDT  2022-09-27 10:34:00-04:00
    2022-09-27 10:35:00-04:00  1464553467 2022-09-27 14:36:05.788923+00:00  1384.23  1386.24  1383.19  1385.63   5282.272  2022-09-27 14:36:05.284506+00:00  3409043  binance::ETH_USDT  2022-09-27 10:34:00-04:00
    ```
    :param run_date: date of the reconcile run
    :param dst_dir: dir to store reconcilation results at
    :param incremental: if False then the directory is deleted and re-created,
        otherwise it skips
    :param interactive: if True ask user to visually inspect data snippet and
        confirm the dumping
    """
    # pylint: enable=line-too-long
    hdbg.dassert(hserver.is_inside_docker(), "This can run only inside Docker.")
    _ = ctx
    run_date = _get_run_date(run_date)
    target_dir = _resolve_target_dir(dst_dir, run_date)
    market_data_file = "test_data.csv.gz"
    # TODO(Grisha): @Dan Reconsider clause logic (compare with `reconcile_run_notebook`).
    if incremental and os.path.exists(market_data_file):
        _LOG.warning("Skipping generating %s", market_data_file)
    else:
        # TODO(Grisha): @Dan Copy logs to the shared folder.
        # pylint: disable=line-too-long
<<<<<<< HEAD
        opts = "--action dump_data -v DEBUG 2>&1 | tee reconcile_dump_market_data_log.txt"
=======
        opts = f"--action dump_data --reconcile_sim_date {run_date} -v DEBUG 2>&1 | tee reconcile_dump_market_data_log.txt"
        opts += "; exit ${PIPESTATUS[0]}"
>>>>>>> ed7a101f
        # pylint: enable=line-too-long
        script_name = "dataflow_orange/system/C1/C1b_reconcile.py"
        cmd = f"{script_name} {opts}"
        _system(cmd)
    hdbg.dassert_file_exists(market_data_file)
    # Check the market data file.
    _sanity_check_data(market_data_file)
    if interactive:
        question = "Is the file ok?"
        hsystem.query_yes_no(question)
    #
    sim_target_dir = os.path.join(target_dir, "simulation")
    _LOG.info(hprint.to_str("sim_target_dir"))
    # Make sure that the destination dir exists before copying.
    hdbg.dassert_dir_exists(sim_target_dir)
    # Copy market data file to the target dir.
    cmd = f"cp -v {market_data_file} {sim_target_dir}"
    _system(cmd)
    # Sanity check remote data.
    market_data_file_shared = os.path.join(sim_target_dir, market_data_file)
    _sanity_check_data(market_data_file_shared)
    #
    if prevent_overwriting:
        cmd = f"chmod -w {market_data_file_shared}"
        _system(cmd)


@task
def reconcile_run_sim(
    ctx, run_date=None, dst_dir=None, rt_timeout_in_secs_or_time=None
):  # type: ignore
    """
    Run the simulation given a run date.
    """
    hdbg.dassert(hserver.is_inside_docker(), "This can run only inside Docker.")
    _ = ctx
    run_date = _get_run_date(run_date)
    dst_dir = dst_dir or _PROD_RECONCILIATION_DIR
    # TODO(Dan): Expose `rt_timeout_in_secs_or_time` as datetime as well.
    rt_timeout_in_secs_or_time = rt_timeout_in_secs_or_time or 2 * 60 * 60
    local_results_dir = "system_log_dir"
    if os.path.exists(local_results_dir):
        rm_cmd = f"rm -rf {local_results_dir}"
        _LOG.warning("The local_results_dir=%s already exists, removing it.", local_results_dir)
        _system(rm_cmd)
    # Run simulation.
    # pylint: disable=line-too-long
<<<<<<< HEAD
    opts = f"--action run_simulation --reconcile_sim_date {run_date} --rt_timeout_in_secs_or_time {rt_timeout_in_secs_or_time} --dst_dir {dst_dir} -v DEBUG 2>&1 | tee reconcile_run_sim_log.txt"
=======
    opts = f"--action run_simulation --reconcile_sim_date {run_date} -v DEBUG 2>&1 | tee reconcile_run_sim_log.txt"
    opts += "; exit ${PIPESTATUS[0]}"
>>>>>>> ed7a101f
    # pylint: enable=line-too-long
    script_name = "dataflow_orange/system/C1/C1b_reconcile.py"
    cmd = f"{script_name} {opts}"
    _system(cmd)
    # Check that system log dir exists and is not empty.
    hdbg.dassert_dir_exists(os.path.join(local_results_dir, "dag"))
    hdbg.dassert_dir_exists(os.path.join(local_results_dir, "process_forecasts"))
    # TODO(Grisha): @Dan Add asserts on the latest files so we confirm that simulation was completed.


@task
def reconcile_copy_sim_data(ctx, run_date=None, dst_dir=None):  # type: ignore
    """
    Copy the output of the simulation run to a shared folder.
    """
    _ = ctx
    run_date = _get_run_date(run_date)
    target_dir = _resolve_target_dir(dst_dir, run_date)
    sim_target_dir = os.path.join(target_dir, "simulation")
    # Make sure that the destination dir exists before copying.
    hdbg.dassert_dir_exists(sim_target_dir)
    _LOG.info("Copying results to '%s'", sim_target_dir)
    # Copy the output to the shared folder.
    system_log_dir = "./system_log_dir"
    cmd = f"cp -vr {system_log_dir} {sim_target_dir}"
    _system(cmd)
    # Copy simulation run logs to the shared folder.
    pytest_log_file_path = "reconcile_run_sim_log.txt"
    hdbg.dassert_file_exists(pytest_log_file_path)
    cmd = f"cp -v {pytest_log_file_path} {sim_target_dir}"
    _system(cmd)


@task
def reconcile_copy_prod_data(
    ctx,
    run_date=None,
    dst_dir=None,
    stage="preprod",
    prevent_overwriting=True,
):  # type: ignore
    """
    Copy the output of the prod run to a shared folder.
    """
    _ = ctx
    run_date = _get_run_date(run_date)
    target_dir = _resolve_target_dir(dst_dir, run_date)
    prod_target_dir = os.path.join(target_dir, "prod")
    # Make sure that the target dir exists before copying.
    hdbg.dassert_dir_exists(prod_target_dir)
    _LOG.info("Copying results to '%s'", prod_target_dir)
    # Copy prod run results to the target dir.
    run_date = datetime.datetime.strptime(run_date, "%Y%m%d")
    # Prod system is run via AirFlow and the results are tagged with the previous day.
    prod_run_date = (run_date - datetime.timedelta(days=1)).strftime("%Y-%m-%d")
    shared_dir = f"/shared_data/ecs/{stage}"
    cmd = f"find '{shared_dir}' -name system_log_dir_scheduled__*2hours | grep '{prod_run_date}'"
    # E.g., `.../system_log_dir_scheduled__2022-10-03T10:00:00+00:00_2hours`.
    _, system_log_dir = hsystem.system_to_string(cmd)
    hdbg.dassert_dir_exists(system_log_dir)
    cmd = f"cp -vr {system_log_dir} {prod_target_dir}"
    _system(cmd)
    # Copy prod run logs to the shared folder.
    cmd = f"find '{shared_dir}/logs' -name log_scheduled__*2hours.txt | grep '{prod_run_date}'"
    # E.g., `.../log_scheduled__2022-10-05T10:00:00+00:00_2hours.txt`.
    _, log_file = hsystem.system_to_string(cmd)
    hdbg.dassert_file_exists(log_file)
    cmd = f"cp -v {log_file} {prod_target_dir}"
    _system(cmd)
    #
    if prevent_overwriting:
        cmd = f"chmod -R -w {prod_target_dir}"
        _system(cmd)


# TODO(Grisha): @Dan Expose `rt_timeout_in_secs_or_time` in this invoke.
@task
def reconcile_run_notebook(
    ctx,
    run_date=None,
    dst_dir=None,
    incremental=False,
    prevent_overwriting=True,
):  # type: ignore
    """
    Run the reconciliation notebook, publish it locally and copy the results to
    the shared folder.
    """
    hdbg.dassert(hserver.is_inside_docker(), "This can run only inside Docker.")
    _ = ctx
    run_date = _get_run_date(run_date)
    # Set results destination dir and clear it if is already filled.
    local_results_dir = "."
    results_dir = os.path.join(local_results_dir, "result_0")
    if os.path.exists(results_dir):
        if incremental:
            _LOG.warning(
                "Notebook run results are already stored at %s", results_dir
            )
            sys.exit(-1)
        else:
            rm_cmd = f"rm -rf {results_dir}"
            _LOG.warning(
                "The results_dir=%s already exists, removing it.", results_dir
            )
            _system(rm_cmd)
    # TODO(Grisha): pass `asset_class` as a param.
    asset_class = "crypto"
    #
    cmd_txt = []
    cmd_txt.append(f"export AM_RECONCILIATION_DATE={run_date}")
    cmd_txt.append(f"export AM_ASSET_CLASS={asset_class}")
    # Add the command to run the notebook.
    notebook_path = "amp/oms/notebooks/Master_reconciliation.ipynb"
    config_builder = "amp.oms.reconciliation.build_reconciliation_configs()"
    opts = "--num_threads 'serial' --publish_notebook -v DEBUG 2>&1 | tee log.txt; exit ${PIPESTATUS[0]}"
    # pylint: disable=line-too-long
    cmd_run_txt = f"amp/dev_scripts/notebooks/run_notebook.py --notebook {notebook_path} --config_builder '{config_builder}' --dst_dir {dst_dir} {opts}"
    # pylint: enable=line-too-long
    cmd_txt.append(cmd_run_txt)
    cmd_txt = "\n".join(cmd_txt)
    # Save the commands as a script.
    script_name = "tmp.publish_notebook.sh"
    hio.create_executable_script(script_name, cmd_txt)
    # Make the script executable and run it.
    _LOG.info("Running the notebook=%s", notebook_path)
    _system(script_name)
    # Copy the published notebook to the shared folder.
    hdbg.dassert_dir_exists(results_dir)
    target_dir = _resolve_target_dir(dst_dir, run_date)
    hdbg.dassert_dir_exists(target_dir)
    _LOG.info("Copying results from '%s' to '%s'", results_dir, target_dir)
    cmd = f"cp -vr {results_dir} {target_dir}"
    _system(cmd)
    #
    if prevent_overwriting:
        results_shared_dir = os.path.join(target_dir, "result_0")
        cmd = f"chmod -R -w {results_shared_dir}"
        _system(cmd)


@task
def reconcile_ls(ctx, run_date=None, dst_dir=None):  # type: ignore
    """
    Run `ls` on the dir containing the reconciliation data.
    """
    _ = ctx
    run_date = _get_run_date(run_date)
    target_dir = _resolve_target_dir(dst_dir, run_date)
    _LOG.info(hprint.to_str("target_dir"))
    hdbg.dassert_dir_exists(target_dir)
    #
    cmd = f"ls -lh {target_dir}"
    _system(cmd)
    cmd = f"du -d 1 -h {target_dir}"
    _system(cmd)


@task
def reconcile_dump_tca_data(
    ctx,
    run_date=None,
    dst_dir=None,
    incremental=False,
    prevent_overwriting=True,
):  # type: ignore
    """
    Retrieve and save the TCA data.
    """
    hdbg.dassert(hserver.is_inside_docker(), "This can run only inside Docker.")
    _ = ctx
    run_date = _get_run_date(run_date)
    target_dir = _resolve_target_dir(dst_dir, run_date)
    run_date = datetime.datetime.strptime(run_date, "%Y%m%d")
    # TODO(Grisha): add as params to the interface.
    end_timestamp = run_date
    start_timestamp = (end_timestamp - datetime.timedelta(days=1)).strftime("%Y%m%d")
    local_results_dir = "./tca"
    if os.path.exists(local_results_dir):
        if incremental:
            _LOG.warning("TCA data is already stored at %s", local_results_dir)
            sys.exit(-1)
        else:
            _LOG.warning(
                "The local_results_dir=%s already exists, re-creating it.",
                local_results_dir,
            )
    hio.create_dir(local_results_dir, incremental=incremental)
    exchange_id = "binance"
    contract_type = "futures"
    stage = "preprod"
    account_type = "trading"
    secrets_id = "3"
    universe = "v7.1"
    # pylint: disable=line-too-long
    opts = f"--exchange_id {exchange_id} --contract_type {contract_type} --stage {stage} --account_type {account_type} --secrets_id {secrets_id} --universe {universe}"
    log_file = os.path.join(local_results_dir, "log.txt")
    cmd_run_txt = f"amp/oms/get_ccxt_fills.py --start_timestamp '{start_timestamp}' --end_timestamp '{end_timestamp}' --dst_dir {local_results_dir} {opts} --incremental -v DEBUG 2>&1 | tee {log_file}"
    # pylint: enable=line-too-long
    cmd_run_txt += "; exit ${PIPESTATUS[0]}"
    # Save the command as a script.
    script_name = "tmp.dump_tca_data.sh"
    hio.create_executable_script(script_name, cmd_run_txt)
    # Make the script executable and run it.
    _system(script_name)
    # Copy dumped data to the specified folder.
    hdbg.dassert_dir_exists(target_dir)
<<<<<<< HEAD
    _LOG.info("Copying results from '%s' to '%s'", local_results_dir, target_dir)
    cmd = f"cp -vr {local_results_dir} {target_dir}"
=======
    _LOG.info("Copying results from '%s' to '%s'", dst_dir, target_dir)
    cmd = f"cp -vr {dst_dir} {target_dir}"
    _system(cmd)
    # Prevent overwriting.
    cmd = f"chmod -R -w {target_dir}/tca"
>>>>>>> ed7a101f
    _system(cmd)
    #
    if prevent_overwriting:
        cmd = f"chmod -R -w {target_dir}"
        _system(cmd)


@task
def reconcile_run_all(
    ctx,
    run_date=None,
    dst_dir=None,
    rt_timeout_in_secs_or_time=None,
    prevent_overwriting=True,
    skip_notebook=True,
):  # type: ignore
    """
    Run all phases of prod vs simulation reconciliation.
    """
    hdbg.dassert(hserver.is_inside_docker(), "This can run only inside Docker.")
    #
    reconcile_create_dirs(ctx, run_date=run_date, dst_dir=dst_dir)
    #
    reconcile_copy_prod_data(
        ctx,
        run_date=run_date,
        dst_dir=dst_dir,
        prevent_overwriting=prevent_overwriting,
    )
    #
    reconcile_dump_market_data(
        ctx,
        run_date=run_date,
        dst_dir=dst_dir,
        prevent_overwriting=prevent_overwriting,
    )
    reconcile_run_sim(
        ctx,
        run_date=run_date,
        dst_dir=dst_dir,
        rt_timeout_in_secs_or_time=rt_timeout_in_secs_or_time,
    )
    reconcile_copy_sim_data(ctx, run_date=run_date, dst_dir=dst_dir)
    #
    reconcile_dump_tca_data(
        ctx,
        run_date=run_date,
        dst_dir=dst_dir,
        prevent_overwriting=prevent_overwriting,
    )
    #
    if not skip_notebook:
        reconcile_run_notebook(
            ctx,
            run_date=run_date,
            dst_dir=dst_dir,
            prevent_overwriting=prevent_overwriting,
        )
    reconcile_ls(ctx, run_date=run_date, dst_dir=dst_dir)<|MERGE_RESOLUTION|>--- conflicted
+++ resolved
@@ -182,12 +182,8 @@
     else:
         # TODO(Grisha): @Dan Copy logs to the shared folder.
         # pylint: disable=line-too-long
-<<<<<<< HEAD
-        opts = "--action dump_data -v DEBUG 2>&1 | tee reconcile_dump_market_data_log.txt"
-=======
         opts = f"--action dump_data --reconcile_sim_date {run_date} -v DEBUG 2>&1 | tee reconcile_dump_market_data_log.txt"
         opts += "; exit ${PIPESTATUS[0]}"
->>>>>>> ed7a101f
         # pylint: enable=line-too-long
         script_name = "dataflow_orange/system/C1/C1b_reconcile.py"
         cmd = f"{script_name} {opts}"
@@ -235,12 +231,8 @@
         _system(rm_cmd)
     # Run simulation.
     # pylint: disable=line-too-long
-<<<<<<< HEAD
     opts = f"--action run_simulation --reconcile_sim_date {run_date} --rt_timeout_in_secs_or_time {rt_timeout_in_secs_or_time} --dst_dir {dst_dir} -v DEBUG 2>&1 | tee reconcile_run_sim_log.txt"
-=======
-    opts = f"--action run_simulation --reconcile_sim_date {run_date} -v DEBUG 2>&1 | tee reconcile_run_sim_log.txt"
     opts += "; exit ${PIPESTATUS[0]}"
->>>>>>> ed7a101f
     # pylint: enable=line-too-long
     script_name = "dataflow_orange/system/C1/C1b_reconcile.py"
     cmd = f"{script_name} {opts}"
@@ -448,16 +440,11 @@
     _system(script_name)
     # Copy dumped data to the specified folder.
     hdbg.dassert_dir_exists(target_dir)
-<<<<<<< HEAD
-    _LOG.info("Copying results from '%s' to '%s'", local_results_dir, target_dir)
-    cmd = f"cp -vr {local_results_dir} {target_dir}"
-=======
     _LOG.info("Copying results from '%s' to '%s'", dst_dir, target_dir)
     cmd = f"cp -vr {dst_dir} {target_dir}"
     _system(cmd)
     # Prevent overwriting.
     cmd = f"chmod -R -w {target_dir}/tca"
->>>>>>> ed7a101f
     _system(cmd)
     #
     if prevent_overwriting:
