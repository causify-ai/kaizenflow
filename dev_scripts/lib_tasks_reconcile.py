# #############################################################################
# Reconciliation
# #############################################################################

# Logically the reconciliation process:
# 1) Create reconciliation shared dirs
# 2) Run prod system (done by a separate AirFlow task)
# 3) Copy prod data to a shared folder
# 4) Dump market data for simulation
# 5) Run simulation
# 6) Copy simulation data to a shared folder
# 7) Dump TCA data (not implemented yet)
# 8) Run the reconciliation notebook and publish it

"""
Import as:

import dev_scripts.lib_tasks_reconcile as dslitare
"""

import datetime
import logging
import os
from typing import Optional

from invoke import task

import helpers.hdbg as hdbg
import helpers.hio as hio
import helpers.hprint as hprint
import helpers.hsystem as hsystem

_LOG = logging.getLogger(__name__)

_PROD_RECONCILIATION_DIR = "/data/shared/prod_reconciliation"


def _system(cmd: str) -> int:
    return hsystem.system(cmd, suppress_output=False, log_level="echo")


def _dassert_is_date(date: str) -> None:
    hdbg.dassert_isinstance(date, str)
    try:
        _ = datetime.datetime.strptime(date, "%Y%m%d")
    except ValueError as e:
        raise ValueError(f"date='{date}' doesn't have the right format: {e}")


def _get_run_date(run_date: Optional[str]) -> str:
    """
    Return the run date.

    If a date is not specified by a user then return current date.
    """
    if run_date is None:
        run_date = datetime.date.today().strftime("%Y%m%d")
    _LOG.info(hprint.to_str("run_date"))
    _dassert_is_date(run_date)
    return run_date


def _sanity_check_data(file_path: str) -> None:
    """
    Check that data at the specified file path is correct.
    """
    cmd = f"gzip -cd {file_path} | head -3"
    _system(cmd)
    cmd = f"gzip -cd {file_path} | tail -3"
    _system(cmd)
    cmd = f"gzip -cd {file_path} | wc -l"
    _system(cmd)
    cmd = f"ls -lh {file_path}"
    _system(cmd)


@task
def reconcile_create_dirs(ctx, run_date=None):  # type: ignore
    """
    Create dirs for storing reconciliation data.

    Final dirs layout is:
    ```
    data/
        shared/
            prod_reconciliation/
                {run_date}/
                    prod/
                    ...
                    simulation/
    ```
    """
    _ = ctx
    run_date = _get_run_date(run_date)
    # Create a dir specific of the run date.
    run_date_dir = os.path.join(_PROD_RECONCILIATION_DIR, run_date)
    hio.create_dir(run_date_dir, incremental=True)
    # Create dirs for storing prod and simulation results.
    prod_dir = os.path.join(run_date_dir, "prod")
    simulation_dir = os.path.join(run_date_dir, "simulation")
    hio.create_dir(prod_dir, incremental=True)
    hio.create_dir(simulation_dir, incremental=True)
    # Sanity check the created dirs.
    cmd = f"ls -lh {run_date_dir}"
    _system(cmd)


@task
def reconcile_dump_market_data(ctx, run_date=None, incremental=False, interactive=True):  # type: ignore
    # pylint: disable=line-too-long
    """
    Dump the market data image and save it to a shared folder.

    The output df looks like:
    ```
                                 asset_id              knowledge_timestamp     open     high      low    close     volume            end_download_timestamp       id        full_symbol            start_timestamp
    end_timestamp
    2022-09-27 10:35:00-04:00  1030828978 2022-09-27 14:36:12.230330+00:00   0.7233   0.7247   0.7215   0.7241  3291381.0  2022-09-27 14:36:11.727196+00:00  3409049  binance::GMT_USDT  2022-09-27 10:34:00-04:00
    2022-09-27 10:35:00-04:00  1464553467 2022-09-27 14:36:05.788923+00:00  1384.23  1386.24  1383.19  1385.63   5282.272  2022-09-27 14:36:05.284506+00:00  3409043  binance::ETH_USDT  2022-09-27 10:34:00-04:00
    ```
    :param run_date: date of the reconcile run
    :param incremental: if False then the directory is deleted and re-created,
        otherwise it skips
    :param interactive: if True ask user to visually inspect data snippet and
        confirm the dumping
    """
    # pylint: enable=line-too-long
    _ = ctx
    run_date = _get_run_date(run_date)
    market_data_file = "test_data.csv.gz"
    if incremental and os.path.exists(market_data_file):
        _LOG.warning("Skipping generating %s", market_data_file)
    else:
        # pylint: disable=line-too-long
        test_name = "dataflow_orange/system/C1/test/test_C1b_prod_system.py::Test_C1b_Time_ForecastSystem_with_DataFramePortfolio_ProdReconciliation::test_save_data"
        # pylint: enable=line-too-long
        opts = "-s --dbg"
        docker_cmd = (
            f"AM_RECONCILE_SIM_DATE={run_date} pytest_log {test_name} {opts}"
        )
        cmd = f"invoke docker_cmd --cmd '{docker_cmd}'"
        _system(cmd)
    hdbg.dassert_file_exists(market_data_file)
    # Check the market data file.
    _sanity_check_data(market_data_file)
    if interactive:
        question = "Is the file ok?"
        hsystem.query_yes_no(question)
    #
    target_dir = os.path.join(_PROD_RECONCILIATION_DIR, run_date, "simulation")
    _LOG.info(hprint.to_str("target_dir"))
    # Make sure that the destination dir exists before copying.
    hdbg.dassert_dir_exists(target_dir)
    # Copy market data file to the target dir.
    cmd = f"cp -v {market_data_file} {target_dir}"
    _system(cmd)
    # Prevent overwriting.
    market_data_file_shared = os.path.join(target_dir, market_data_file)
    cmd = f"chmod -w {market_data_file_shared}"
    _system(cmd)
    # Sanity check remote data.
    _sanity_check_data(market_data_file_shared)


@task
def reconcile_run_sim(ctx, run_date=None):  # type: ignore
    """
    Run the simulation given a run date.
    """
    _ = ctx
    run_date = _get_run_date(run_date)
    target_dir = "system_log_dir"
    if os.path.exists(target_dir):
        rm_cmd = f"rm -rf {target_dir}"
        _LOG.warning("The target_dir=%s already exists, removing it.", target_dir)
        _system(rm_cmd)
    # Run simulation.
    opts = "-s --dbg --update_outcomes"
    # pylint: disable=line-too-long
    test_name = "dataflow_orange/system/C1/test/test_C1b_prod_system.py::Test_C1b_Time_ForecastSystem_with_DataFramePortfolio_ProdReconciliation::test_run_simulation"
    # pylint: enable=line-too-long
    docker_cmd = f"AM_RECONCILE_SIM_DATE={run_date} pytest_log {test_name} {opts}"
    cmd = f"invoke docker_cmd --cmd '{docker_cmd}'"
    _system(cmd)
    # Check that system log dir exists and is not empty.
    hdbg.dassert_dir_exists(os.path.join(target_dir, "dag"))
    hdbg.dassert_dir_exists(os.path.join(target_dir, "process_forecasts"))


@task
def reconcile_copy_sim_data(ctx, run_date=None):  # type: ignore
    """
    Copy the output of the simulation run to a shared folder.
    """
    _ = ctx
    run_date = _get_run_date(run_date)
    target_dir = os.path.join(_PROD_RECONCILIATION_DIR, run_date, "simulation")
    # Make sure that the destination dir exists before copying.
    hdbg.dassert_dir_exists(target_dir)
    _LOG.info("Copying results to '%s'", target_dir)
    # Copy the output to the shared folder.
    system_log_dir = "./system_log_dir"
    docker_cmd = f"cp -vr {system_log_dir} {target_dir}"
    _system(docker_cmd)
    # Copy simulation run logs to the shared folder.
    pytest_log_file_path = "tmp.pytest_script.txt"
    hdbg.dassert_file_exists(pytest_log_file_path)
    docker_cmd = f"cp -v {pytest_log_file_path} {target_dir}"
    _system(docker_cmd)


@task
def reconcile_copy_prod_data(ctx, run_date=None, stage="preprod"):  # type: ignore
    """
    Copy the output of the prod run to a shared folder.
    """
    _ = ctx
    run_date = _get_run_date(run_date)
    target_dir = os.path.join(_PROD_RECONCILIATION_DIR, run_date, "prod")
    # Make sure that the destination dir exists before copying.
    hdbg.dassert_dir_exists(target_dir)
    _LOG.info("Copying results to '%s'", target_dir)
    # Copy prod run results to the target dir.
    run_date = datetime.datetime.strptime(run_date, "%Y%m%d")
    # Prod system is run via AirFlow and the results are tagged with the previous day.
    prod_run_date = (run_date - datetime.timedelta(days=1)).strftime('%Y-%m-%d')
    shared_dir = f"/data/shared/ecs/{stage}"
    cmd = f"find '{shared_dir}' -name system_log_dir_scheduled__*2hours | grep '{prod_run_date}'"
    # E.g., `.../system_log_dir_scheduled__2022-10-03T10:00:00+00:00_2hours`.
    _, system_log_dir = hsystem.system_to_string(cmd)
    hdbg.dassert_dir_exists(system_log_dir)
    docker_cmd = f"cp -vr {system_log_dir} {target_dir}"
    _system(docker_cmd)
    # Copy prod run logs to the shared folder.
    cmd = f"find '{shared_dir}/logs' -name log_scheduled__*2hours.txt | grep '{prod_run_date}'"
    # E.g., `.../log_scheduled__2022-10-05T10:00:00+00:00_2hours.txt`.
    _, log_file = hsystem.system_to_string(cmd)
    hdbg.dassert_file_exists(log_file)
    docker_cmd = f"cp -v {log_file} {target_dir}"
    _system(docker_cmd)
    # Prevent overwriting.
    cmd = f"chmod -R -w {target_dir}"
    _system(cmd)

@task
def reconcile_run_notebook(ctx, run_date=None):
    """
<<<<<<< HEAD
    Run reconcilation notebook.
    """
    _ = ctx
    run_date = "20221005" #_get_run_date(run_date)
    asset_class = "crypto"
    target_dir = "./"
    hdbg.dassert_dir_exists(target_dir)
    _LOG.info("Saving results to '%s'", target_dir)
    #
    notebook_file = "amp/oms/notebooks/Master_reconciliation.ipynb"
    # TODO(Grisha): @Dan Fix issue with parenthesis.
    config_builder = "amp.oms.reconciliation.get_reconciliation_config()"
    cmd_ = [f'AM_RECONCILIATION_DATE={run_date} AM_ASSET_CLASS={asset_class} amp/dev_scripts/notebooks/run_notebook.py']
    cmd_.append(f'--notebook {notebook_file}')
    cmd_.append(f'--config_builder "{config_builder}"')
    cmd_.append(f'--dst_dir {target_dir}')
    cmd_.append("--num_threads 'serial'")
    # TODO(Grisha): @Dan Understand whether the notebook is published and where.
    cmd_.append("--publish_notebook")
    docker_cmd = " ".join(cmd_)
    #
    cmd = f"invoke docker_cmd --cmd '{docker_cmd}'"
    # TODO(Grisha): @Dan Add command to copy the published notebook from local to shared.
    _system(cmd)


# TODO(Danya): Add script here to dump fills data.
# amp/oms/get_ccxt_fills.py \
#    --start_timestamp '2022-10-02' \
#    --end_timestamp '2022-10-03' \
#    --dst_dir '/shared_data/prod_reconciliation/20221003/tca' \
#    --exchange_id 'binance' \
#    --contract_type 'futures' \
#    --stage 'preprod' \
#    --account_type 'trading' \
#    --secrets_id '3' \
#    --universe 'v7.1' \
#    --incremental
# TCA = transaction_cost_analysis
# @task
# def reconcile_dump_tca_data(ctx, run_date=None):  # type: ignore
#     """
#     Retrieve and save the TCA data.
#     """
#     _ = ctx
#     run_date = _get_run_date(run_date)
#     target_dir = f"{_PROD_RECONCILIATION_DIR}/{run_date}"
#     _LOG.info(hprint.to_str("target_dir"))
#     hio.create_dir(target_dir, incremental=True)
#     # TODO(gp): run fills downloading script.
#     cmd = f"aws s3 cp --recursive {src_dir} {dst_dir}"
#     _system(cmd)
#     #
#     cmd = f"ls -lh {target_dir}"
#     _system(cmd)
#     cmd = f"du -d 1 -h {target_dir}"
#     _system(cmd)


=======
    Run the reconciliation notebook, publish it locally and copy the results to
    the shared folder.
    """
    _ = ctx
    run_date = _get_run_date(run_date)
    # TODO(Grisha): pass `asset_class` as a param.
    asset_class = "crypto"
    #
    cmd_txt = []
    cmd_txt.append(f"export AM_RECONCILIATION_DATE={run_date}")
    cmd_txt.append(f"export AM_ASSET_CLASS={asset_class}")
    # Add the command to run the notebook.
    notebook_path = "amp/oms/notebooks/Master_reconciliation.ipynb"
    config_builder = "amp.oms.reconciliation.build_reconciliation_configs()"
    opts = "--num_threads 'serial' --publish_notebook -v DEBUG 2>&1 | tee log.txt"
    dst_dir = "."
    cmd_run_txt = f"amp/dev_scripts/notebooks/run_notebook.py --notebook {notebook_path} --config_builder '{config_builder}' --dst_dir {dst_dir} {opts}"
    cmd_txt.append(cmd_run_txt)
    cmd_txt = "\n".join(cmd_txt)
    # Save the commands as a script.
    file_name = "tmp.publish_notebook.sh"
    hio.to_file(file_name, cmd_txt)
    # Run the script inside docker.
    _LOG.info("Running the notebook=%s", notebook_path)
    docker_cmd = f"invoke docker_cmd --cmd 'source {file_name}'"
    _system(docker_cmd)
    # Copy the published notebook to the shared folder.
    results_dir = os.path.join(dst_dir, "result_0")
    hdbg.dassert_dir_exists(results_dir)
    target_dir = os.path.join(_PROD_RECONCILIATION_DIR, run_date)
    hdbg.dassert_dir_exists(target_dir)
    _LOG.info("Copying results from '%s' to '%s'", results_dir, target_dir)
    docker_cmd = f"cp -vr {results_dir} {target_dir}"
    _system(docker_cmd)
    # Prevent overwriting.
    results_shared_dir = os.path.join(target_dir, "result_0")
    cmd = f"chmod -R -w {results_shared_dir}"
    _system(cmd)


>>>>>>> 05cf6aeb
@task
def reconcile_ls(ctx, run_date=None):  # type: ignore
    """
    Run `ls` on the dir containing the reconciliation data.
    """
    _ = ctx
    run_date = _get_run_date(run_date)
    target_dir = os.path.join(_PROD_RECONCILIATION_DIR, run_date)
    _LOG.info(hprint.to_str("target_dir"))
    hdbg.dassert_dir_exists(target_dir)
    #
    cmd = f"ls -lh {target_dir}"
    _system(cmd)
    cmd = f"du -d 1 -h {target_dir}"
    _system(cmd)


@task
def reconcile_run_all(ctx, run_date=None):  # type: ignore
    """
    Run all phases of prod vs simulation reconciliation.
    """
    reconcile_create_dirs(ctx, run_date=run_date)
    #
    reconcile_copy_prod_data(ctx, run_date=run_date)
    #
    reconcile_dump_market_data(ctx, run_date=run_date)
    reconcile_run_sim(ctx, run_date=run_date)
    reconcile_copy_sim_data(ctx, run_date=run_date)
    #
    # TODO(gp): Download for the day before.
    # reconcile_dump_tca_data(ctx, run_date=None)
    reconcile_run_notebook(ctx, run_date=run_date)
    reconcile_ls(ctx, run_date=run_date)<|MERGE_RESOLUTION|>--- conflicted
+++ resolved
@@ -245,31 +245,80 @@
 @task
 def reconcile_run_notebook(ctx, run_date=None):
     """
-<<<<<<< HEAD
-    Run reconcilation notebook.
-    """
-    _ = ctx
-    run_date = "20221005" #_get_run_date(run_date)
+    Run the reconciliation notebook, publish it locally and copy the results to
+    the shared folder.
+    """
+    _ = ctx
+    run_date = _get_run_date(run_date)
+    # TODO(Grisha): pass `asset_class` as a param.
     asset_class = "crypto"
-    target_dir = "./"
-    hdbg.dassert_dir_exists(target_dir)
-    _LOG.info("Saving results to '%s'", target_dir)
-    #
-    notebook_file = "amp/oms/notebooks/Master_reconciliation.ipynb"
-    # TODO(Grisha): @Dan Fix issue with parenthesis.
-    config_builder = "amp.oms.reconciliation.get_reconciliation_config()"
-    cmd_ = [f'AM_RECONCILIATION_DATE={run_date} AM_ASSET_CLASS={asset_class} amp/dev_scripts/notebooks/run_notebook.py']
-    cmd_.append(f'--notebook {notebook_file}')
-    cmd_.append(f'--config_builder "{config_builder}"')
-    cmd_.append(f'--dst_dir {target_dir}')
-    cmd_.append("--num_threads 'serial'")
-    # TODO(Grisha): @Dan Understand whether the notebook is published and where.
-    cmd_.append("--publish_notebook")
-    docker_cmd = " ".join(cmd_)
-    #
-    cmd = f"invoke docker_cmd --cmd '{docker_cmd}'"
-    # TODO(Grisha): @Dan Add command to copy the published notebook from local to shared.
-    _system(cmd)
+    #
+    cmd_txt = []
+    cmd_txt.append(f"export AM_RECONCILIATION_DATE={run_date}")
+    cmd_txt.append(f"export AM_ASSET_CLASS={asset_class}")
+    # Add the command to run the notebook.
+    notebook_path = "amp/oms/notebooks/Master_reconciliation.ipynb"
+    config_builder = "amp.oms.reconciliation.build_reconciliation_configs()"
+    opts = "--num_threads 'serial' --publish_notebook -v DEBUG 2>&1 | tee log.txt"
+    dst_dir = "."
+    cmd_run_txt = f"amp/dev_scripts/notebooks/run_notebook.py --notebook {notebook_path} --config_builder '{config_builder}' --dst_dir {dst_dir} {opts}"
+    cmd_txt.append(cmd_run_txt)
+    cmd_txt = "\n".join(cmd_txt)
+    # Save the commands as a script.
+    file_name = "tmp.publish_notebook.sh"
+    hio.to_file(file_name, cmd_txt)
+    # Run the script inside docker.
+    _LOG.info("Running the notebook=%s", notebook_path)
+    docker_cmd = f"invoke docker_cmd --cmd 'source {file_name}'"
+    _system(docker_cmd)
+    # Copy the published notebook to the shared folder.
+    results_dir = os.path.join(dst_dir, "result_0")
+    hdbg.dassert_dir_exists(results_dir)
+    target_dir = os.path.join(_PROD_RECONCILIATION_DIR, run_date)
+    hdbg.dassert_dir_exists(target_dir)
+    _LOG.info("Copying results from '%s' to '%s'", results_dir, target_dir)
+    docker_cmd = f"cp -vr {results_dir} {target_dir}"
+    _system(docker_cmd)
+    # Prevent overwriting.
+    results_shared_dir = os.path.join(target_dir, "result_0")
+    cmd = f"chmod -R -w {results_shared_dir}"
+    _system(cmd)
+
+
+@task
+def reconcile_ls(ctx, run_date=None):  # type: ignore
+    """
+    Run `ls` on the dir containing the reconciliation data.
+    """
+    _ = ctx
+    run_date = _get_run_date(run_date)
+    target_dir = os.path.join(_PROD_RECONCILIATION_DIR, run_date)
+    _LOG.info(hprint.to_str("target_dir"))
+    hdbg.dassert_dir_exists(target_dir)
+    #
+    cmd = f"ls -lh {target_dir}"
+    _system(cmd)
+    cmd = f"du -d 1 -h {target_dir}"
+    _system(cmd)
+
+
+@task
+def reconcile_run_all(ctx, run_date=None):  # type: ignore
+    """
+    Run all phases of prod vs simulation reconciliation.
+    """
+    reconcile_create_dirs(ctx, run_date=run_date)
+    #
+    reconcile_copy_prod_data(ctx, run_date=run_date)
+    #
+    reconcile_dump_market_data(ctx, run_date=run_date)
+    reconcile_run_sim(ctx, run_date=run_date)
+    reconcile_copy_sim_data(ctx, run_date=run_date)
+    #
+    # TODO(gp): Download for the day before.
+    # reconcile_dump_tca_data(ctx, run_date=None)
+    reconcile_run_notebook(ctx, run_date=run_date)
+    reconcile_ls(ctx, run_date=run_date)
 
 
 # TODO(Danya): Add script here to dump fills data.
@@ -285,6 +334,7 @@
 #    --universe 'v7.1' \
 #    --incremental
 # TCA = transaction_cost_analysis
+
 # @task
 # def reconcile_dump_tca_data(ctx, run_date=None):  # type: ignore
 #     """
@@ -302,82 +352,4 @@
 #     cmd = f"ls -lh {target_dir}"
 #     _system(cmd)
 #     cmd = f"du -d 1 -h {target_dir}"
-#     _system(cmd)
-
-
-=======
-    Run the reconciliation notebook, publish it locally and copy the results to
-    the shared folder.
-    """
-    _ = ctx
-    run_date = _get_run_date(run_date)
-    # TODO(Grisha): pass `asset_class` as a param.
-    asset_class = "crypto"
-    #
-    cmd_txt = []
-    cmd_txt.append(f"export AM_RECONCILIATION_DATE={run_date}")
-    cmd_txt.append(f"export AM_ASSET_CLASS={asset_class}")
-    # Add the command to run the notebook.
-    notebook_path = "amp/oms/notebooks/Master_reconciliation.ipynb"
-    config_builder = "amp.oms.reconciliation.build_reconciliation_configs()"
-    opts = "--num_threads 'serial' --publish_notebook -v DEBUG 2>&1 | tee log.txt"
-    dst_dir = "."
-    cmd_run_txt = f"amp/dev_scripts/notebooks/run_notebook.py --notebook {notebook_path} --config_builder '{config_builder}' --dst_dir {dst_dir} {opts}"
-    cmd_txt.append(cmd_run_txt)
-    cmd_txt = "\n".join(cmd_txt)
-    # Save the commands as a script.
-    file_name = "tmp.publish_notebook.sh"
-    hio.to_file(file_name, cmd_txt)
-    # Run the script inside docker.
-    _LOG.info("Running the notebook=%s", notebook_path)
-    docker_cmd = f"invoke docker_cmd --cmd 'source {file_name}'"
-    _system(docker_cmd)
-    # Copy the published notebook to the shared folder.
-    results_dir = os.path.join(dst_dir, "result_0")
-    hdbg.dassert_dir_exists(results_dir)
-    target_dir = os.path.join(_PROD_RECONCILIATION_DIR, run_date)
-    hdbg.dassert_dir_exists(target_dir)
-    _LOG.info("Copying results from '%s' to '%s'", results_dir, target_dir)
-    docker_cmd = f"cp -vr {results_dir} {target_dir}"
-    _system(docker_cmd)
-    # Prevent overwriting.
-    results_shared_dir = os.path.join(target_dir, "result_0")
-    cmd = f"chmod -R -w {results_shared_dir}"
-    _system(cmd)
-
-
->>>>>>> 05cf6aeb
-@task
-def reconcile_ls(ctx, run_date=None):  # type: ignore
-    """
-    Run `ls` on the dir containing the reconciliation data.
-    """
-    _ = ctx
-    run_date = _get_run_date(run_date)
-    target_dir = os.path.join(_PROD_RECONCILIATION_DIR, run_date)
-    _LOG.info(hprint.to_str("target_dir"))
-    hdbg.dassert_dir_exists(target_dir)
-    #
-    cmd = f"ls -lh {target_dir}"
-    _system(cmd)
-    cmd = f"du -d 1 -h {target_dir}"
-    _system(cmd)
-
-
-@task
-def reconcile_run_all(ctx, run_date=None):  # type: ignore
-    """
-    Run all phases of prod vs simulation reconciliation.
-    """
-    reconcile_create_dirs(ctx, run_date=run_date)
-    #
-    reconcile_copy_prod_data(ctx, run_date=run_date)
-    #
-    reconcile_dump_market_data(ctx, run_date=run_date)
-    reconcile_run_sim(ctx, run_date=run_date)
-    reconcile_copy_sim_data(ctx, run_date=run_date)
-    #
-    # TODO(gp): Download for the day before.
-    # reconcile_dump_tca_data(ctx, run_date=None)
-    reconcile_run_notebook(ctx, run_date=run_date)
-    reconcile_ls(ctx, run_date=run_date)+#     _system(cmd)