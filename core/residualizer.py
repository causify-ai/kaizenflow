--- conflicted
+++ resolved
@@ -201,90 +201,6 @@
         dbg.dassert_eq_all(sorted(col_map_dst), exp_idxs)
         return True
 
-    @staticmethod
-<<<<<<< HEAD
-    def _build_stable_eig_map(
-        prev_eigvec_df: pd.DataFrame, eigvec_df: pd.DataFrame
-    ) -> Tuple[Dict[int, Tuple[int, np.int64]], np.array]:
-        """Try to find a permutation and sign changes of the columns in
-        `prev_eigvec_df` to ensure continuity with `eigvec_df`.
-
-        :return: map column index of original eigvec to (sign, column index
-            of transformed eigvec)
-        """
-
-        def dist(v1: pd.Series, v2: pd.Series) -> np.float64:
-            # return res.PcaFactorComputer.eigvec_distance(v1, v2)
-            return 1 - cosine(v1, v2)
-
-        # Build a matrix with the distances between corresponding vectors.
-        num_cols = prev_eigvec_df.shape[1]
-        distances = np.zeros((num_cols, num_cols)) * np.nan
-        for i in range(num_cols):
-            for j in range(num_cols):
-                distances[i, j] = dist(
-                    prev_eigvec_df.iloc[:, i], eigvec_df.iloc[:, j]
-                )
-        _LOG.debug("distances=\n%s", distances)
-        # Find the row with the max abs value for each column.
-        max_abs_cos = np.argmax(np.abs(distances), axis=1)
-        _LOG.debug("max_abs_cos=%s", max_abs_cos)
-        signs = np.sign(distances[range(0, num_cols), max_abs_cos])
-        signs = list(map(int, signs))
-        _LOG.debug("signs=%s", signs)
-        # Package the results into col_map.
-        col_map = {k: (signs[k], max_abs_cos[k]) for k in range(0, num_cols)}
-        _LOG.debug("col_map=%s", col_map)
-        #
-        PcaFactorComputer.check_stabilized_eigvec(col_map, num_cols)
-        return col_map, distances
-
-    @staticmethod
-    def _build_stable_eig_map2(
-        prev_eigvec_df: pd.DataFrame, eigvec_df: pd.DataFrame
-    ) -> Tuple[Dict[int, Tuple[Optional[int], int]], None]:
-        """Different implementation of `_build_stable_eig_map()`."""
-
-        def eigvec_coeff(
-            v1: pd.Series, v2: pd.Series, thr: float = 1e-3
-        ) -> Optional[int]:
-            for sign in (-1, 1):
-                diff = PcaFactorComputer.eigvec_distance(v1, sign * v2)
-                _LOG.debug("v1=\n%s\nv2=\n%s\n-> diff=%s", v1, sign * v2, diff)
-                if diff < thr:
-                    return sign
-            return None
-
-        dbg.dassert_strictly_increasing_index(prev_eigvec_df)
-        dbg.dassert_strictly_increasing_index(eigvec_df)
-        # TODO(gp): This code can be sped up by:
-        # 1) keeping a running list of the v2 columns already mapped so that
-        #    we don't have to check over and over.
-        # 2) once we find a match between columns, move to the next one v1
-        # For now we just care about functionality.
-        num_cols = eigvec_df.shape[1]
-        col_map: Dict[int, Tuple[Optional[int], int]] = {}
-        for i in range(num_cols):
-            for j in range(num_cols):
-                coeff = eigvec_coeff(
-                    prev_eigvec_df.iloc[:, i], eigvec_df.iloc[:, j]
-                )
-                _LOG.debug("i=%s, j=%s, coeff=%s", i, j, coeff)
-                if coeff:
-                    _LOG.debug("i=%s -> j=%s", i, j)
-                    dbg.dassert_not_in(
-                        i, col_map, msg="i=%s col_map=%s" % (i, col_map)
-                    )
-                    col_map[i] = (coeff, j)
-        # Sanity check.
-        PcaFactorComputer.check_stabilized_eigvec(col_map, num_cols)
-        # Add dummy var to keep the same interface of _build_stable_eig_map.
-        dummy = None
-        return col_map, dummy
-
-    @staticmethod
-=======
->>>>>>> ef94de5e
     def shuffle_eigval_eigvec(
         eigval_df: pd.DataFrame,
         eigvec_df: pd.DataFrame,
