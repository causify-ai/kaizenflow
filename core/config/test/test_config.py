import collections
import datetime
import logging
import os
import pprint
from typing import Any, Dict, List, Optional, Tuple

import pytest

import core.config as cconfig
import core.config.config_ as cconconf
import helpers.hdbg as hdbg
import helpers.hintrospection as hintros
import helpers.hprint as hprint
import helpers.hsystem as hsystem
import helpers.hunit_test as hunitest

_LOG = logging.getLogger(__name__)


# #############################################################################
# Utils
# #############################################################################


def _check_config_string(
    self: Any, config: cconfig.Config, exp: str, mode: str = "str"
) -> None:
    _LOG.debug("config=\n%s", config)
    if mode == "str":
        act = str(config)
    elif mode == "repr":
        act = repr(config)
    else:
        raise ValueError(f"Invalid mode='{mode}'")
    self.assert_equal(act, exp, fuzzy_match=True)


def _check_roundtrip_transformation(self_: Any, config: cconfig.Config) -> str:
    """
    Convert a config into Python code and back.

    :return: signature of the test
    """
    # Convert a config to Python code.
    code = config.to_python()
    _LOG.debug("code=%s", code)
    # Build a config from Python code.
    config2 = cconfig.Config.from_python(code)
    # Verify that the round-trip transformation is correct.
    self_.assertEqual(str(config), str(config2))
    # Build the signature of the test.
    act = []
    act.append("# config=\n%s" % str(config))
    act.append("# code=\n%s" % str(code))
    act = "\n".join(act)
    return act


def _purify_assertion_string(txt: str) -> str:
    # For some reason (probably the catch and re-raise of exceptions) the assertion
    # has `\n` literally and not interpreted as new lines, e.g.,
    # exp = r"""'"key=\'nrows_tmp\' not in:\\n  nrows: 10000\\n  nrows2: hello"\nconfig=\n  nrows: 10000\n  nrows2: hello'
    txt = txt.replace(r"\\n", "\n")
    txt = txt.replace(r"\n", "\n")
    txt = txt.replace(r"\'", "'")
    txt = txt.replace(r"\\", "")
    return txt


# #############################################################################
# Test_flat_config_set1
# #############################################################################


def _get_flat_config1(self: Any) -> cconfig.Config:
    config = cconfig.Config()
    config["hello"] = "world"
    config["foo"] = [1, 2, 3]
    # Check.
    exp = """
    hello: world
    foo: [1, 2, 3]
    """
    _check_config_string(self, config, exp)
    return config


class Test_flat_config_set1(hunitest.TestCase):
    def test_set1(self) -> None:
        """
        Set a key and print a flat config.
        """
        config = cconfig.Config()
        config["hello"] = "world"
        act = str(config)
        exp = r"""
        hello: world
        """
        self.assert_equal(act, exp, fuzzy_match=True)

    @pytest.mark.skip("CMTask2689: unskip after implementation of `__str__`")
    def test_roundtrip_transform1(self) -> None:
        """
        Test serialization/deserialization for a flat config.
        """
        config = _get_flat_config1(self)
        #
        act = _check_roundtrip_transformation(self, config)
        exp = r"""
        # config=
        hello: world
        foo: [1, 2, 3]
        # code=
        Config([('hello', 'world'), ('foo', [1, 2, 3])])
        """
        self.assert_equal(act, exp, fuzzy_match=True)

    def test_config_with_function(self) -> None:
        config = cconfig.Config()
        config[
            "filters"
        ] = "[(<function _filter_relevance at 0x7fe4e35b1a70>, {'thr': 90})]"
        # Check.
        expected_result = "filters: [(<function _filter_relevance>, {'thr': 90})]"
        actual_result = str(config)
        self.assertEqual(actual_result, expected_result)

    def test_config_with_object(self) -> None:
        config = cconfig.Config()
        config[
            "dag_builder"
        ] = "<dataflow_p1.task2538_pipeline.ArPredictorBuilder object at 0x7fd7a9ddd190>"
        # Check.
        expected_result = "dag_builder: <dataflow_p1.task2538_pipeline.ArPredictorBuilder object>"
        actual_result = str(config)
        self.assertEqual(actual_result, expected_result)


# #############################################################################
# Test_flat_config_get1
# #############################################################################


def _get_flat_config2(self: Any) -> cconfig.Config:
    config = cconfig.Config()
    config["nrows"] = 10000
    config["nrows2"] = "hello"
    # Check.
    exp = r"""
    nrows: 10000
    nrows2: hello
    """
    _check_config_string(self, config, exp)
    return config


class Test_flat_config_get1(hunitest.TestCase):
    """
    Test `__getitem__()` and `get()`.
    """

    def test_existing_key1(self) -> None:
        """
        Look up an existing key.
        """
        config = _get_flat_config2(self)
        exp = r"""
        nrows: 10000
        nrows2: hello
        """
        self.assert_equal(str(config), exp, fuzzy_match=True)
        #
        self.assertEqual(config["nrows"], 10000)

    def test_existing_key2(self) -> None:
        """
        Look up a key that exists and thus ignore the default value.
        """
        config = _get_flat_config2(self)
        #
        self.assertEqual(config.get("nrows", None), 10000)
        self.assertEqual(config.get("nrows", "hello"), 10000)

    # /////////////////////////////////////////////////////////////////////////////

    def test_non_existing_key1(self) -> None:
        """
        Look up a non-existent key, passing a default value.
        """
        config = _get_flat_config2(self)
        #
        self.assertEqual(config.get("nrows_tmp", None), None)
        self.assertEqual(config.get("nrows_tmp", "hello"), "hello")
        self.assertEqual(config.get(("nrows", "nrows_tmp"), "hello"), "hello")

    def test_non_existing_key2(self) -> None:
        """
        Look up a non-existent key, not passing a default value.
        """
        config = _get_flat_config2(self)
        # TODO(gp): There are nested exceptions here. Not sure it's a good idea or
        # not.
        # _________________ Test_flat_config_get1.test_non_existing_key2 _________________
        # Traceback (most recent call last):
        #   File "/app/amp/core/config/config_.py", line 163, in __getitem__
        #     ret = self._get_item(key, level=level)
        #   File "/app/amp/core/config/config_.py", line 626, in _get_item
        #     raise KeyError(msg)
        # KeyError: "key='nrows_tmp' not in:\n  nrows: 10000\n  nrows2: hello"
        #
        # During handling of the above exception, another exception occurred:
        #
        # Traceback (most recent call last):
        #   File "/app/amp/core/config/test/test_config.py", line 189, in test_non_existing_key2
        #     config.get("nrows_tmp")
        #   File "/app/amp/core/config/config_.py", line 372, in get
        #     raise e
        #   File "/app/amp/core/config/config_.py", line 361, in get
        #     ret = self.__getitem__(
        #   File "/app/amp/core/config/config_.py", line 173, in __getitem__
        #     raise e
        # KeyError: '"key=\'nrows_tmp\' not in:\n  nrows: 10000\n  nrows2: hello"\nconfig=\n  nrows: 10000\n  nrows2: hello'
        with self.assertRaises(KeyError) as cm:
            config.get("nrows_tmp", report_mode="verbose_exception")
        act = str(cm.exception)
        act = _purify_assertion_string(act)
        exp = r"""
        'exception="key='nrows_tmp' not in ['nrows', 'nrows2'] at level 0"
        key='nrows_tmp'
        config=
          nrows: 10000
          nrows2: hello'
        """
        self.assert_equal(act, exp, fuzzy_match=True)

    def test_non_existing_key3(self) -> None:
        """
        Look up a non-existent multiple key, not passing a default value.
        """
        config = _get_flat_config2(self)
        #
        with self.assertRaises(KeyError) as cm:
            config.get(("nrows2", "nrows_tmp"), report_mode="verbose_exception")
        act = str(cm.exception)
        act = _purify_assertion_string(act)
        exp = r"""
        'exception="tail_key=('nrows_tmp',) at level 0"
        key='('nrows2', 'nrows_tmp')'
        config=
          nrows: 10000
          nrows2: hello'
        """
        self.assert_equal(act, exp, fuzzy_match=True)

    def test_non_existing_key4(self) -> None:
        """
        Look up a non-existent multiple key, not passing a default value.
        """
        config = _get_flat_config2(self)
        #
        with self.assertRaises(KeyError) as cm:
            config.get(("nrows2", "hello"), report_mode="verbose_exception")
        act = str(cm.exception)
        act = _purify_assertion_string(act)
        exp = r"""
        'exception="tail_key=('hello',) at level 0"
        key='('nrows2', 'hello')'
        config=
          nrows: 10000
          nrows2: hello'
        """
        self.assert_equal(act, exp, fuzzy_match=True)

    # /////////////////////////////////////////////////////////////////////////////

    def test_existing_key_with_type1(self) -> None:
        """
        'nrows' exists, so the default value is not used.
        """
        config = _get_flat_config2(self)
        self.assertEqual(config.get("nrows", None, int), 10000)
        self.assertEqual(config.get("nrows", "hello", int), 10000)

    def test_existing_key_with_type2(self) -> None:
        """
        'nrows3' is missing so the default value is used.
        """
        config = _get_flat_config2(self)
        self.assertEqual(config.get("nrows3", 5, int), 5)
        self.assertEqual(config.get("nrows3", "hello", str), "hello")

    def test_existing_key_with_type3(self) -> None:
        """
        'nrows' exists, so the default value is not used but the type is
        checked.
        """
        config = _get_flat_config2(self)
        with self.assertRaises(AssertionError) as cm:
            _ = config.get("nrows", None, str, report_mode="verbose_exception")
        act = str(cm.exception)
        exp = """
        * Failed assertion *
        Instance of '10000' is '<class 'int'>' instead of '<class 'str'>'
        """
        self.assert_equal(act, exp, purify_text=True, fuzzy_match=True)

    def test_non_existing_key_with_type1(self) -> None:
        """
        'nrows' exists (so the default value is not used) but it's int and not
        str.
        """
        config = _get_flat_config2(self)
        with self.assertRaises(AssertionError) as cm:
            _ = config.get("nrows", "hello", str, report_mode="verbose_exception")
        act = str(cm.exception)
        exp = """
        * Failed assertion *
        Instance of '10000' is '<class 'int'>' instead of '<class 'str'>'
        """
        self.assert_equal(act, exp, purify_text=True, fuzzy_match=True)


# #############################################################################
# Test_flat_config_in1
# #############################################################################


class Test_flat_config_in1(hunitest.TestCase):
    def test_in1(self) -> None:
        """
        Test in operator.
        """
        config = _get_flat_config2(self)
        #
        self.assertTrue("nrows" in config)
        self.assertTrue("nrows2" in config)

    def test_not_in1(self) -> None:
        """
        Test not in operator.
        """
        config = _get_flat_config2(self)
        #
        self.assertTrue("nrows3" not in config)
        self.assertFalse("nrows3" in config)
        self.assertTrue("hello" not in config)
        self.assertTrue(("nrows", "world") not in config)
        self.assertTrue(("hello", "world") not in config)


# #############################################################################
# Test_nested_config_get1
# #############################################################################


def _get_nested_config1(self: Any) -> cconfig.Config:
    config = cconfig.Config()
    config["nrows"] = 10000
    #
    config.add_subconfig("read_data")
    config["read_data"]["file_name"] = "foo_bar.txt"
    config["read_data"]["nrows"] = 999
    #
    config["single_val"] = "hello"
    #
    config.add_subconfig("zscore")
    config["zscore"]["style"] = "gaz"
    config["zscore"]["com"] = 28
    # Check.
    exp = r"""
    nrows: 10000
    read_data:
      file_name: foo_bar.txt
      nrows: 999
    single_val: hello
    zscore:
      style: gaz
      com: 28
    """
    _check_config_string(self, config, exp)
    return config


class Test_nested_config_get1(hunitest.TestCase):
    def test_existing_key1(self) -> None:
        """
        Check that a key exists.
        """
        config = _get_nested_config1(self)
        #
        elem = config["read_data"]["file_name"]
        self.assertEqual(elem, "foo_bar.txt")

    def test_existing_key2(self) -> None:
        """
        Test accessing the config with nested vs chained access.
        """
        config = _get_nested_config1(self)
        #
        elem1 = config[("read_data", "file_name")]
        elem2 = config["read_data"]["file_name"]
        self.assertEqual(elem1, "foo_bar.txt")
        self.assertEqual(str(elem1), str(elem2))

    def test_existing_key3(self) -> None:
        """
        Show that nested access is equivalent to chained access.
        """
        config = _get_nested_config1(self)
        #
        elem1 = config.get(("read_data", "file_name"))
        elem2 = config["read_data"]["file_name"]
        self.assertEqual(elem1, "foo_bar.txt")
        self.assertEqual(str(elem1), str(elem2))

    def test_existing_key4(self) -> None:
        config = _get_nested_config1(self)
        #
        elem = config.get(("read_data2", "file_name"), "hello_world1")
        self.assertEqual(elem, "hello_world1")
        #
        elem = config.get(("read_data2", "file_name2"), "hello_world2")
        self.assertEqual(elem, "hello_world2")
        #
        elem = config.get(("read_data", "file_name2"), "hello_world3")
        self.assertEqual(elem, "hello_world3")

    # /////////////////////////////////////////////////////////////////////////////

    def test_non_existing_key1(self) -> None:
        """
        Check a non-existent key at the first level.
        """
        config = _get_nested_config1(self)
        #
        with self.assertRaises(KeyError) as cm:
            _ = config["read_data2"]
        act = str(cm.exception)
        act = _purify_assertion_string(act)
        exp = r"""
        "key='read_data2' not in ['nrows', 'read_data', 'single_val', 'zscore'] at level 0"
        """
        self.assert_equal(act, exp, fuzzy_match=True)

    def test_non_existing_key2(self) -> None:
        """
        Check a non-existent key at the second level.
        """
        config = _get_nested_config1(self)
        #
        with self.assertRaises(KeyError) as cm:
            _ = config["read_data"]["file_name2"]
        act = str(cm.exception)
        act = _purify_assertion_string(act)
        exp = r"""
        "key='file_name2' not in ['file_name', 'nrows'] at level 0"
        """
        self.assert_equal(act, exp, fuzzy_match=True)

    def test_non_existing_key3(self) -> None:
        """
        Check a non-existent key at the first level.
        """
        config = _get_nested_config1(self)
        #
        with self.assertRaises(KeyError) as cm:
            _ = config["read_data2"]["file_name2"]
        act = str(cm.exception)
        act = _purify_assertion_string(act)
        exp = r"""
        "key='read_data2' not in ['nrows', 'read_data', 'single_val', 'zscore'] at level 0"
        """
        self.assert_equal(act, exp, fuzzy_match=True)


# #############################################################################
# Test_nested_config_set1
# #############################################################################


class Test_nested_config_set1(hunitest.TestCase):
    def test_not_existing_key1(self) -> None:
        """
        Set a key that doesn't exist.
        """
        config = cconfig.Config.from_dict(
            {
                "rets/read_data": cconfig.DUMMY,
            }
        )
        exp = r"""
        rets/read_data: __DUMMY__"""
        self.assert_equal(str(config), hprint.dedent(exp))
        # Set a key that doesn't exist.
        config["rets/hello"] = "world"
        # Check.
        exp = r"""
        rets/read_data: __DUMMY__
        rets/hello: world"""
        self.assert_equal(str(config), hprint.dedent(exp))

    def test_existing_key1(self) -> None:
        """
        Set a key that already exists.
        """
        config = cconfig.Config.from_dict(
            {
                "rets/read_data": cconfig.DUMMY,
            }
        )
        config.update_mode = "overwrite"
        # Overwrite an existing value.
        config["rets/read_data"] = "hello world"
        # Check.
        exp = r"""
        rets/read_data: hello world"""
        self.assert_equal(str(config), hprint.dedent(exp))

    @pytest.mark.skip(reason="See AmpTask1573")
    def test_existing_key2(self) -> None:
        """
        Set a key that doesn't exist in the hierarchy.
        """
        config = cconfig.Config.from_dict(
            {
                "rets/read_data": cconfig.DUMMY,
            }
        )
        # Set a key that doesn't exist in the hierarchy.
        config["rets/read_data", "source_node_name"] = "data_downloader"
        # This also doesn't work.
        # config["rets/read_data"]["source_node_name"] = "data_downloader"
        # Check.
        exp = r"""
        rets/read_data: hello world"""
        self.assert_equal(str(config), hprint.dedent(exp))

    def test_existing_key3(self) -> None:
        """
        Set a key that exist in the hierarchy with a Config.
        """
        config = cconfig.Config.from_dict(
            {
                "rets/read_data": cconfig.DUMMY,
            }
        )
        config.update_mode = "overwrite"
        # Assign a config to an existing key.
        config["rets/read_data"] = cconfig.Config.from_dict(
            {"source_node_name": "data_downloader"}
        )
        # Check.
        exp = r"""
        rets/read_data:
          source_node_name: data_downloader"""
        self.assert_equal(str(config), hprint.dedent(exp))

    def test_existing_key4(self) -> None:
        """
        Set a key that exists with a complex Config.
        """
        config = cconfig.Config.from_dict(
            {
                "rets/read_data": cconfig.DUMMY,
            }
        )
        config.update_mode = "overwrite"
        # Assign a config.
        config["rets/read_data"] = cconfig.Config.from_dict(
            {
                "source_node_name": "data_downloader",
                "source_node_kwargs": {
                    "exchange": "NASDAQ",
                    "symbol": "AAPL",
                    "root_data_dir": None,
                    "start_date": datetime.datetime(2020, 1, 4, 9, 30, 0),
                    "end_date": datetime.datetime(2021, 1, 4, 9, 30, 0),
                    "nrows": None,
                    "columns": None,
                },
            }
        )
        # Check.
        exp = r"""
        rets/read_data:
          source_node_name: data_downloader
          source_node_kwargs:
            exchange: NASDAQ
            symbol: AAPL
            root_data_dir: None
            start_date: 2020-01-04 09:30:00
            end_date: 2021-01-04 09:30:00
            nrows: None
            columns: None"""
        self.assert_equal(str(config), hprint.dedent(exp))


# #############################################################################
# Test_nested_config_misc1
# #############################################################################


def _get_nested_config2(self: Any) -> cconfig.Config:
    config = cconfig.Config()
    config["nrows"] = 10000
    #
    config_tmp = config.add_subconfig("read_data")
    config_tmp["file_name"] = "foo_bar.txt"
    config_tmp["nrows"] = 999
    #
    config["single_val"] = "hello"
    #
    config_tmp = config.add_subconfig("zscore")
    config_tmp["style"] = "gaz"
    config_tmp["com"] = 28
    # Check.
    exp = r"""
    nrows: 10000
    read_data:
      file_name: foo_bar.txt
      nrows: 999
    single_val: hello
    zscore:
      style: gaz
      com: 28
    """
    _check_config_string(self, config, exp)
    return config


def _get_nested_config3(self: Any) -> cconfig.Config:
    config = cconfig.Config()
    #
    config_tmp = config.add_subconfig("read_data")
    config_tmp["file_name"] = "foo_bar.txt"
    config_tmp["nrows"] = 999
    #
    config["single_val"] = "hello"
    #
    config_tmp = config.add_subconfig("zscore")
    config_tmp["style"] = "gaz"
    config_tmp["com"] = 28
    # Check.
    exp = r"""
    read_data:
      file_name: foo_bar.txt
      nrows: 999
    single_val: hello
    zscore:
      style: gaz
      com: 28
    """
    _check_config_string(self, config, exp)
    return config


def _get_nested_config4(self: Any) -> cconfig.Config:
    """
    Build a nested config, that looks like:
    """
    config = cconfig.Config()
    #
    config_tmp = config.add_subconfig("write_data")
    config_tmp["file_name"] = "baz.txt"
    config_tmp["nrows"] = 999
    #
    config["single_val2"] = "goodbye"
    #
    config_tmp = config.add_subconfig("zscore2")
    config_tmp["style"] = "gaz"
    config_tmp["com"] = 28
    # Check.
    exp = """
    write_data:
      file_name: baz.txt
      nrows: 999
    single_val2: goodbye
    zscore2:
      style: gaz
      com: 28
    """
    _check_config_string(self, config, exp)
    return config


def _get_nested_config5(self: Any) -> cconfig.Config:
    """
    Build a nested config, that looks like:
    """
    config = cconfig.Config()
    #
    config_tmp = config.add_subconfig("read_data")
    config_tmp["file_name"] = "baz.txt"
    config_tmp["nrows"] = 999
    #
    config["single_val"] = "goodbye"
    #
    config_tmp = config.add_subconfig("zscore")
    config_tmp["style"] = "super"
    #
    config_tmp = config.add_subconfig("extra_zscore")
    config_tmp["style"] = "universal"
    config_tmp["tau"] = 32
    # Check.
    exp = """
    read_data:
      file_name: baz.txt
      nrows: 999
    single_val: goodbye
    zscore:
      style: super
    extra_zscore:
      style: universal
      tau: 32
    """
    _check_config_string(self, config, exp)
    return config


class Test_nested_config_misc1(hunitest.TestCase):
    def test_config_print1(self) -> None:
        """
        Test printing a config.
        """
        config = _get_nested_config1(self)
        #
        act = str(config)
        exp = r"""
        nrows: 10000
        read_data:
          file_name: foo_bar.txt
          nrows: 999
        single_val: hello
        zscore:
          style: gaz
          com: 28
        """
        self.assert_equal(act, exp, fuzzy_match=True)

    def test_config_to_python1(self) -> None:
        """
        Test `to_python()` on a nested config.
        """
        config = _get_nested_config1(self)
        # Check.
        act = config.to_python()
        exp = r"""
        Config([('nrows', 10000), ('read_data', Config([('file_name', 'foo_bar.txt'), ('nrows', 999)])), ('single_val', 'hello'), ('zscore', Config([('style', 'gaz'), ('com', 28)]))])
        """
        self.assert_equal(act, exp, fuzzy_match=True)

    @pytest.mark.skip("CMTask2689: unskip after implementation of `__str__`")
    def test_roundtrip_transform1(self) -> None:
        """
        Test serialization/deserialization for nested config.
        """
        config = _get_nested_config1(self)
        # Check.
        act = _check_roundtrip_transformation(self, config)
        exp = r"""
        # config=
        nrows: 10000
        read_data:
          file_name: foo_bar.txt
          nrows: 999
        single_val: hello
        zscore:
          style: gaz
          com: 28
        # code=
        Config([('nrows', 10000), ('read_data', Config([('file_name', 'foo_bar.txt'), ('nrows', 999)])), ('single_val', 'hello'), ('zscore', Config([('style', 'gaz'), ('com', 28)]))])
        """
        self.assert_equal(act, exp, fuzzy_match=True)

    def test_config1(self) -> None:
        """
        Compare two different styles of building a nested config.
        """
        config1 = _get_nested_config1(self)
        config2 = _get_nested_config2(self)
        #
        self.assert_equal(str(config1), str(config2))


# #############################################################################
# Test_nested_config_in1
# #############################################################################


class Test_nested_config_in1(hunitest.TestCase):
    def test_in1(self) -> None:
        """
        Test `in` with nested access.
        """
        config = _get_nested_config1(self)
        #
        act = str(config)
        exp = r"""
        nrows: 10000
        read_data:
          file_name: foo_bar.txt
          nrows: 999
        single_val: hello
        zscore:
          style: gaz
          com: 28
        """
        self.assert_equal(act, exp, fuzzy_match=True)
        #
        self.assertTrue("nrows" in config)
        #
        self.assertTrue("read_data" in config)

    def test_in2(self) -> None:
        config = _get_nested_config1(self)
        #
        self.assertTrue(("read_data", "file_name") in config)
        self.assertTrue(("zscore", "style") in config)

    def test_not_in1(self) -> None:
        config = _get_nested_config1(self)
        #
        self.assertTrue("read_data3" not in config)

    def test_not_in2(self) -> None:
        config = _get_nested_config1(self)
        #
        self.assertTrue(("read_data2", "file_name") not in config)

    def test_not_in3(self) -> None:
        config = _get_nested_config1(self)
        #
        self.assertTrue(("read_data", "file_name2") not in config)

    def test_not_in4(self) -> None:
        config = _get_nested_config1(self)
        #
        self.assertTrue(("read_data", "file_name", "foo_bar") not in config)


# #############################################################################
# Test_nested_config_update1
# #############################################################################


class Test_nested_config_update1(hunitest.TestCase):
    def test_update1(self) -> None:
        config1 = _get_nested_config3(self)
        config2 = _get_nested_config4(self)
        #
        config1.update(config2)
        # Check.
        act = str(config1)
        exp = r"""
        read_data:
          file_name: foo_bar.txt
          nrows: 999
        single_val: hello
        zscore:
          style: gaz
          com: 28
        write_data:
          file_name: baz.txt
          nrows: 999
        single_val2: goodbye
        zscore2:
          style: gaz
          com: 28
        """
        self.assert_equal(act, exp, fuzzy_match=True)

    def test_update2(self) -> None:
        config1 = _get_nested_config3(self)
        config2 = _get_nested_config5(self)
        #
        config1.update(config2, update_mode="overwrite")
        # Check.
        act = str(config1)
        exp = r"""
        read_data:
          file_name: baz.txt
          nrows: 999
        single_val: goodbye
        zscore:
          style: super
          com: 28
        extra_zscore:
          style: universal
          tau: 32
        """
        self.assert_equal(act, exp, fuzzy_match=True)

    def test_update3(self) -> None:
        """
        Generate a config of `{"key1": {"key0": }}` structure.
        """
        config = cconfig.Config()
        config_tmp = config.add_subconfig("key1")
        exp = """
        key1:
        """
        _check_config_string(self, config, exp)
        #
        subconfig = cconfig.Config()
        subconfig.add_subconfig("key0")
        exp = """
        key0:
        """
        _check_config_string(self, subconfig, exp)
        #
        _LOG.debug("\n" + hprint.frame("update"))
        config_tmp.update(subconfig)
        #
        _LOG.debug("\n" + hprint.frame("check"))
        expected_result = cconfig.Config()
        config_tmp = expected_result.add_subconfig("key1")
        config_tmp.add_subconfig("key0")
        #
        self.assert_equal(str(config), str(expected_result))
        exp = r"""
        key1:
          key0:
        """
        exp = hprint.dedent(exp)
        self.assert_equal(str(config), exp)


# #############################################################################
# Test_nested_config_update2
# #############################################################################


class Test_nested_config_update2(hunitest.TestCase):
    """
    Test the different update_modes for `config.update()`.
    """

    def test_assert_on_overwrite1(self) -> None:
        """
        Update with update_mode="assert_on_overwrite" and values that are not
        present.
        """
        for update_mode in (
            "assert_on_overwrite",
            "overwrite",
            "assign_if_missing",
        ):
            config1 = _get_nested_config3(self)
            # Check the value of the config.
            exp = """
            read_data:
              file_name: foo_bar.txt
              nrows: 999
            single_val: hello
            zscore:
              style: gaz
              com: 28
            """
            self.assert_equal(str(config1), exp, fuzzy_match=True)
            #
            config2 = cconfig.Config()
            config2["read_data", "file_name2"] = "hello"
            config2["read_data2"] = "world"
            # The new values don't exist so we should update the old config, no
            # matter what update_mode we are using.
            config1.update(config2, update_mode=update_mode)
            # Check.
            act = str(config1)
            exp = r"""
            read_data:
              file_name: foo_bar.txt
              nrows: 999
              file_name2: hello
            single_val: hello
            zscore:
              style: gaz
              com: 28
            read_data2: world
            """
            self.assert_equal(act, exp, fuzzy_match=True)

    @pytest.mark.skip("CMTask2689: Add after implementation of OverwriteError.")
    def test_assert_on_overwrite2(self) -> None:
        """
        Update with update_mode="assert_on_overwrite" and values that are
        present.
        """
        config1 = _get_nested_config3(self)
        #
        config2 = cconfig.Config()
        config2["read_data", "file_name"] = "hello"
        config2["read_data2"] = "world"
        config1.report_mode = "verbose_exception"
        # config1.update(config2)
        # The first value exists so we should assert.
        with self.assertRaises(cconfig.OverwriteError) as cm:
            config1.update(config2)
        act = str(cm.exception)
        exp = r"""
        exception=Trying to overwrite old value 'foo_bar.txt' with new value 'hello' for key 'file_name' when update_mode=assert_on_overwrite
        self=
          file_name:
            foo_bar.txt
          nrows:
            999
        key='('read_data', 'file_name')'
        config=
          read_data:
            file_name: foo_bar.txt
            nrows: 999
          single_val: hello
          zscore:
            style: gaz
            com: 28
        """
        self.assert_equal(act, exp, fuzzy_match=True)

    # /////////////////////////////////////////////////////////////////////////

    def test_overwrite1(self) -> None:
        """
        Update with update_mode="overwrite".
        """
        config1 = _get_nested_config3(self)
        # Check the value of the config.
        exp = """
        read_data:
          file_name: foo_bar.txt
          nrows: 999
        single_val: hello
        zscore:
          style: gaz
          com: 28
        """
        self.assert_equal(str(config1), exp, fuzzy_match=True)
        #
        config2 = cconfig.Config()
        config2["read_data", "file_name"] = "hello"
        config2["read_data2"] = "world"
        # Just overwrite.
        config1.update(config2, update_mode="overwrite")
        # Check.
        act = str(config1)
        exp = r"""
        read_data:
          file_name: hello
          nrows: 999
        single_val: hello
        zscore:
          style: gaz
          com: 28
        read_data2: world
        """
        self.assert_equal(act, exp, fuzzy_match=True)

    # /////////////////////////////////////////////////////////////////////////

    def test_assign_if_missing1(self) -> None:
        """
        Update with update_mode="assert_on_overwrite" and values that are
        present.
        """
        config1 = _get_nested_config3(self)
        # Check the value of the config.
        exp = """
        read_data:
          file_name: foo_bar.txt
          nrows: 999
        single_val: hello
        zscore:
          style: gaz
          com: 28
        """
        self.assert_equal(str(config1), exp, fuzzy_match=True)
        #
        config2 = cconfig.Config()
        config2["read_data", "file_name"] = "hello"
        config2["read_data2"] = "world"
        # Do not assign the first value since the key already exists, while assign
        # the second since it doesn't exist.
        config1.update(config2, update_mode="assign_if_missing")
        # Check.
        act = str(config1)
        exp = r"""
        read_data:
          file_name: foo_bar.txt
          nrows: 999
        single_val: hello
        zscore:
          style: gaz
          com: 28
        read_data2: world
        """
        self.assert_equal(act, exp, fuzzy_match=True)


# #############################################################################
# Test_nested_config_flatten1
# #############################################################################


def _get_nested_config6(self: Any) -> cconfig.Config:
    # Build config.
    config = cconfig.Config()
    #
    config_tmp = config.add_subconfig("read_data")
    config_tmp["file_name"] = "foo_bar.txt"
    config_tmp["nrows"] = 999
    #
    config["single_val"] = "hello"
    #
    config.add_subconfig("zscore")
    # Check.
    exp = r"""
    read_data:
      file_name: foo_bar.txt
      nrows: 999
    single_val: hello
    zscore:
    """
    _check_config_string(self, config, exp)
    return config


class Test_nested_config_flatten1(hunitest.TestCase):
    def test_flatten1(self) -> None:
        # Build config.
        config = cconfig.Config()
        #
        config_tmp = config.add_subconfig("read_data")
        config_tmp["file_name"] = "foo_bar.txt"
        config_tmp["nrows"] = 999
        #
        config["single_val"] = "hello"
        #
        config_tmp = config.add_subconfig("zscore")
        config_tmp["style"] = "gaz"
        config_tmp["com"] = 28
        # Check the representation.
        act = str(config)
        exp = r"""
        read_data:
          file_name: foo_bar.txt
          nrows: 999
        single_val: hello
        zscore:
          style: gaz
          com: 28
        """
        self.assert_equal(act, exp, fuzzy_match=True)
        # Run.
        flattened = config.flatten()
        # Check the output.
        act = pprint.pformat(flattened)
        exp = r"""
        OrderedDict([(('read_data', 'file_name'), 'foo_bar.txt'),
             (('read_data', 'nrows'), 999),
             (('single_val',), 'hello'),
             (('zscore', 'style'), 'gaz'),
             (('zscore', 'com'), 28)])
        """
        self.assert_equal(act, exp, fuzzy_match=True)

    @pytest.mark.skip(
        "CMTask2689: unskip after adding `keep_leaves` param to `Config.to_dict`"
    )
    def test_flatten2(self) -> None:
        config = _get_nested_config6(self)
        # Run.
        flattened = config.flatten()
        # Check.
        act = pprint.pformat(flattened)
        exp = r"""
        OrderedDict([(('read_data', 'file_name'), 'foo_bar.txt'),
                     (('read_data', 'nrows'), 999),
                     (('single_val',), 'hello'),
                     (('zscore',), OrderedDict())])
        """
        self.assert_equal(act, exp, fuzzy_match=True)


# #############################################################################
# Test_subtract_config1
# #############################################################################


class Test_subtract_config1(hunitest.TestCase):
    def test1(self) -> None:
        config1 = cconfig.Config()
        config1[("l0",)] = "1st_floor"
        config1[["l1", "l2"]] = "2nd_floor"
        config1[["r1", "r2", "r3"]] = [1, 2]
        #
        config2 = cconfig.Config()
        config2["l0"] = "Euro_1nd_floor"
        config2[["l1", "l2"]] = "2nd_floor"
        config2[["r1", "r2", "r3"]] = [1, 2]
        #
        diff = cconfig.subtract_config(config1, config2)
        # Check.
        act = str(diff)
        exp = r"""
        l0: 1st_floor
        """
        self.assert_equal(act, exp, fuzzy_match=True)

    def test2(self) -> None:
        config1 = cconfig.Config()
        config1[("l0",)] = "1st_floor"
        config1[["l1", "l2"]] = "2nd_floor"
        config1[["r1", "r2", "r3"]] = [1, 2, 3]
        #
        config2 = cconfig.Config()
        config2["l0"] = "Euro_1nd_floor"
        config2[["l1", "l2"]] = "2nd_floor"
        config2[["r1", "r2", "r3"]] = [1, 2]
        config2["empty"] = cconfig.Config()
        #
        diff = cconfig.subtract_config(config1, config2)
        # Check.
        act = str(diff)
        exp = r"""
        l0: 1st_floor
        r1:
          r2:
            r3: [1, 2, 3]
        """
        self.assert_equal(act, exp, fuzzy_match=True)


# #############################################################################
# Test_dassert_is_serializable1
# #############################################################################


class Test_dassert_is_serializable1(hunitest.TestCase):
    def test1(self) -> None:
        """
        Test a config that can be serialized correctly.
        """
        src_dir = "../../test"
        eval_config = cconfig.Config.from_dict(
            {
                "load_experiment_kwargs": {
                    "src_dir": src_dir,
                    "file_name": "result_bundle.v2_0.pkl",
                    "experiment_type": "ins_oos",
                    "selected_idxs": None,
                    "aws_profile": None,
                },
                "model_evaluator_kwargs": {
                    "predictions_col": "mid_ret_0_vol_adj_clipped_2_hat",
                    "target_col": "mid_ret_0_vol_adj_clipped_2",
                    # "oos_start": "2017-01-01",
                },
                "bh_adj_threshold": 0.1,
                "resample_rule": "W",
                "mode": "ins",
                "target_volatility": 0.1,
            }
        )
        # Make sure that it can be serialized.
        actual = eval_config.is_serializable()
        self.assertTrue(actual)

    def test2(self) -> None:
        """
        Test a config that can't be serialized since there is a function
        pointer.
        """
        src_dir = "../../test"
        func = lambda x: x + 1
        eval_config = cconfig.Config.from_dict(
            {
                "load_experiment_kwargs": {
                    "src_dir": src_dir,
                    "experiment_type": "ins_oos",
                    "selected_idxs": None,
                    "aws_profile": None,
                },
                "model_evaluator_kwargs": {
                    "predictions_col": "mid_ret_0_vol_adj_clipped_2_hat",
                    "target_col": "mid_ret_0_vol_adj_clipped_2",
                    # "oos_start": "2017-01-01",
                },
                "bh_adj_threshold": 0.1,
                "resample_rule": "W",
                "mode": "ins",
                "target_volatility": 0.1,
                "func": func,
            }
        )
        # Make sure that it can be serialized.
        actual = eval_config.is_serializable()
        self.assertFalse(actual)


# #############################################################################
# Test_from_env_var1
# #############################################################################


class Test_from_env_var1(hunitest.TestCase):
    def test1(self) -> None:
        eval_config = cconfig.Config.from_dict(
            {
                "load_experiment_kwargs": {
                    "file_name": "result_bundle.v2_0.pkl",
                    "experiment_type": "ins_oos",
                    "selected_idxs": None,
                    "aws_profile": None,
                }
            }
        )
        # Make sure that it can be serialized.
        self.assertTrue(eval_config.is_serializable())
        #
        python_code = eval_config.to_python(check=True)
        env_var = "AM_CONFIG_CODE"
        pre_cmd = f'export {env_var}="{python_code}"'
        python_code = (
            "import core.config as cconfig; "
            f'print(cconfig.Config.from_env_var("{env_var}"))'
        )
        cmd = f"{pre_cmd}; python -c '{python_code}'"
        _LOG.debug("cmd=%s", cmd)
        hsystem.system(cmd, suppress_output=False)


# #############################################################################
# Test_make_read_only1
# #############################################################################


class Test_make_read_only1(hunitest.TestCase):
    @pytest.mark.skip(
        "CMTask2689: unskip after adding `cconfig.ReadOnlyConfigError`"
    )
    def test_set1(self) -> None:
        """
        Setting a value that already exists on a read-only config raises.
        """
        config = _get_nested_config1(self)
        _LOG.debug("config=\n%s", config)
        config.update_mode = "overwrite"
<<<<<<< HEAD
        config.clobber_mode = "allow_write_after_read"
=======
        config.clobber_mode = "allow_write_after_use"
>>>>>>> 9d767a40
        # Assigning values is not a problem, since the config is not read only.
        self.assertEqual(config["zscore", "style"], "gaz")
        config["zscore", "style"] = "gasoline"
        self.assertEqual(config["zscore", "style"], "gasoline")
        # Mark as read-only.
        config.mark_read_only()
        # Try to assign an existing key and check it raises an error.
        with self.assertRaises(cconfig.ReadOnlyConfigError) as cm:
            config["zscore", "style"] = "oil"
        act = str(cm.exception)
        exp = r"""
        Can't set key='('zscore', 'style')' to val='oil' in read-only config
        self=
          nrows: 10000
          read_data:
            file_name: foo_bar.txt
            nrows: 999
          single_val: hello
          zscore:
            style: gasoline
            com: 28
        """
        self.assert_equal(act, exp, fuzzy_match=True)

<<<<<<< HEAD
=======
    @pytest.mark.skip(
        "CMTask2689: unskip after adding `cconfig.ReadOnlyConfigError`"
    )
>>>>>>> 9d767a40
    def test_set2(self) -> None:
        """
        Setting a value that doesn't exists on a read-only config raises.
        """
        config = _get_nested_config1(self)
        _LOG.debug("config=\n%s", config)
        # Mark as read-only.
        config.mark_read_only()
        # Try to assign a new key and check it raises an error.
        with self.assertRaises(cconfig.ReadOnlyConfigError) as cm:
            config["zscore2"] = "gasoline"
        act = str(cm.exception)
        exp = r"""
        Can't set key='zscore2' to val='gasoline' in read-only config
        self=
          nrows: 10000
          read_data:
            file_name: foo_bar.txt
            nrows: 999
          single_val: hello
          zscore:
            style: gaz
            com: 28
        """
        self.assert_equal(act, exp, fuzzy_match=True)

    def test_set3(self) -> None:
        """
        Updating a read-only config raises.
        """
        config1 = _get_nested_config3(self)
        config2 = _get_nested_config4(self)
        config1.update(config2)
        # Mark as read-only.
        config1.mark_read_only()
        # Check.
        with self.assertRaises(RuntimeError) as cm:
            config1.update(config2, update_mode="overwrite")
        act = str(cm.exception)
        exp = r"""
        Can't set key='('write_data', 'file_name')' to val='baz.txt' in read-only config
        self=
          read_data:
            file_name: foo_bar.txt
            nrows: 999
          single_val: hello
          zscore:
            style: gaz
            com: 28
          write_data:
            file_name: baz.txt
            nrows: 999
          single_val2: goodbye
          zscore2:
            style: gaz
            com: 28
        """
        self.assert_equal(act, exp, fuzzy_match=True)

    def test_set4(self) -> None:
        """
        Show that by setting `value=False` config can be updated.
        """
        config = _get_nested_config1(self)
        _LOG.debug("config=\n%s", config)
        config.update_mode = "overwrite"
<<<<<<< HEAD
        config.clobber_mode = "allow_write_after_read"
=======
        config.clobber_mode = "allow_write_after_use"
>>>>>>> 9d767a40
        # Assign the value.
        self.assertEqual(config["zscore", "style"], "gaz")
        config["zscore", "style"] = "gasoline"
        self.assertEqual(config["zscore", "style"], "gasoline")
        # Mark as read-only.
        config.mark_read_only(value=False)
        # Assign new values.
        config["zscore", "com"] = 11
        self.assertEqual(config["zscore", "com"], 11)
        config["single_val"] = "hello1"
        self.assertEqual(config["single_val"], "hello1")
        # Check the final config.
        act = str(config)
        exp = r"""
        nrows: 10000
        read_data:
          file_name: foo_bar.txt
          nrows: 999
        single_val: hello1
        zscore:
          style: gasoline
          com: 11
        """
        self.assert_equal(act, exp, fuzzy_match=True)


# #############################################################################
# Test_to_dict1
# #############################################################################


class Test_to_dict1(hunitest.TestCase):
    def helper(
        self,
        config_as_dict: Dict[str, Any],
        expected_result_as_str: str,
    ) -> None:
        """
        Check that a `Config`'s conversion to a dict is correct.

        :param config_as_dict: a dictionary to build a `Config` from
        :param expected_result_as_str: expected `Config` value as string
        """
        config = cconfig.Config.from_dict(config_as_dict)
        act = str(config)
        self.assert_equal(act, expected_result_as_str, fuzzy_match=True)
        # Ensure that the round trip transform is correct.
        config_as_dict2 = config.to_dict()
        _LOG.debug("type(config_as_dict)=%s", type(config_as_dict))
        _LOG.debug("type(config_as_dict2)=%s", type(config_as_dict2))
        self.assert_equal(str(config_as_dict), str(config_as_dict2))

    def test1(self) -> None:
        """
        Test a regular `Config`.
        """
        config_as_dict = collections.OrderedDict(
            {
                "param1": 1,
                "param2": 2,
                "param3": 3,
            }
        )
        #
        exp = r"""
        param1: 1
        param2: 2
        param3: 3
        """
        self.helper(config_as_dict, exp)

    def test2(self) -> None:
        """
        Test a `Config` with a non-empty sub-config.
        """
        sub_config_dict = collections.OrderedDict(
            {
                "sub_key1": "sub_value1",
                "sub_key2": "sub_value2",
            }
        )
        config_as_dict = collections.OrderedDict(
            {
                "param1": 1,
                "param2": 2,
                "param3_as_config": sub_config_dict,
            }
        )
        #
        exp = r"""
        param1: 1
        param2: 2
        param3_as_config:
          sub_key1: sub_value1
          sub_key2: sub_value2
        """
        self.helper(config_as_dict, exp)

    def test3(self) -> None:
        """
        Test a `Config` with an empty sub-config.
        """
        config_as_dict = collections.OrderedDict(
            {
                "param1": 1,
                "param2": 2,
                # An empty dict becomes an empty config when converting to `Config`
                # further.
                "param3": collections.OrderedDict(),
            }
        )
        #
        exp = r"""
        param1: 1
        param2: 2
        param3:
        """
        self.helper(config_as_dict, exp)

    # def test4(self):
    #     import dataflow_lime.pipelines.E8.E8d_pipeline as dtflpee8pi
    #     obj = dtflpee8pi.E8d_DagBuilder()
    #     obj.get_config_template()
    #     assert 0
    #     dict_ = {
    #         "resample": {
    #             "in_col_groups": [
    #                 ("close",),
    #                 ("volume",),
    #                 ("sbc_sac.compressed_difference",),
    #                 ("day_spread",),
    #                 ("day_num_spread",),
    #             ],
    #             "out_col_group": (),
    #             "transformer_kwargs": {
    #                 "rule": "5T",
    #                 # "rule": "15T",
    #                 "resampling_groups": [
    #                     ({"close": "close"}, "last", {}),
    #                     (
    #                         {
    #                             "close": "twap",
    #                             "sbc_sac.compressed_difference": "sbc_sac.compressed_difference",
    #                         },
    #                         "mean",
    #                         # TODO(gp): Use {}
    #                         # {},
    #                         None,
    #                     ),
    #                     (
    #                         {
    #                             "day_spread": "day_spread",
    #                             "day_num_spread": "day_num_spread",
    #                             "volume": "volume",
    #                         },
    #                         "sum",
    #                         {"min_count": 1},
    #                     ),
    #                 ],
    #                 "vwap_groups": [
    #                     ("close", "volume", "vwap"),
    #                 ],
    #             },
    #             "reindex_like_input": False,
    #             "join_output_with_input": False,
    #         },
    #     }
    #     config_tail = cconfig.Config.from_dict(dict_)
    #     config = cconfig.Config()
    #     config.update(config_tail)


class Test_to_dict2(hunitest.TestCase):
    def test1(self) -> None:
        config = _get_nested_config6(self)
        # Run.
        flattened = config.to_dict()
        # Check.
        act = pprint.pformat(flattened)
        exp = r"""
        OrderedDict([('read_data',
                      OrderedDict([('file_name', 'foo_bar.txt'), ('nrows', 999)])),
                     ('single_val', 'hello'),
                     ('zscore', OrderedDict())])
        """
        self.assert_equal(act, exp, fuzzy_match=True)

<<<<<<< HEAD
=======
    @pytest.mark.skip(
        "CMTask2689: unskip after adding `keep_leaves` param to `Config.to_dict`"
    )
>>>>>>> 9d767a40
    def test2(self) -> None:
        config = _get_nested_config6(self)
        # Run.
        flattened = config.to_dict(keep_leaves=False)
        # Check.
        act = pprint.pformat(flattened)
        exp = r"""
        OrderedDict([('read_data',
              OrderedDict([('file_name', 'foo_bar.txt'), ('nrows', 999)])),
             ('single_val', 'hello')])
        """
        self.assert_equal(act, exp, fuzzy_match=True)


# #############################################################################
# Test_get_config_from_flattened_dict1
# #############################################################################


class Test_get_config_from_flattened_dict1(hunitest.TestCase):
    def test1(self) -> None:
        flattened = collections.OrderedDict(
            [
                (("read_data", "file_name"), "foo_bar.txt"),
                (("read_data", "nrows"), 999),
                (("single_val",), "hello"),
                (("zscore", "style"), "gaz"),
                (("zscore", "com"), 28),
            ]
        )
        config = cconconf.Config._get_config_from_flattened_dict(flattened)
        act = str(config)
        exp = r"""
        read_data:
          file_name: foo_bar.txt
          nrows: 999
        single_val: hello
        zscore:
          style: gaz
          com: 28"""
        exp = hprint.dedent(exp)
        self.assert_equal(act, exp, fuzzy_match=False)

    def test2(self) -> None:
        flattened = collections.OrderedDict(
            [
                (("read_data", "file_name"), "foo_bar.txt"),
                (("read_data", "nrows"), 999),
                (("single_val",), "hello"),
                (("zscore",), cconfig.Config()),
            ]
        )
        config = cconconf.Config._get_config_from_flattened_dict(flattened)
        act = str(config)
        exp = r"""
        read_data:
          file_name: foo_bar.txt
          nrows: 999
        single_val: hello
        zscore:
        """
        exp = hprint.dedent(exp)
        self.assert_equal(act, exp, fuzzy_match=False)


# #############################################################################
# Test_from_dict1
# #############################################################################


class Test_from_dict1(hunitest.TestCase):
    def test1(self) -> None:
        nested = {
            "read_data": {
                "file_name": "foo_bar.txt",
                "nrows": 999,
            },
            "single_val": "hello",
            "zscore": {
                "style": "gaz",
                "com": 28,
            },
        }
        config = cconfig.Config.from_dict(nested)
        act = str(config)
        exp = r"""
        read_data:
          file_name: foo_bar.txt
          nrows: 999
        single_val: hello
        zscore:
          style: gaz
          com: 28"""
        exp = hprint.dedent(exp)
        self.assert_equal(act, exp, fuzzy_match=False)

    def test2(self) -> None:
        nested = {
            "read_data": {
                "file_name": "foo_bar.txt",
                "nrows": 999,
            },
            "single_val": "hello",
            "zscore": cconfig.Config(),
        }
        config = cconfig.Config.from_dict(nested)
        act = str(config)
        exp = r"""
        read_data:
          file_name: foo_bar.txt
          nrows: 999
        single_val: hello
        zscore:
        """
        exp = hprint.dedent(exp)
        self.assert_equal(act, exp, fuzzy_match=False)

    def test3(self) -> None:
        """
        One of the dict's values is an empty dict.
        """
        nested = {
            "key1": "val1",
            "key2": {"key3": {"key4": {}}},
        }
        config = cconfig.Config.from_dict(nested)
        act = str(config)
        exp = r"""
        key1: val1
        key2:
          key3:
            key4:
        """
        exp = hprint.dedent(exp)
        self.assert_equal(act, exp, fuzzy_match=False)
        # Check the the value type.
        check = isinstance(config["key2", "key3", "key4"], cconfig.Config)
        self.assertTrue(check)
        # Check length.
        length = len(config["key2", "key3", "key4"])
        self.assertEqual(length, 0)

    def test4(self) -> None:
        """
        One of the dict's values is a dict that should become a `Config`.
        """
        test_dict = {"key1": "value1", "key2": {"key3": "value2"}}
        test_config = cconfig.Config.from_dict(test_dict)
        act = str(test_config)
        exp = r"""
        key1: value1
        key2:
          key3: value2
        """
        # Compare expected vs. actual outputs.
        exp = hprint.dedent(exp)
        self.assert_equal(act, exp, fuzzy_match=False)
        # Check the the value type.
        check = isinstance(test_config["key2"], cconfig.Config)
        self.assertTrue(check)


# #############################################################################
# Test_to_string_config
# #############################################################################


class Test_to_string_config(hunitest.TestCase):
    def helper(
        self,
        value: Any,
        should_be_pickleable_before: bool,
    ) -> str:
        # Set config.
        nested: Dict[str, Any] = {
            "key1": value,
            "key2": {"key3": {"key4": {}}},
        }
        config = cconfig.Config.from_dict(nested)
        # Check if config is pickle-able before.
        is_pickleable_before = hintros.is_pickleable(config["key1"])
        self.assertEqual(is_pickleable_before, should_be_pickleable_before)
        # Check if function was succesfully applied on config.
        actual = config.to_string_config()
        is_pickleable_after = hintros.is_pickleable(actual["key1"])
        self.assertTrue(is_pickleable_after)
        # Convert `actual` to string since `assert_equal` comparing
        # within strings and bytes.
        actual = str(actual)
        return actual

    def test1(self) -> None:
        """
        Test when config is pickle-able before applying the function.
        """
        value = "val1"
        expected = r"""
        {'key1': 'val1', 'key2': {'key3': {'key4': {}}}}
        """
        should_be_pickleable_before = True
        actual = self.helper(
            value,
            should_be_pickleable_before,
        )
        self.assert_equal(actual, expected, fuzzy_match=True)

    def test2(self) -> None:
        """
        Test when config is not pickle-able before applying the function.
        """
        # Set non-pickle-able value.
        value = lambda x: x
        expected = r"""
        {'key1': '<function Test_to_string_config.test2.<locals>.<lambda> at 0x>', 'key2': {'key3': {'key4': {}}}}
        """
        should_be_pickleable_before = False
        actual = self.helper(
            value,
            should_be_pickleable_before,
        )
        self.assert_equal(actual, expected, purify_text=True, fuzzy_match=True)


# #############################################################################
# Test_save_to_file
# #############################################################################


class Test_save_to_file(hunitest.TestCase):
    def helper(self, value: Optional[str]) -> None:
        # Set config.
        log_dir = self.get_scratch_space()
        tag = "system_config.input"
        nested: Dict[str, Any] = {
            "key1": value,
            "key2": {"key3": {"key4": {}}},
        }
        config = cconfig.Config.from_dict(nested)
        # Save config.
        config.save_to_file(log_dir, tag)
        # Set expected values.
        expected_txt_path = os.path.join(log_dir, f"{tag}.txt")
        expected_pkl_path = os.path.join(log_dir, f"{tag}.values_as_strings.pkl")
        # Check that file paths exist.
        hdbg.dassert_path_exists(expected_txt_path)
        hdbg.dassert_path_exists(expected_pkl_path)

    def test1(self) -> None:
        """
        Test saving a Config that is pickle-able.
        """
        value = "value1"
        self.helper(value)

    def test2(self) -> None:
        """
        Test saving a Config that is not pickle-able.
        """
        # Set non-pickle-able value.
        value = lambda x: x
        self.helper(value)


# #############################################################################
# _Config_execute_stmt_TestCase1
# #############################################################################


class _Config_execute_stmt_TestCase1(hunitest.TestCase):
    """
    A class to apply transformations to a Config one-by-one checking its
    result.
    """

    def execute_stmt(
        self, stmt: str, exp: Optional[str], mode: str, globals: Dict
    ) -> str:
        """
        - Execute statement stmt
        - Print the resulting config
        - Check that config is what's expected, if exp is not `None`
        """
        _LOG.debug("\n" + hprint.frame(stmt))
<<<<<<< HEAD
        exec(stmt, globals)
        #
        if mode == "str":
            act = str(config)
        elif mode == "repr":
            act = repr(config)
=======
        exec(stmt, globals)  # pylint: disable=exec-used
        #
        if mode == "str":
            act = str(config)  # pylint: disable=undefined-variable
        elif mode == "repr":
            act = repr(config)  # pylint: disable=undefined-variable
>>>>>>> 9d767a40
        else:
            raise ValueError(f"Invalid mode={mode}")
        _LOG.debug("config=\n%s", act)
        if exp is not None:
            self.assert_equal(act, exp, purify_text=True, fuzzy_match=True)
        # Package the output.
        act = hprint.frame(stmt) + "\n" + act
        return act

    def raise_stmt(
<<<<<<< HEAD
        self, stmt: str, assertion_type: Any, exp: Optional[str], globals: Dict
    ) -> str:
        _LOG.debug("\n" + hprint.frame(stmt))
        with self.assertRaises(assertion_type) as cm:
            exec(stmt, globals)
=======
        self, stmt: str, assertion_type: Any, exp: Optional[str], globals_: Dict
    ) -> None:
        _LOG.debug("\n" + hprint.frame(stmt))
        with self.assertRaises(assertion_type) as cm:
            exec(stmt, globals_)  # pylint: disable=exec-used
>>>>>>> 9d767a40
        act = str(cm.exception)
        self.assert_equal(act, exp, purify_text=True, fuzzy_match=True)

    def run_steps_assert_string(
<<<<<<< HEAD
        self, workload: List[Tuple[str, Optional[str]]], mode: str, globals: Dict
=======
        self, workload: List[Tuple[str, Optional[str]]], mode: str, globals_: Dict
>>>>>>> 9d767a40
    ) -> None:
        for data in workload:
            hdbg.dassert_eq(len(data), 2, "Invalid data='%s'", str(data))
            stmt, exp = data
<<<<<<< HEAD
            self.execute_stmt(stmt, exp, mode, globals)

    def run_steps_check_string(
        self, workload: List[str], mode: str, globals: Dict
=======
            self.execute_stmt(stmt, exp, mode, globals_)

    def run_steps_check_string(
        self, workload: List[str], mode: str, globals_: Dict
>>>>>>> 9d767a40
    ) -> None:
        exp = None
        res = []
        for stmt in workload:
<<<<<<< HEAD
            res_tmp = self.execute_stmt(stmt, exp, mode, globals)
=======
            res_tmp = self.execute_stmt(stmt, exp, mode, globals_)
>>>>>>> 9d767a40
            res.append(res_tmp)
        txt = "\n".join(res)
        self.check_string(txt, purify_text=True, fuzzy_match=True)


# #############################################################################
# Test_nested_config_set_execute_stmt1
# #############################################################################


class Test_nested_config_set_execute_stmt1(_Config_execute_stmt_TestCase1):
    """
    Test that _Config_execute_stmt_TestCase1 works properly.
    """

    def test_assert_string_str1(self) -> None:
        workload = []
        #
        stmt = "config = cconfig.Config()"
        exp = ""
        workload.append((stmt, exp))
        #
        stmt = 'config["nrows"] = 10000'
        exp = r"""
        nrows: 10000
        """
        workload.append((stmt, exp))
        #
        stmt = 'config.add_subconfig("read_data")'
        exp = r"""
        nrows: 10000
        read_data:
        """
        workload.append((stmt, exp))
        #
        mode = "str"
        self.run_steps_assert_string(workload, mode, globals())

<<<<<<< HEAD
=======
    @pytest.mark.skip("CMTask2689: Unskip after updating the `__repr__` method.")
>>>>>>> 9d767a40
    def test_assert_string_repr1(self) -> None:
        workload = []
        #
        stmt = "config = cconfig.Config()"
        exp = ""
        workload.append((stmt, exp))
        #
        stmt = 'config["nrows"] = 10000'
        exp = """
        nrows (marked_as_read=False, val_type=int): 10000
        """
        workload.append((stmt, exp))
        #
        stmt = 'config.add_subconfig("read_data")'
        exp = r"""
        nrows (marked_as_read=False, val_type=int): 10000
        read_data (marked_as_read=False, val_type=core.config.config_.Config):
        """
        workload.append((stmt, exp))
        #
        mode = "repr"
        self.run_steps_assert_string(workload, mode, globals())

    # ////////////////////////////////////////////////////////////////////////////
<<<<<<< HEAD

=======
>>>>>>> 9d767a40
    def check_string_helper1(self, mode: str) -> None:
        workload = []
        #
        stmt = "config = cconfig.Config()"
        workload.append(stmt)
        #
        stmt = 'config["nrows"] = 10000'
        workload.append(stmt)
        #
        stmt = 'config.add_subconfig("read_data")'
        workload.append(stmt)
        #
        self.run_steps_check_string(workload, mode, globals())

<<<<<<< HEAD
=======
    @pytest.mark.skip("CMTask2689: Unskip after updating the `__str__` method.")
>>>>>>> 9d767a40
    def test_check_string_str1(self) -> None:
        mode = "str"
        self.check_string_helper1(mode)

<<<<<<< HEAD
=======
    @pytest.mark.skip("CMTask2689: Unskip after updating the `__repr__` method.")
>>>>>>> 9d767a40
    def test_check_string_repr1(self) -> None:
        mode = "repr"
        self.check_string_helper1(mode)


# #############################################################################
# Test_basic1
# #############################################################################


class Test_basic1(_Config_execute_stmt_TestCase1):
<<<<<<< HEAD

=======
    @pytest.mark.skip("CMTask2689: Unskip after updating the `__repr__` method.")
>>>>>>> 9d767a40
    def test1(self) -> None:
        """
        Various assignments and their representations.
        """
        mode = "repr"
        # Create a Config.
        update_mode = "overwrite"
<<<<<<< HEAD
        clobber_mode = "allow_write_after_read"
=======
        clobber_mode = "allow_write_after_use"
>>>>>>> 9d767a40
        stmt = f'config = cconfig.Config(update_mode="{update_mode}", clobber_mode="{clobber_mode}")'
        exp = ""
        self.execute_stmt(stmt, exp, mode, globals())
        # Assign with a flat key.
        stmt = 'config["key1"] = "hello.txt"'
        exp = r"""
        key1 (marked_as_read=False, val_type=str): hello.txt
        """
        self.execute_stmt(stmt, exp, mode, globals())
        # Invalid access.
        stmt = 'config["key1"]["key2"] = "world.txt"'
        exp = """
        'str' object does not support item assignment
        """
        self.raise_stmt(stmt, TypeError, exp, globals())
        # Invalid access.
        stmt = 'config["key1", "key2"] = "world.txt"'
        exp = """
        * Failed assertion *
        Instance of 'hello.txt' is '<class 'str'>' instead of '<class 'core.config.config_.Config'>'
        """
        self.raise_stmt(stmt, AssertionError, exp, globals())

<<<<<<< HEAD
=======
    @pytest.mark.skip("CMTask2689: Unskip after updating the `__repr__` method.")
>>>>>>> 9d767a40
    def test2(self) -> None:
        """
        Various assignments and their representations.
        """
        mode = "repr"
        # Create a Config.
        update_mode = "overwrite"
<<<<<<< HEAD
        clobber_mode = "allow_write_after_read"
=======
        clobber_mode = "allow_write_after_use"
>>>>>>> 9d767a40
        stmt = f'config = cconfig.Config(update_mode="{update_mode}", clobber_mode="{clobber_mode}")'
        exp = ""
        self.execute_stmt(stmt, exp, mode, globals())
        # Assign with a compound key.
        stmt = 'config["key1", "key2"] = "hello.txt"'
        exp = r"""
        key1 (marked_as_read=False, val_type=core.config.config_.Config):
          key2 (marked_as_read=False, val_type=str): hello.txt
        """
        self.execute_stmt(stmt, exp, mode, globals())
        # Assign with a compound key.
        stmt = 'config["key1"]["key2"] = "hello2.txt"'
        exp = r"""
        key1 (marked_as_read=False, val_type=core.config.config_.Config):
          key2 (marked_as_read=False, val_type=str): hello2.txt
        """
        self.execute_stmt(stmt, exp, mode, globals())

<<<<<<< HEAD
=======
    @pytest.mark.skip("CMTask2689: Unskip after updating the `__repr__` method.")
>>>>>>> 9d767a40
    def test3(self) -> None:
        mode = "repr"
        # Create a Config.
        update_mode = "overwrite"
<<<<<<< HEAD
        clobber_mode = "assert_on_write_after_read"
=======
        clobber_mode = "assert_on_write_after_use"
>>>>>>> 9d767a40
        stmt = f'config = cconfig.Config(update_mode="{update_mode}", clobber_mode="{clobber_mode}")'
        exp = ""
        self.execute_stmt(stmt, exp, mode, globals())
        # Assign a value.
        stmt = 'config["key1"] = "hello.txt"'
        exp = r"""
        key1 (marked_as_read=False): hello.txt <class 'str'>
        """
<<<<<<< HEAD
        self.execute_stmt(stmt, exp, mode, globals())


# #############################################################################
# Test_flat_config_clobber1
# #############################################################################


class Test_flat_config_clobber1(_Config_execute_stmt_TestCase1):

    # TODO(gp): It's not easy to factor out the code around the `exec()` so
    #  we copy-paste it for now.

    def test1(self) -> None:
        """
        Test the following scenario:

        - a flat config
        - clobber_mode='assert_on_write_after_read'
        - writing-after-reading asserts
        """
        mode = "repr"
        # Create a Config.
        update_mode = "overwrite"
        clobber_mode = "assert_on_write_after_read"
        stmt = f'config = cconfig.Config(update_mode="{update_mode}", clobber_mode="{clobber_mode}")'
        exp = ""
        self.execute_stmt(stmt, exp, mode, globals())
        # Assign a value.
        stmt = 'config["key1"] = "hello.txt"'
        exp = r"""
        key1 (marked_as_read=False, val_type=str): hello.txt
        """
        self.execute_stmt(stmt, exp, mode, globals())
        # Overwrite a value.
        stmt = 'config["key1"] = "test_name.txt"'
        exp = r"""
        key1 (marked_as_read=False, val_type=str): test_name.txt
        """
        self.execute_stmt(stmt, exp, mode, globals())
        # Read the value.
        stmt = 'config.mark_as_read()'
        exp = r"""
        key1 (marked_as_read=False, val_type=str): test_name.txt
        """
        self.execute_stmt(stmt, exp, mode, globals())
        # Write after read asserts.
        stmt = 'config["key1"] = "new_name.txt"'
        exp = """
        Trying to overwrite old value 'test_name.txt' with new value 'new_name.txt' for key 'key1' with clobber_mode=assert_on_write_after_read
        self=
          key1:
            test_name.txt
        """
        self.raise_stmt(stmt, cconfig.ClobberError, exp, globals())

    def test2(self) -> None:
        """
        Test the following scenario:

        - a flat config
        - clobber_mode='allow_write_after_read'
        - writing-after-reading doesn't asserts

        Like test_flat_config_assert_on_write_after_read1 but allowing to write
        after read.
        """
        mode = "repr"
        # Create a Config.
        update_mode = "overwrite"
        clobber_mode = "allow_write_after_read"
        stmt = f'config = cconfig.Config(update_mode="{update_mode}", clobber_mode="{clobber_mode}")'
        exp = ""
        self.execute_stmt(stmt, exp, mode, globals())
        # Assign a value.
        stmt = 'config["key1"] = "hello.txt"'
        exp = r"""
        key1 (marked_as_read=False): hello.txt <class 'str'>
        """
        self.execute_stmt(stmt, exp, mode, globals())
        # Overwrite a value.
        stmt = 'config["key1"] = "test_name.txt"'
        exp = r"""
        key1 (marked_as_read=False): test_name.txt <class 'str'>
        """
        self.execute_stmt(stmt, exp, mode, globals())
        # Read the value.
        stmt = '_ = config["key1"]'
        exp = r"""
        key1 (marked_as_read=True): test_name.txt <class 'str'>
        """
        self.execute_stmt(stmt, exp, mode, globals())
        # Write after read doesn't asserts.
        stmt = 'config["key1"] = "new_name.txt"'
        exp = """
        key1 (marked_as_read=True): new_name.txt <class 'str'>
        """
        self.execute_stmt(stmt, exp, mode, globals())


# #############################################################################
# Test_nested_config_clobber1
# #############################################################################


class Test_nested_config_clobber1(_Config_execute_stmt_TestCase1):

    def test1(self) -> None:
        """
        Test the following scenario:

        - a nested config
        - clobber_mode='assert_on_write_after_read'
        - writing-after-reading asserts
        """
        mode = "repr"
        # Create a Config.
        update_mode = "overwrite"
        clobber_mode = "assert_on_write_after_read"
        stmt = f'config = cconfig.Config(update_mode="{update_mode}", clobber_mode="{clobber_mode}")'
        exp = ""
        self.execute_stmt(stmt, exp, mode, globals())
        # Assign a value.
        stmt = 'config["read_data", "filename"] = "hello.txt"'
        exp = r"""
        read_data (marked_as_read=False, val_type=core.config.config_.Config):
          filename (marked_as_read=False, val_type=str): hello.txt
        """
        self.execute_stmt(stmt, exp, mode, globals())
        # Overwrite a value.
        stmt = 'config["read_data"] = "test_name.txt"'
        exp = r"""
        read_data (marked_as_read=False): test_name.txt <class 'str'>
        """
        self.execute_stmt(stmt, exp, mode, globals())
    #     # Read the value.
    #     stmt = '_ = config["read_data"]'
    #     exp = r"""
    #     read_data (marked_as_read=True): test_name.txt <class 'str'>
    #     """
    #     self.execute_stmt(stmt, exp, mode, globals())
    #     # Write after read asserts.
    #     stmt = 'config["read_data"] = "new_name.txt"'
    #     exp = """
    #     Trying to overwrite old value 'test_name.txt' with new value 'new_name.txt' for key 'read_data' with clobber_mode=assert_on_write_after_read
    #     self=
    #       read_data:
    #         test_name.txt
    #     """
    #     self.raise_stmt(stmt, cconfig.ClobberError, exp, globals())
    #
    # def test2(self) -> None:
    #     """
    #     Test the following scenario:
    #
    #     - a nested config
    #     - clobber_mode='allow_write_after_read'
    #     - writing-after-reading doesn't asserts
    #
    #     Like test_flat_config_assert_on_write_after_read1 but allowing to write
    #     after read.
    #     """
    #     mode = "repr"
    #     # Create a Config.
    #     update_mode = "overwrite"
    #     clobber_mode = "allow_write_after_read"
    #     stmt = f'config = cconfig.Config(update_mode="{update_mode}", clobber_mode="{clobber_mode}")'
    #     exp = ""
    #     self.execute_stmt(stmt, exp, mode, globals())
    #     # Assign a value.
    #     stmt = 'config["read_data"] = "hello.txt"'
    #     exp = r"""
    #     read_data (marked_as_read=False): hello.txt <class 'str'>
    #     """
    #     self.execute_stmt(stmt, exp, mode, globals())
    #     # Overwrite a value.
    #     stmt = 'config["read_data"] = "test_name.txt"'
    #     exp = r"""
    #     read_data (marked_as_read=False): test_name.txt <class 'str'>
    #     """
    #     self.execute_stmt(stmt, exp, mode, globals())
    #     # Read the value.
    #     stmt = '_ = config["read_data"]'
    #     exp = r"""
    #     read_data (marked_as_read=True): test_name.txt <class 'str'>
    #     """
    #     self.execute_stmt(stmt, exp, mode, globals())
    #     # Write after read doesn't asserts.
    #     stmt = 'config["read_data"] = "new_name.txt"'
    #     exp = """
    #     read_data (marked_as_read=True): new_name.txt <class 'str'>
    #     """
    #     self.execute_stmt(stmt, exp, mode, globals())


# TODO(gp): Unit tests all the functions.
=======
        self.execute_stmt(stmt, exp, mode, globals())
>>>>>>> 9d767a40
<|MERGE_RESOLUTION|>--- conflicted
+++ resolved
@@ -1344,11 +1344,7 @@
         config = _get_nested_config1(self)
         _LOG.debug("config=\n%s", config)
         config.update_mode = "overwrite"
-<<<<<<< HEAD
-        config.clobber_mode = "allow_write_after_read"
-=======
         config.clobber_mode = "allow_write_after_use"
->>>>>>> 9d767a40
         # Assigning values is not a problem, since the config is not read only.
         self.assertEqual(config["zscore", "style"], "gaz")
         config["zscore", "style"] = "gasoline"
@@ -1373,12 +1369,9 @@
         """
         self.assert_equal(act, exp, fuzzy_match=True)
 
-<<<<<<< HEAD
-=======
     @pytest.mark.skip(
         "CMTask2689: unskip after adding `cconfig.ReadOnlyConfigError`"
     )
->>>>>>> 9d767a40
     def test_set2(self) -> None:
         """
         Setting a value that doesn't exists on a read-only config raises.
@@ -1445,11 +1438,7 @@
         config = _get_nested_config1(self)
         _LOG.debug("config=\n%s", config)
         config.update_mode = "overwrite"
-<<<<<<< HEAD
-        config.clobber_mode = "allow_write_after_read"
-=======
         config.clobber_mode = "allow_write_after_use"
->>>>>>> 9d767a40
         # Assign the value.
         self.assertEqual(config["zscore", "style"], "gaz")
         config["zscore", "style"] = "gasoline"
@@ -1637,12 +1626,9 @@
         """
         self.assert_equal(act, exp, fuzzy_match=True)
 
-<<<<<<< HEAD
-=======
     @pytest.mark.skip(
         "CMTask2689: unskip after adding `keep_leaves` param to `Config.to_dict`"
     )
->>>>>>> 9d767a40
     def test2(self) -> None:
         config = _get_nested_config6(self)
         # Run.
@@ -1926,21 +1912,12 @@
         - Check that config is what's expected, if exp is not `None`
         """
         _LOG.debug("\n" + hprint.frame(stmt))
-<<<<<<< HEAD
-        exec(stmt, globals)
-        #
-        if mode == "str":
-            act = str(config)
-        elif mode == "repr":
-            act = repr(config)
-=======
         exec(stmt, globals)  # pylint: disable=exec-used
         #
         if mode == "str":
             act = str(config)  # pylint: disable=undefined-variable
         elif mode == "repr":
             act = repr(config)  # pylint: disable=undefined-variable
->>>>>>> 9d767a40
         else:
             raise ValueError(f"Invalid mode={mode}")
         _LOG.debug("config=\n%s", act)
@@ -1951,52 +1928,29 @@
         return act
 
     def raise_stmt(
-<<<<<<< HEAD
-        self, stmt: str, assertion_type: Any, exp: Optional[str], globals: Dict
-    ) -> str:
-        _LOG.debug("\n" + hprint.frame(stmt))
-        with self.assertRaises(assertion_type) as cm:
-            exec(stmt, globals)
-=======
         self, stmt: str, assertion_type: Any, exp: Optional[str], globals_: Dict
     ) -> None:
         _LOG.debug("\n" + hprint.frame(stmt))
         with self.assertRaises(assertion_type) as cm:
             exec(stmt, globals_)  # pylint: disable=exec-used
->>>>>>> 9d767a40
         act = str(cm.exception)
         self.assert_equal(act, exp, purify_text=True, fuzzy_match=True)
 
     def run_steps_assert_string(
-<<<<<<< HEAD
-        self, workload: List[Tuple[str, Optional[str]]], mode: str, globals: Dict
-=======
         self, workload: List[Tuple[str, Optional[str]]], mode: str, globals_: Dict
->>>>>>> 9d767a40
     ) -> None:
         for data in workload:
             hdbg.dassert_eq(len(data), 2, "Invalid data='%s'", str(data))
             stmt, exp = data
-<<<<<<< HEAD
-            self.execute_stmt(stmt, exp, mode, globals)
-
-    def run_steps_check_string(
-        self, workload: List[str], mode: str, globals: Dict
-=======
             self.execute_stmt(stmt, exp, mode, globals_)
 
     def run_steps_check_string(
         self, workload: List[str], mode: str, globals_: Dict
->>>>>>> 9d767a40
     ) -> None:
         exp = None
         res = []
         for stmt in workload:
-<<<<<<< HEAD
-            res_tmp = self.execute_stmt(stmt, exp, mode, globals)
-=======
             res_tmp = self.execute_stmt(stmt, exp, mode, globals_)
->>>>>>> 9d767a40
             res.append(res_tmp)
         txt = "\n".join(res)
         self.check_string(txt, purify_text=True, fuzzy_match=True)
@@ -2035,10 +1989,7 @@
         mode = "str"
         self.run_steps_assert_string(workload, mode, globals())
 
-<<<<<<< HEAD
-=======
     @pytest.mark.skip("CMTask2689: Unskip after updating the `__repr__` method.")
->>>>>>> 9d767a40
     def test_assert_string_repr1(self) -> None:
         workload = []
         #
@@ -2063,10 +2014,6 @@
         self.run_steps_assert_string(workload, mode, globals())
 
     # ////////////////////////////////////////////////////////////////////////////
-<<<<<<< HEAD
-
-=======
->>>>>>> 9d767a40
     def check_string_helper1(self, mode: str) -> None:
         workload = []
         #
@@ -2081,18 +2028,12 @@
         #
         self.run_steps_check_string(workload, mode, globals())
 
-<<<<<<< HEAD
-=======
     @pytest.mark.skip("CMTask2689: Unskip after updating the `__str__` method.")
->>>>>>> 9d767a40
     def test_check_string_str1(self) -> None:
         mode = "str"
         self.check_string_helper1(mode)
 
-<<<<<<< HEAD
-=======
     @pytest.mark.skip("CMTask2689: Unskip after updating the `__repr__` method.")
->>>>>>> 9d767a40
     def test_check_string_repr1(self) -> None:
         mode = "repr"
         self.check_string_helper1(mode)
@@ -2104,11 +2045,7 @@
 
 
 class Test_basic1(_Config_execute_stmt_TestCase1):
-<<<<<<< HEAD
-
-=======
     @pytest.mark.skip("CMTask2689: Unskip after updating the `__repr__` method.")
->>>>>>> 9d767a40
     def test1(self) -> None:
         """
         Various assignments and their representations.
@@ -2116,11 +2053,7 @@
         mode = "repr"
         # Create a Config.
         update_mode = "overwrite"
-<<<<<<< HEAD
-        clobber_mode = "allow_write_after_read"
-=======
         clobber_mode = "allow_write_after_use"
->>>>>>> 9d767a40
         stmt = f'config = cconfig.Config(update_mode="{update_mode}", clobber_mode="{clobber_mode}")'
         exp = ""
         self.execute_stmt(stmt, exp, mode, globals())
@@ -2144,10 +2077,7 @@
         """
         self.raise_stmt(stmt, AssertionError, exp, globals())
 
-<<<<<<< HEAD
-=======
     @pytest.mark.skip("CMTask2689: Unskip after updating the `__repr__` method.")
->>>>>>> 9d767a40
     def test2(self) -> None:
         """
         Various assignments and their representations.
@@ -2155,11 +2085,7 @@
         mode = "repr"
         # Create a Config.
         update_mode = "overwrite"
-<<<<<<< HEAD
-        clobber_mode = "allow_write_after_read"
-=======
         clobber_mode = "allow_write_after_use"
->>>>>>> 9d767a40
         stmt = f'config = cconfig.Config(update_mode="{update_mode}", clobber_mode="{clobber_mode}")'
         exp = ""
         self.execute_stmt(stmt, exp, mode, globals())
@@ -2178,19 +2104,12 @@
         """
         self.execute_stmt(stmt, exp, mode, globals())
 
-<<<<<<< HEAD
-=======
     @pytest.mark.skip("CMTask2689: Unskip after updating the `__repr__` method.")
->>>>>>> 9d767a40
     def test3(self) -> None:
         mode = "repr"
         # Create a Config.
         update_mode = "overwrite"
-<<<<<<< HEAD
-        clobber_mode = "assert_on_write_after_read"
-=======
         clobber_mode = "assert_on_write_after_use"
->>>>>>> 9d767a40
         stmt = f'config = cconfig.Config(update_mode="{update_mode}", clobber_mode="{clobber_mode}")'
         exp = ""
         self.execute_stmt(stmt, exp, mode, globals())
@@ -2199,203 +2118,4 @@
         exp = r"""
         key1 (marked_as_read=False): hello.txt <class 'str'>
         """
-<<<<<<< HEAD
-        self.execute_stmt(stmt, exp, mode, globals())
-
-
-# #############################################################################
-# Test_flat_config_clobber1
-# #############################################################################
-
-
-class Test_flat_config_clobber1(_Config_execute_stmt_TestCase1):
-
-    # TODO(gp): It's not easy to factor out the code around the `exec()` so
-    #  we copy-paste it for now.
-
-    def test1(self) -> None:
-        """
-        Test the following scenario:
-
-        - a flat config
-        - clobber_mode='assert_on_write_after_read'
-        - writing-after-reading asserts
-        """
-        mode = "repr"
-        # Create a Config.
-        update_mode = "overwrite"
-        clobber_mode = "assert_on_write_after_read"
-        stmt = f'config = cconfig.Config(update_mode="{update_mode}", clobber_mode="{clobber_mode}")'
-        exp = ""
-        self.execute_stmt(stmt, exp, mode, globals())
-        # Assign a value.
-        stmt = 'config["key1"] = "hello.txt"'
-        exp = r"""
-        key1 (marked_as_read=False, val_type=str): hello.txt
-        """
-        self.execute_stmt(stmt, exp, mode, globals())
-        # Overwrite a value.
-        stmt = 'config["key1"] = "test_name.txt"'
-        exp = r"""
-        key1 (marked_as_read=False, val_type=str): test_name.txt
-        """
-        self.execute_stmt(stmt, exp, mode, globals())
-        # Read the value.
-        stmt = 'config.mark_as_read()'
-        exp = r"""
-        key1 (marked_as_read=False, val_type=str): test_name.txt
-        """
-        self.execute_stmt(stmt, exp, mode, globals())
-        # Write after read asserts.
-        stmt = 'config["key1"] = "new_name.txt"'
-        exp = """
-        Trying to overwrite old value 'test_name.txt' with new value 'new_name.txt' for key 'key1' with clobber_mode=assert_on_write_after_read
-        self=
-          key1:
-            test_name.txt
-        """
-        self.raise_stmt(stmt, cconfig.ClobberError, exp, globals())
-
-    def test2(self) -> None:
-        """
-        Test the following scenario:
-
-        - a flat config
-        - clobber_mode='allow_write_after_read'
-        - writing-after-reading doesn't asserts
-
-        Like test_flat_config_assert_on_write_after_read1 but allowing to write
-        after read.
-        """
-        mode = "repr"
-        # Create a Config.
-        update_mode = "overwrite"
-        clobber_mode = "allow_write_after_read"
-        stmt = f'config = cconfig.Config(update_mode="{update_mode}", clobber_mode="{clobber_mode}")'
-        exp = ""
-        self.execute_stmt(stmt, exp, mode, globals())
-        # Assign a value.
-        stmt = 'config["key1"] = "hello.txt"'
-        exp = r"""
-        key1 (marked_as_read=False): hello.txt <class 'str'>
-        """
-        self.execute_stmt(stmt, exp, mode, globals())
-        # Overwrite a value.
-        stmt = 'config["key1"] = "test_name.txt"'
-        exp = r"""
-        key1 (marked_as_read=False): test_name.txt <class 'str'>
-        """
-        self.execute_stmt(stmt, exp, mode, globals())
-        # Read the value.
-        stmt = '_ = config["key1"]'
-        exp = r"""
-        key1 (marked_as_read=True): test_name.txt <class 'str'>
-        """
-        self.execute_stmt(stmt, exp, mode, globals())
-        # Write after read doesn't asserts.
-        stmt = 'config["key1"] = "new_name.txt"'
-        exp = """
-        key1 (marked_as_read=True): new_name.txt <class 'str'>
-        """
-        self.execute_stmt(stmt, exp, mode, globals())
-
-
-# #############################################################################
-# Test_nested_config_clobber1
-# #############################################################################
-
-
-class Test_nested_config_clobber1(_Config_execute_stmt_TestCase1):
-
-    def test1(self) -> None:
-        """
-        Test the following scenario:
-
-        - a nested config
-        - clobber_mode='assert_on_write_after_read'
-        - writing-after-reading asserts
-        """
-        mode = "repr"
-        # Create a Config.
-        update_mode = "overwrite"
-        clobber_mode = "assert_on_write_after_read"
-        stmt = f'config = cconfig.Config(update_mode="{update_mode}", clobber_mode="{clobber_mode}")'
-        exp = ""
-        self.execute_stmt(stmt, exp, mode, globals())
-        # Assign a value.
-        stmt = 'config["read_data", "filename"] = "hello.txt"'
-        exp = r"""
-        read_data (marked_as_read=False, val_type=core.config.config_.Config):
-          filename (marked_as_read=False, val_type=str): hello.txt
-        """
-        self.execute_stmt(stmt, exp, mode, globals())
-        # Overwrite a value.
-        stmt = 'config["read_data"] = "test_name.txt"'
-        exp = r"""
-        read_data (marked_as_read=False): test_name.txt <class 'str'>
-        """
-        self.execute_stmt(stmt, exp, mode, globals())
-    #     # Read the value.
-    #     stmt = '_ = config["read_data"]'
-    #     exp = r"""
-    #     read_data (marked_as_read=True): test_name.txt <class 'str'>
-    #     """
-    #     self.execute_stmt(stmt, exp, mode, globals())
-    #     # Write after read asserts.
-    #     stmt = 'config["read_data"] = "new_name.txt"'
-    #     exp = """
-    #     Trying to overwrite old value 'test_name.txt' with new value 'new_name.txt' for key 'read_data' with clobber_mode=assert_on_write_after_read
-    #     self=
-    #       read_data:
-    #         test_name.txt
-    #     """
-    #     self.raise_stmt(stmt, cconfig.ClobberError, exp, globals())
-    #
-    # def test2(self) -> None:
-    #     """
-    #     Test the following scenario:
-    #
-    #     - a nested config
-    #     - clobber_mode='allow_write_after_read'
-    #     - writing-after-reading doesn't asserts
-    #
-    #     Like test_flat_config_assert_on_write_after_read1 but allowing to write
-    #     after read.
-    #     """
-    #     mode = "repr"
-    #     # Create a Config.
-    #     update_mode = "overwrite"
-    #     clobber_mode = "allow_write_after_read"
-    #     stmt = f'config = cconfig.Config(update_mode="{update_mode}", clobber_mode="{clobber_mode}")'
-    #     exp = ""
-    #     self.execute_stmt(stmt, exp, mode, globals())
-    #     # Assign a value.
-    #     stmt = 'config["read_data"] = "hello.txt"'
-    #     exp = r"""
-    #     read_data (marked_as_read=False): hello.txt <class 'str'>
-    #     """
-    #     self.execute_stmt(stmt, exp, mode, globals())
-    #     # Overwrite a value.
-    #     stmt = 'config["read_data"] = "test_name.txt"'
-    #     exp = r"""
-    #     read_data (marked_as_read=False): test_name.txt <class 'str'>
-    #     """
-    #     self.execute_stmt(stmt, exp, mode, globals())
-    #     # Read the value.
-    #     stmt = '_ = config["read_data"]'
-    #     exp = r"""
-    #     read_data (marked_as_read=True): test_name.txt <class 'str'>
-    #     """
-    #     self.execute_stmt(stmt, exp, mode, globals())
-    #     # Write after read doesn't asserts.
-    #     stmt = 'config["read_data"] = "new_name.txt"'
-    #     exp = """
-    #     read_data (marked_as_read=True): new_name.txt <class 'str'>
-    #     """
-    #     self.execute_stmt(stmt, exp, mode, globals())
-
-
-# TODO(gp): Unit tests all the functions.
-=======
-        self.execute_stmt(stmt, exp, mode, globals())
->>>>>>> 9d767a40
+        self.execute_stmt(stmt, exp, mode, globals())