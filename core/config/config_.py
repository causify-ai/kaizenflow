"""
Import as:

import core.config.config_ as cconconf
"""

# This file is called `config_.py` and not `config.py` to avoid circular
# imports from the fact that also the package `core/config` can be imported as
# `import config`.

import collections
import copy
import logging
import os
import re
from typing import Any, Dict, Iterable, List, Optional, Tuple, Union

import numpy as np
import pandas as pd

import helpers.hdbg as hdbg
import helpers.hdict as hdict
import helpers.hintrospection as hintros
import helpers.hpandas as hpandas
import helpers.hprint as hprint

_LOG = logging.getLogger(__name__)

# There are 2 levels of debugging:
# 1) _LOG.debug: which can be enabled or disabled for this module.

# Mute this module unless we want to debug it.
#_LOG.setLevel(logging.INFO)

# Disable _LOG.debug.
# _LOG.debug = lambda *_: 0

# 2) _LOG.verb_debug: reports even more detailed information. It can be
#    enabled or disabled for this module.

# Enable or disable _LOG.verb_debug
# _LOG.verb_debug = lambda *_: 0
# _LOG.verb_debug = _LOG.debug


# Placeholder value used in configs, when configs are built in multiple phases.
DUMMY = "__DUMMY__"

_NO_VALUE_SPECIFIED = "__NO_VALUE_SPECIFIED__"


class _ReadSafeOrderedDict:
    """
    An ordered Dict that enforces that values are not changed after they are read.
    """

    def __init__(self, clobber_mode: str) -> None:
        """

        :param clobber_mode:
            - allow_write_after_read
            - avoid_write_after_read
        """
        #hdbg.d
        #self._clobber_mode = 
        #
        # Dict from a str / int to a pair (value, was_read) where:
        # - value: is the stored value
        # - was_read: is True the value has been read and might not be modified
        self._dict : collections.OrderedDict[
            Union[str, int], Tuple[Any, bool]
        ] = collections.OrderedDict()


# `update_mode` specifies how values are written when a key already exists
#   inside a Config
#   - `None`: use the default behavior specified in the constructor
#   - `assert_on_overwrite`: don't allow any overwrite (in order to be safe)
#       - if a key already exists, then assert
#       - if a key doesn't exist, then assign the new value
#   - `overwrite`: assign the key, whether the key exists or not
#   - `assign_if_missing`: this mode is used to complete a config, preserving
#     what already exists
#       - if a key already exists, leave the old value and raise a warning
#       - if a key doesn't exist, then assign the new value
_VALID_UPDATE_MODES = (
    "assert_on_overwrite",
    "overwrite",
    "assign_if_missing",
)

# `clobber_mode` specifies whether values can be updated after they have been
#   read
#   - `allow_write_after_read`: allow to write a key even after that key was
#     already read. A warning is issued in this case
#   - `assert_on_write_after_read`: assert if an outside user tries to write a
#     value that has already been read
_VALID_CLOBBER_MODES = (
    "allow_write_after_read",
    "overwrite",
    "assign_if_missing",
)


class Config:
    """
    A nested ordered dictionary storing configuration information.

    Keys can only be strings or ints.
    Values can be a Python type or another `Config`.

    We refer to configs as:
    - "flat" when they have a single level
        - E.g., `config = {"hello": "world"}`
    - "nested" when there are multiple levels
        - E.g., `config = {"hello": {"cruel", "world"}}`
    """

    # Valid type of each component of a key.
    ScalarKey = Union[str, int]
<<<<<<< HEAD

    # A simple or compound key that can be used to access a Config.
    # TODO(gp): -> CompoundKey
    Key = Union[str, int, Iterable[str], Iterable[Int]]

    def __init__(
        self,
        *,
=======
    ScalarKeyAsTypes = (str, int)

    # A simple or compound key that can be used to access a Config.
    # TODO(gp): -> CompoundKey
    Key = Union[str, int, Iterable[str], Iterable[int]]

    def __init__(
        self,
        # We can't make this as mandatory kwarg because of `Config.from_python()`.
>>>>>>> 1530825b
        array: Optional[List[Tuple[str, Any]]] = None,
        *,
        update_mode: Optional[str] = "assert_on_overwrite",
    ) -> None:
        """
        Build a config from a list of (key, value).

        :param array: list of (key, value), where value can be a Python type or a
            `Config` in case of a nested config
        :param update_mode: define the policy used for updates (see above)
<<<<<<< HEAD
        :param clobber_mode: define the policy used for controlling
            write-after-read (see above)
=======
>>>>>>> 1530825b
        """
        # A Config is a recursive structure with:
        # - key of type str or int
        # - value that can be:
        #   - a Config (but not a dict)
        #   - any scalar
        #   - any other Python data structure (e.g., list, tuple)
        # TODO(gp): Use MutableMapping instead of disabling the lint?
        # pylint: disable=unsubscriptable-object
        self._config: collections.OrderedDict[
            ScalarKey, Any
        ] = collections.OrderedDict()
        # Initialize from array.
        # TODO(gp): This might be a separate constructor.
        if array is not None:
            for k, v in array:
<<<<<<< HEAD
                hdbg.dassert_isinstance(k, ScalarKey)
=======
                hdbg.dassert_isinstance(k, self.ScalarKeyAsTypes)
>>>>>>> 1530825b
                self._config[k] = v
        # Control whether a config can be modified or not.
        self._read_only = False
        # TODO(gp): This should control also the __set_item__ and not only update.
        hdbg.dassert_in(update_mode, self._VALID_UPDATE_MODES)
        self._update_mode = update_mode
        # This data structure has the same structure as `self._config` but
        # contains the value `True` to track whether the corresponding element
        # in `self._config` was read from a client in order to build some
        # object. When a value in the config is read from outside, it should
        # not be modified any more, to avoid that the config goes out-of-sync
        # with objects already built.
        self._is_key_read: collections.OrderedDict[
            str, bool
        ] = collections.OrderedDict()

    # ////////////////////////////////////////////////////////////////////////////
    # Printing
    # ////////////////////////////////////////////////////////////////////////////

    def __str__(self) -> str:
        """
        Return a short string representation of this `Config`.
        """
        txt = []
        for k, v in self._config.items():
            if isinstance(v, Config):
                txt_tmp = str(v)
                txt.append("%s:\n%s" % (k, hprint.indent(txt_tmp)))
            else:
                if isinstance(v, (pd.DataFrame, pd.Series, pd.Index)):
                    v_as_str = hpandas.df_to_str(v, print_shape_info=True)
                    v_as_str = "\n" + hprint.indent(v_as_str)
                else:
                    v_as_str = str(v)
                    # Indent a string that spans multiple lines like:
                    # ```
                    # portfolio_object:
                    #   # historical holdings=
                    #   egid                        10365    -1
                    #   2022-06-27 09:45:02-04:00    0.00  1.00e+06
                    #   2022-06-27 10:00:02-04:00  -44.78  1.01e+06
                    #   ...
                    #   # historical holdings marked to market=
                    #   ...
                    # ```
                    if len(v_as_str.split("\n")) > 1:
                        v_as_str = "\n" + hprint.indent(v_as_str)
                txt.append("%s: %s" % (k, v_as_str))
        ret = "\n".join(txt)
        # Remove memory locations of functions, if config contains them, e.g.,
        #   `<function _filter_relevance at 0x7fe4e35b1a70>`.
        memory_loc_pattern = r"(<function \w+.+) at \dx\w+"
        ret = re.sub(memory_loc_pattern, r"\1", ret)
        # Remove memory locations of objects, if config contains them, e.g.,
        #   `<dataflow.task2538_pipeline.ArPredictor object at 0x7f7c7991d390>`
        memory_loc_pattern = r"(<\w+.+ object) at \dx\w+"
        ret = re.sub(memory_loc_pattern, r"\1", ret)
        return ret

    def __repr__(self) -> str:
        """
        Return an unambiguous representation of this `Config`

<<<<<<< HEAD
=======
    # ////////////////////////////////////////////////////////////////////////////
    # Printing
    # ////////////////////////////////////////////////////////////////////////////

    def __str__(self) -> str:
        """
        Return a short string representation of this `Config`.
        """
        txt = []
        for k, v in self._config.items():
            if isinstance(v, Config):
                txt_tmp = str(v)
                txt.append("%s:\n%s" % (k, hprint.indent(txt_tmp)))
            else:
                if isinstance(v, (pd.DataFrame, pd.Series, pd.Index)):
                    v_as_str = hpandas.df_to_str(v, print_shape_info=True)
                    v_as_str = "\n" + hprint.indent(v_as_str)
                else:
                    v_as_str = str(v)
                    # Indent a string that spans multiple lines like:
                    # ```
                    # portfolio_object:
                    #   # historical holdings=
                    #   egid                        10365    -1
                    #   2022-06-27 09:45:02-04:00    0.00  1.00e+06
                    #   2022-06-27 10:00:02-04:00  -44.78  1.01e+06
                    #   ...
                    #   # historical holdings marked to market=
                    #   ...
                    # ```
                    if len(v_as_str.split("\n")) > 1:
                        v_as_str = "\n" + hprint.indent(v_as_str)
                txt.append("%s: %s" % (k, v_as_str))
        ret = "\n".join(txt)
        # Remove memory locations of functions, if config contains them, e.g.,
        #   `<function _filter_relevance at 0x7fe4e35b1a70>`.
        memory_loc_pattern = r"(<function \w+.+) at \dx\w+"
        ret = re.sub(memory_loc_pattern, r"\1", ret)
        # Remove memory locations of objects, if config contains them, e.g.,
        #   `<dataflow.task2538_pipeline.ArPredictor object at 0x7f7c7991d390>`
        memory_loc_pattern = r"(<\w+.+ object) at \dx\w+"
        ret = re.sub(memory_loc_pattern, r"\1", ret)
        return ret

    def __repr__(self) -> str:
        """
        Return an unambiguous representation of this `Config`

>>>>>>> 1530825b
        For now it's the same as `str()`. This is used by Jupyter
        notebook when printing.
        """
        return str(self)

    # TODO(gp): Is it used?
    # TODO(*): Standardize/allow to be configurable what to return if a value is
    #     missing.
    # TODO(gp): return a string
    def print_config(self, keys: Iterable[str]) -> None:
        """
        Return a string representation of a subset of keys, assigning "na" when
        there is no value.
        """
        if isinstance(keys, str):
            keys = [keys]
        for k in keys:
            v = self._config.get(k, "na")
            _LOG.info("%s='%s'", k, v)

    # ////////////////////////////////////////////////////////////////////////////
    # Get / set.
    # ////////////////////////////////////////////////////////////////////////////

    # `__setitem__` and `__getitem__` accept a compound key.

<<<<<<< HEAD
    @staticmethod
    def _resolve_mode(value: Optional[str], ctor_value: str, valid_values: List[str]) -> str:
        if value is None:
            # Use the value from the constructor.
            value = ctor_value
        # The result should be a valid string.
        hdbg.dassert_isinstance(valid, str)
        hdbg.dassert_in(valid, valid_values)
        return value

    def _resolve_clobber_mode(self, value: Optional[str]) -> str:
        return _resolve_mode(value, self._clobber_mode, _VALID_CLOBBER_MODES)

    def _resolve_update_mode(self, value: Optional[str]) -> str:
        return _resolve_mode(value, self._update_mode, _VALID_UPDATE_MODES)

    def _check_clobber_mode(key: Key, clobber_mode: Optional[str]):
        clobber_mode = _resolve_mode(value, self._clobber_mode, _VALID_CLOBBER_MODES)
        # was_key_read = ""
        # if clobber_mode == "

    def __setitem__(self, key: Key, val: Any,
        *,
        update_mode: Optional[str] = None,
        clobber_mode: Optional[str] = None
=======
    def __setitem__(self, key: Key, val: Any,
        *,
        update_mode: Optional[str] = None,
>>>>>>> 1530825b
    ) -> None:
        """
        Set / update `key` to `val`, equivalent to `dict[key] = val`.

        If `key` is an iterable of keys, then the key hierarchy is navigated /
        created and the leaf value added/updated with `val`.

        :param update_mode: define the policy used for updates (see above)
<<<<<<< HEAD
        :param clobber_mode: define the policy used for controlling
            write-after-read (see above)
=======
>>>>>>> 1530825b
        """
        _LOG.debug("key=%s val=%s self=\n%s", key, val, self)
        # TODO(gp): Difference between amp and cmamp.
        if isinstance(val, dict):
<<<<<<< HEAD
            hdbg.dfatal(f"For key='{key}' val='{val}' should be a Config and not a dict")
=======
            hdbg.dfatal(f"For key='{key}' val='{val}' can't be a dict")
>>>>>>> 1530825b
        # # To debug who is setting a certain key.
        # if False:
        #     _LOG.info("key.set=%s", str(key))
        #     if key == ("dag_runner_config", "wake_up_timestamp"):
        #         assert 0
        # A read-only config cannot be changed.
        if self._read_only:
            msg = []
            msg.append(
                f"Can't set key='{key}' to val='{val}' in read-only config"
            )
            msg.append("self=\n" + hprint.indent(str(self)))
            msg = "\n".join(msg)
            raise RuntimeError(msg)
<<<<<<< HEAD
        # Handle clobber mode.
        if clobber_mode:
            msg = f"key={key} val={key} has already been read."
            if self._is_key_read[key]:
                raise RuntimeError(msg)
=======
>>>>>>> 1530825b
        # If the key is compound, then recurse.
        if hintros.is_iterable(key):
            head_key, tail_key = self._parse_compound_key(key)
            if not tail_key:
                # Tuple of a single element, then set the value through
                # handling the base case.
                self.__setitem__(head_key, val)
            else:
                # Compound key: recurse on the tail of the key.
                _LOG.debug(
                    "head_key='%s', self._config=\n%s",
                    head_key,
                    self._config,
                )
                if head_key in self:
                    # We mark a key as read only when it's read from a client of
                    # Config, not from the Config itself.
                    mark_key_as_read = False
                    subconfig = self.__getitem__(
                        head_key, report_mode="none",
                        mark_key_as_read=mark_key_as_read)
                else:
                    subconfig = self.add_subconfig(head_key)
                hdbg.dassert_isinstance(subconfig, Config)
                subconfig.__setitem__(tail_key, val)
            return
        # Base case: key is valid, config is a dict.
        self._dassert_base_case(key)
        self._config[key] = val  # type: ignore
        
    def __getitem__(
        self, key: Key, *, report_mode:str="verbose_log_error", mark_key_as_read: bool = True
    ) -> Any:
        """
        Get value for `key` or raise `KeyError` if it doesn't exist.

        If `key` is an iterable of keys (e.g., `("read_data", "file_name")`, then
        the hierarchy is navigated until the corresponding element is found or we
        raise if the element doesn't exist.

        When we report an error about a missing key, we print only the keys of the
        Config at the current level of the recursion and not the original Config
        (which is also not directly accessible inside the recursion), e.g.,
        `key='nrows_tmp' not in ['nrows', 'nrows2']`

        :param report_mode: how to report a KeyError
            - `none` (default): only report the exception from `_get_item()`
            - `verbose_log_error`: report the full key and config in the log
            - `verbose_exception`: report the full key and config in the exception
                (e.g., used in the unit tests)
        :raises KeyError: if the (nested) key is not found in the `Config`.
        """
        _LOG.debug(
            "key=%s report_mode=%s self=\n%s",
            key,
            report_mode,
            self,
        )
        hdbg.dassert_in(report_mode, ("verbose_log_error", "verbose_exception", "none"))
        try:    
            ret = self._get_item(key, level=0)
            if mark_key_as_read:
                self._is_key_read[key] = True
        except KeyError as e:
            # After the recursion is done, in case of error print information
            # about the offending config.
            if report_mode in ("verbose_log_error", "verbose_exception"):
                msg = []
                msg.append("exception=" + str(e))
                # .replace("\\n", "\n"))
                msg.append(f"key='{key} not in:")
                msg.append("config=\n" + hprint.indent(str(self)))
                msg = "\n".join(msg)
                if report_mode == "verbose_log_error":
                    _LOG.error(msg)
                elif report_mode == "verbose_exception":
                    e = KeyError(msg)
                else:
                    raise ValueError("Invalid report_mode='%s'", report_mode)
            raise e
        return ret

    # This is similar to `hdict.typed_get()`.
    def get(
        self,
        key: Key,
        default_value: Optional[Any] = _NO_VALUE_SPECIFIED,
        expected_type: Optional[Any] = _NO_VALUE_SPECIFIED,
        *,
        # When we access a key we want to report the config in case of error.
        report_mode: str = "verbose_log_error"
    ) -> Any:
        """
        Equivalent to `dict.get(key, default_val)`.

        It has the same functionality as `__getitem__()` but returning `val` if the
        value corresponding to `key` doesn't exist.

        :param default_value: default value to return if key is not in `config`
        :param expected_type: expected type of `value`
        :param report_mode:
        :return: config[key] if available, else `default_value`
        """
        _LOG.debug(hprint.to_str("key default_value expected_type"))
        try:
            ret = self.__getitem__(
                key, report_mode=report_mode
            )
        except KeyError as e:
            # No key: use the default val if it was passed or asserts.
            # We can't use None since None can be a valid default value, so we use
            # another value.
            if default_value != _NO_VALUE_SPECIFIED:
                ret = default_value
            else:
                # No default value found, then raise.
                raise e
        if expected_type != _NO_VALUE_SPECIFIED:
            hdbg.dassert_isinstance(ret, expected_type)
        return ret

    def add_subconfig(self, key: str) -> "Config":
        hdbg.dassert_not_in(key, self._config.keys(), "Key already present")
        config = Config()
        self.__setitem__(key, mark_key_as_read=False)
        self._is_key_read[key] = False
        hdbg.dassert_eq(sorted(self._config.keys()), sorted(self._is_key_read.keys()))
        return config

    # ////////////////////////////////////////////////////////////////////////////
    # Update.
    # ////////////////////////////////////////////////////////////////////////////

    def set_update_mode(self, update_mode: str) -> None:
        hdbg.dassert_in(update_mode, _VALID_UPDATE_MODES)
        self._update_mode = update_mode

    def update(self, config: "Config", update_mode: Optional[str] = None) -> None:
        """
        Equivalent to `dict.update(config)`.

        Some features of `update()`:
        - updates leaf values in self from values in `config`
        - recursively creates paths to leaf values if needed
        - `config` values overwrite any existing values, assert depending on the
          value of `mode`

        :param update_mode:
            - `None`: use the default behavior specified in the constructor
            - `assert_on_overwrite`: don't allow any overwrite (in order to be safe)
                - if a key already exists, then assert
                - if a key doesn't exist, then assign the new value
            - `overwrite`: assign the key, whether the key exists or not
            - `assign_if_missing`: this mode is used to complete a config, preserving
              what already exists
                - if a key already exists, leave the old value and raise a warning
                - if a key doesn't exist, then assign the new value
        """
        _LOG.debug("update_mode=%s config=\n%s", update_mode, config)
        update_mode = self._resolve_update_mode(update_mode)
        _LOG.debug("resolved update_mode=%s", update_mode)
        #
        flattened_config = config.flatten()
        assign_new_value = False
        for key, val in flattened_config.items():
            if update_mode == "assert_on_overwrite":
                if key in self:
                    # Key already exists, then assert.
                    old_val = self.get(key)
                    msg = []
                    msg.append(
                        f"Trying to overwrite old value '{old_val}' with new value '{val}'"
                        f" for key '{key}' when update_mode={update_mode}"
                    )
                    msg.append(f"self=\n" + hprint.indent(str(self)))
                    msg.append(f"config=\n" + hprint.indent(str(config)))
                    msg = "\n".join(msg)
                    raise RuntimeError(msg)
                else:
                    # Key doesn't exist, then assign.
                    assign_new_value = True
            elif update_mode == "overwrite":
                # Assign the value in any case.
                assign_new_value = True
            elif update_mode == "assign_if_missing":
                if key in self:
                    # Key already exists, then keep the old value and issue a
                    # warning.
                    old_val = self.get(key)
                    msg = []
                    msg.append(
                        f"Overwriting old value '{old_val}' with new value '{val}'"
                        f" for key '{key}' since update_mode={update_mode}"
                    )
                    msg = "\n".join(msg)
                    _LOG.warning(msg)
                    assign_new_value = False
                else:
                    # Key doesn't exist, assign the value.
                    assign_new_value = True
            # Assign the value, if needed.
            _LOG.debug(hprint.to_str("assign_new_value"))
            if assign_new_value:
                self.__setitem__(key, val)

    # ////////////////////////////////////////////////////////////////////////////
    # Dict-like methods.
    # ////////////////////////////////////////////////////////////////////////////

    def __contains__(self, key: Key) -> bool:
        """
        Implement membership operator like `key in config`.

        If `key` is nested, the hierarchy of Config objects is
        navigated.
        """
        _LOG.debug("key=%s self=\n%s", key, self)
        # This is implemented lazily (or Pythonically) with a try-catch around
        # accessing the key.
        try:
            # When we test for existence we don't want to report the config in case
            # of error.
            report_mode = "none"
<<<<<<< HEAD
            mark_key_as_read = False
            val = self.__getitem__(
                key, report_mode=report_mode, mark_key_as_read=mark_key_as_read
=======
            val = self.__getitem__(
                key, report_mode=report_mode
>>>>>>> 1530825b
            )
            _LOG.debug("Found val=%s", val)
            found = True
        except KeyError as e:
            _LOG.debug("e=%s", e)
            found = False
        return found

    def __len__(self) -> int:
        """
        Return number of keys, i.e., the length of the underlying dict.

        This enables calculating `len()` as with a dict and also enables
        bool evaluation of a `Config` object for truth value testing.
        """
        return len(self._config)

    # TODO(gp): Add also iteritems()
    def keys(self) -> List[str]:
        return self._config.keys()

<<<<<<< HEAD

=======
>>>>>>> 1530825b
    def pop(self, key: str) -> Any:
        """
        Equivalent to `dict.pop()`.
        """
        return self._config.pop(key)

    def copy(self) -> "Config":
        """
        Create a deep copy of the Config object.
        """
        return copy.deepcopy(self)

    def mark_read_only(self, value: bool = True) -> None:
        """
        Force a Config object to become read-only.

        Note: the read-only mode is applied recursively, i.e. for all sub-configs.
        """
        _LOG.debug(hprint.to_str("value"))
        self._read_only = value
        for v in self._config.values():
            if isinstance(v, Config):
                v.mark_read_only(value)

    # /////////////////////////////////////////////////////////////////////////////
    # From / to functions.
    # /////////////////////////////////////////////////////////////////////////////

    @classmethod
    def from_python(cls, code: str) -> Optional["Config"]:
        """
        Create an object from the code returned by `to_python()`.
        """
        _LOG.debug("code=\n%s", code)
        hdbg.dassert_isinstance(code, str)
        try:
            # eval function need unknown globals to be set.
            val = eval(code, {"nan": np.nan, "Config": Config})
            hdbg.dassert_isinstance(val, Config)
        except SyntaxError as e:
            _LOG.error("Error deserializing: %s", str(e))
            return None
        return val  # type: ignore

    def to_python(self, check: bool = True) -> str:
        """
        Return python code that builds, when executed, the current object.

        :param check: check that the Config can be serialized/deserialized correctly.
        """
        config_as_str = str(self.to_dict())
        # We don't need `cconfig.` since we are inside the config module.
        config_as_str = config_as_str.replace("OrderedDict", "Config")
        if check:
            # Check that the object can be reconstructed.
            config_tmp = Config.from_python(config_as_str)
            # Compare.
            hdbg.dassert_eq(str(self), str(config_tmp))
        _LOG.debug("config_as_str=\n%s", config_as_str)
        return config_as_str

    @classmethod
    def from_env_var(cls, env_var: str) -> Optional["Config"]:
        if env_var in os.environ:
            python_code = os.environ[env_var]
            config = cls.from_python(python_code)
        else:
            _LOG.warning(
                "Environment variable '%s' not defined: no config retrieved",
                env_var,
            )
            config = None
        return config

    def to_dict(self) -> Dict[str, Any]:
        """
        Convert the Config to nested ordered dicts.

        In other words, it replaces the `Config` class with simple
        ordered dicts.
        """
        # pylint: disable=unsubscriptable-object
        dict_: collections.OrderedDict[str, Any] = collections.OrderedDict()
        for k, v in self._config.items():
            if isinstance(v, Config):
                # If a value is a `Config` convert to dictionary recursively.
                dict_[k] = v.to_dict()
            else:
                dict_[k] = v
        return dict_

    @classmethod
    def from_dict(cls, nested: Dict[str, Any]) -> "Config":
        """
        Build a `Config` from a nested dict.

        :param nested: nested dict, with certain restrictions:
          - only leaf nodes may not be a dict
          - every nonempty dict must only have keys of type `str`
        """
        hdbg.dassert_isinstance(nested, dict)
        hdbg.dassert(nested)
        iter_ = hdict.get_nested_dict_iterator(nested)
        flattened = collections.OrderedDict(iter_)
        return Config._get_config_from_flattened_dict(flattened)

    # /////////////////////////////////////////////////////////////////////////////

    def is_serializable(self) -> bool:
        """
        Make sure the config can be serialized and deserialized correctly.
        """
        code = self.to_python(check=False)
        config = self.from_python(code)
        ret = str(config) == str(self)
        return ret

    def flatten(self) -> Dict[Tuple[str], Any]:
        """
        Key leaves by tuple representing path to leaf.
        """
        dict_ = self._to_dict_except_for_leaves()
        iter_ = hdict.get_nested_dict_iterator(dict_)
        return collections.OrderedDict(iter_)

    def check_params(self, keys: Iterable[str]) -> None:
        """
        Check whether all the `keys` are present in the object, otherwise
        raise.
        """
        missing_keys = []
        for key in keys:
            if key not in self._config:
                missing_keys.append(key)
        if missing_keys:
            msg = "Missing %s vars (from %s) in config=\n%s" % (
                ",".join(missing_keys),
                ",".join(keys),
                str(self),
            )
            _LOG.error(msg)
            # TODO(gp): This should be KeyError
            raise ValueError(msg)

    # /////////////////////////////////////////////////////////////////////////////
    # Private methods.
    # /////////////////////////////////////////////////////////////////////////////

<<<<<<< HEAD
=======
    # `update_mode` specifies how values are written when a key already exists
    #   inside a Config
    #   - `None`: use the default behavior specified in the constructor
    #   - `assert_on_overwrite`: don't allow any overwrite (in order to be safe)
    #       - if a key already exists, then assert
    #       - if a key doesn't exist, then assign the new value
    #   - `overwrite`: assign the key, whether the key exists or not
    #   - `assign_if_missing`: this mode is used to complete a config, preserving
    #     what already exists
    #       - if a key already exists, leave the old value and raise a warning
    #       - if a key doesn't exist, then assign the new value
    _VALID_UPDATE_MODES = (
        "assert_on_overwrite",
        "overwrite",
        "assign_if_missing",
    )

    # `clobber_mode` specifies whether values can be updated after they have been
    #   read
    #   - `allow_write_after_read`: allow to write a key even after that key was
    #     already read. A warning is issued in this case
    #   - `assert_on_write_after_read`: assert if an outside user tries to write a
    #     value that has already been read
    _VALID_CLOBBER_MODES = (
        "allow_write_after_read",
        "overwrite",
        "assign_if_missing",
    )

>>>>>>> 1530825b
    @staticmethod
    def _parse_compound_key(key: Key) -> Tuple[str, Iterable[str]]:
        """
        Separate the first element of a compound key from the rest.
        """
        hdbg.dassert(hintros.is_iterable(key), "Key='%s' is not iterable", key)
        head_key, tail_key = key[0], key[1:]  # type: ignore
        _LOG.debug(
            "key='%s' -> head_key='%s', tail_key='%s'", key, head_key, tail_key
        )
        hdbg.dassert_isinstance(
            head_key, Config.ScalarKeyAsTypes, "Keys can only be string or int"
        )
<<<<<<< HEAD
        # TODO(gp): head_scalar_key, tail_compound_key
=======
        # TODO(gp): -> head_scalar_key, tail_compound_key
>>>>>>> 1530825b
        return head_key, tail_key

    @staticmethod
    def _get_config_from_flattened_dict(
        flattened_config: Dict[Tuple[str], Any]
    ) -> "Config":
        """
        Build a config from the flattened config representation.

        :param flattened_config: flattened config like result from `config.flatten()`
        :return: `Config` object initialized from flattened representation
        """
        hdbg.dassert_isinstance(flattened_config, dict)
        hdbg.dassert(flattened_config)
        config = Config()
        for k, v in flattened_config.items():
            if isinstance(v, dict):
                if v:
                    # Convert each dict-value to `Config` recursively because we
                    # cannot use dict as value in a `Config`.
                    v = Config.from_dict(v)
                else:
                    # TODO(Grisha): maybe move to `from_dict`, i.e.
                    # return empty `Config` right away without passing further.
                    # If dictionary is empty convert to an empty `Config`.
                    v = Config()
            config[k] = v
        return config

    # TODO(gp): This is redundant.
    def _resolve_update_mode(self, update_mode_: Optional[str] = None) -> str:
        if update_mode_ is None:
            update_mode = self._update_mode
        else:
            update_mode = update_mode_
        hdbg.dassert_is_not(
            update_mode,
            None,
            "Either function param or constructor need to be specified: "
            "self._update_mode=%s update_mode_=%s",
            self._update_mode,
            update_mode_,
        )
        hdbg.dassert_in(update_mode, self._VALID_UPDATE_MODES)
        return update_mode

    def _get_item(self, key: Key, *, level: int) -> Any:
        """
        Implement `__getitem__()` but keeping track of the depth of the key to
        report an informative message reporting the entire config on `KeyError`.
        """
        _LOG.debug("key=%s level=%s self=\n%s", key, level, self)
        # Check if the key is nested.
        if hintros.is_iterable(key):
            head_key, tail_key = self._parse_compound_key(key)
            if not tail_key:
                # Tuple of a single element, then return the value.
                ret = self._get_item(head_key, level=level + 1)
            else:
                # Compound key: recurse on the tail of the key.
                if head_key not in self._config:
                    # msg = self._get_error_msg("head_key", head_key)
                    keys_as_str = str(list(self._config.keys()))
                    msg = f"head_key='{head_key}' not in {keys_as_str} at level {level}"
                    raise KeyError(msg)
                subconfig = self._config[head_key]
                _LOG.debug("subconfig\n=%s", self._config)
                if isinstance(subconfig, Config):
                    # Recurse.
                    ret = subconfig._get_item(tail_key, level=level + 1)
                else:
                    # There are more keys to process but we have reached the leaves
                    # of the config, then we assert.
                    # msg = self._get_error_msg("tail_key", tail_key)
                    msg = f"tail_key={tail_key} at level {level}"
                    raise KeyError(msg)
            return ret
        # Base case: key is a string, config is a dict.
        self._dassert_base_case(key)
        if key not in self._config:
            # msg = self._get_error_msg("key", key)
            keys_as_str = str(list(self._config.keys()))
            msg = f"key='{key}' not in {keys_as_str} at level {level}"
            raise KeyError(msg)
        ret = self._config[key]  # type: ignore
        return ret

    def _get_error_msg(self, tag: str, key: Key) -> str:
        msg = []
        msg.append(f"{tag}='{key}' not in:")
        msg.append(hprint.indent(str(self)))
        msg = "\n".join(msg)
        return msg

    def _dassert_base_case(self, key: Key) -> None:
        """
        Check that a leaf config is valid.
        """
        _LOG.debug("key=%s", key)
<<<<<<< HEAD
        # TODO(gp): Unclear how to use ScalarKey here since it's a Union.
        hdbg.dassert_isinstance(key, (int, str), "Keys can only be string or int")
=======
        hdbg.dassert_isinstance(key, self.ScalarKeyAsTypes, "Keys can only be string or int")
>>>>>>> 1530825b
        hdbg.dassert_isinstance(self._config, dict)

    def _to_dict_except_for_leaves(self) -> Dict[str, Any]:
        """
        Convert as in `to_dict` except for leaf values.
        """
        # pylint: disable=unsubscriptable-object
        dict_: collections.OrderedDict[str, Any] = collections.OrderedDict()
        for k, v in self._config.items():
            if v and isinstance(v, Config):
                dict_[k] = v.to_dict()
            else:
                dict_[k] = v
        return dict_<|MERGE_RESOLUTION|>--- conflicted
+++ resolved
@@ -30,7 +30,8 @@
 # 1) _LOG.debug: which can be enabled or disabled for this module.
 
 # Mute this module unless we want to debug it.
-#_LOG.setLevel(logging.INFO)
+# TODO(gp): Keep this enabled when committing.
+_LOG.setLevel(logging.INFO)
 
 # Disable _LOG.debug.
 # _LOG.debug = lambda *_: 0
@@ -47,59 +48,6 @@
 DUMMY = "__DUMMY__"
 
 _NO_VALUE_SPECIFIED = "__NO_VALUE_SPECIFIED__"
-
-
-class _ReadSafeOrderedDict:
-    """
-    An ordered Dict that enforces that values are not changed after they are read.
-    """
-
-    def __init__(self, clobber_mode: str) -> None:
-        """
-
-        :param clobber_mode:
-            - allow_write_after_read
-            - avoid_write_after_read
-        """
-        #hdbg.d
-        #self._clobber_mode = 
-        #
-        # Dict from a str / int to a pair (value, was_read) where:
-        # - value: is the stored value
-        # - was_read: is True the value has been read and might not be modified
-        self._dict : collections.OrderedDict[
-            Union[str, int], Tuple[Any, bool]
-        ] = collections.OrderedDict()
-
-
-# `update_mode` specifies how values are written when a key already exists
-#   inside a Config
-#   - `None`: use the default behavior specified in the constructor
-#   - `assert_on_overwrite`: don't allow any overwrite (in order to be safe)
-#       - if a key already exists, then assert
-#       - if a key doesn't exist, then assign the new value
-#   - `overwrite`: assign the key, whether the key exists or not
-#   - `assign_if_missing`: this mode is used to complete a config, preserving
-#     what already exists
-#       - if a key already exists, leave the old value and raise a warning
-#       - if a key doesn't exist, then assign the new value
-_VALID_UPDATE_MODES = (
-    "assert_on_overwrite",
-    "overwrite",
-    "assign_if_missing",
-)
-
-# `clobber_mode` specifies whether values can be updated after they have been
-#   read
-#   - `allow_write_after_read`: allow to write a key even after that key was
-#     already read. A warning is issued in this case
-#   - `assert_on_write_after_read`: assert if an outside user tries to write a
-#     value that has already been read
-_VALID_CLOBBER_MODES = (
-    "allow_write_after_read",
-    "overwrite",
-    "assign_if_missing",
-)
 
 
 class Config:
@@ -118,16 +66,6 @@
 
     # Valid type of each component of a key.
     ScalarKey = Union[str, int]
-<<<<<<< HEAD
-
-    # A simple or compound key that can be used to access a Config.
-    # TODO(gp): -> CompoundKey
-    Key = Union[str, int, Iterable[str], Iterable[Int]]
-
-    def __init__(
-        self,
-        *,
-=======
     ScalarKeyAsTypes = (str, int)
 
     # A simple or compound key that can be used to access a Config.
@@ -137,7 +75,6 @@
     def __init__(
         self,
         # We can't make this as mandatory kwarg because of `Config.from_python()`.
->>>>>>> 1530825b
         array: Optional[List[Tuple[str, Any]]] = None,
         *,
         update_mode: Optional[str] = "assert_on_overwrite",
@@ -148,11 +85,8 @@
         :param array: list of (key, value), where value can be a Python type or a
             `Config` in case of a nested config
         :param update_mode: define the policy used for updates (see above)
-<<<<<<< HEAD
         :param clobber_mode: define the policy used for controlling
             write-after-read (see above)
-=======
->>>>>>> 1530825b
         """
         # A Config is a recursive structure with:
         # - key of type str or int
@@ -169,26 +103,13 @@
         # TODO(gp): This might be a separate constructor.
         if array is not None:
             for k, v in array:
-<<<<<<< HEAD
-                hdbg.dassert_isinstance(k, ScalarKey)
-=======
                 hdbg.dassert_isinstance(k, self.ScalarKeyAsTypes)
->>>>>>> 1530825b
                 self._config[k] = v
         # Control whether a config can be modified or not.
         self._read_only = False
         # TODO(gp): This should control also the __set_item__ and not only update.
         hdbg.dassert_in(update_mode, self._VALID_UPDATE_MODES)
         self._update_mode = update_mode
-        # This data structure has the same structure as `self._config` but
-        # contains the value `True` to track whether the corresponding element
-        # in `self._config` was read from a client in order to build some
-        # object. When a value in the config is read from outside, it should
-        # not be modified any more, to avoid that the config goes out-of-sync
-        # with objects already built.
-        self._is_key_read: collections.OrderedDict[
-            str, bool
-        ] = collections.OrderedDict()
 
     # ////////////////////////////////////////////////////////////////////////////
     # Printing
@@ -238,11 +159,234 @@
         """
         Return an unambiguous representation of this `Config`
 
-<<<<<<< HEAD
-=======
+        For now it's the same as `str()`. This is used by Jupyter
+        notebook when printing.
+        """
+        return str(self)
+
+    # TODO(gp): Is it used?
+    # TODO(*): Standardize/allow to be configurable what to return if a value is
+    #     missing.
+    # TODO(gp): return a string
+    def print_config(self, keys: Iterable[str]) -> None:
+        """
+        Return a string representation of a subset of keys, assigning "na" when
+        there is no value.
+        """
+        if isinstance(keys, str):
+            keys = [keys]
+        for k in keys:
+            v = self._config.get(k, "na")
+            _LOG.info("%s='%s'", k, v)
+
     # ////////////////////////////////////////////////////////////////////////////
-    # Printing
+    # Get / set.
     # ////////////////////////////////////////////////////////////////////////////
+
+    # `__setitem__` and `__getitem__` accept a compound key.
+
+    @staticmethod
+    def _resolve_mode(value: Optional[str], ctor_value: str, valid_values: List[str]) -> str:
+        if value is None:
+            # Use the value from the constructor.
+            value = ctor_value
+        # The result should be a valid string.
+        hdbg.dassert_isinstance(valid, str)
+        hdbg.dassert_in(valid, valid_values)
+        return value
+
+    def _resolve_clobber_mode(self, value: Optional[str]) -> str:
+        return _resolve_mode(value, self._clobber_mode, _VALID_CLOBBER_MODES)
+
+    def _resolve_update_mode(self, value: Optional[str]) -> str:
+        return _resolve_mode(value, self._update_mode, _VALID_UPDATE_MODES)
+
+    def _check_clobber_mode(key: Key, clobber_mode: Optional[str]):
+        clobber_mode = _resolve_mode(value, self._clobber_mode, _VALID_CLOBBER_MODES)
+        # was_key_read = ""
+        # if clobber_mode == "
+
+    def __setitem__(self, key: Key, val: Any,
+        *,
+        update_mode: Optional[str] = None,
+        clobber_mode: Optional[str] = None
+    ) -> None:
+        """
+        Set / update `key` to `val`, equivalent to `dict[key] = val`.
+
+        If `key` is an iterable of keys, then the key hierarchy is navigated /
+        created and the leaf value added/updated with `val`.
+
+        :param update_mode: define the policy used for updates (see above)
+        :param clobber_mode: define the policy used for controlling
+            write-after-read (see above)
+        """
+        _LOG.debug("key=%s val=%s self=\n%s", key, val, self)
+        # TODO(gp): Difference between amp and cmamp.
+        if isinstance(val, dict):
+            hdbg.dfatal(f"For key='{key}' val='{val}' should be a Config and not a dict")
+        # # To debug who is setting a certain key.
+        # if False:
+        #     _LOG.info("key.set=%s", str(key))
+        #     if key == ("dag_runner_config", "wake_up_timestamp"):
+        #         assert 0
+        # A read-only config cannot be changed.
+        if self._read_only:
+            msg = []
+            msg.append(
+                f"Can't set key='{key}' to val='{val}' in read-only config"
+            )
+            msg.append("self=\n" + hprint.indent(str(self)))
+            msg = "\n".join(msg)
+            raise RuntimeError(msg)
+        # Handle clobber mode.
+        if clobber_mode:
+            msg = f"key={key} val={key} has already been read."
+            if self._is_key_read[key]:
+                raise RuntimeError(msg)
+        # If the key is compound, then recurse.
+        if hintros.is_iterable(key):
+            head_key, tail_key = self._parse_compound_key(key)
+            if not tail_key:
+                # Tuple of a single element, then set the value.
+                self.__setitem__(head_key, val)
+            else:
+                # Compound key: recurse on the tail of the key.
+                _LOG.debug(
+                    "head_key='%s', self._config=\n%s",
+                    head_key,
+                    self._config,
+                )
+                if head_key in self:
+                    # We mark a key as read only when it's read from a client of
+                    # Config, not from the Config itself.
+                    mark_key_as_read = False
+                    subconfig = self.__getitem__(
+                        head_key, report_mode="none",
+                        mark_key_as_read=mark_key_as_read)
+                else:
+                    subconfig = self.add_subconfig(head_key)
+                hdbg.dassert_isinstance(subconfig, Config)
+                subconfig.__setitem__(tail_key, val)
+            return
+        # Base case: key is valid, config is a dict.
+        self._dassert_base_case(key)
+        self._config[key] = val  # type: ignore
+
+    def __getitem__(
+        self, key: Key, *, report_mode:str="verbose_log_error", mark_key_as_read: bool = True
+    ) -> Any:
+        """
+        Get value for `key` or raise `KeyError` if it doesn't exist.
+
+        If `key` is an iterable of keys (e.g., `("read_data", "file_name")`, then
+        the hierarchy is navigated until the corresponding element is found or we
+        raise if the element doesn't exist.
+
+        When we report an error about a missing key, we print only the keys of the
+        Config at the current level of the recursion and not the original Config
+        (which is also not directly accessible inside the recursion), e.g.,
+        `key='nrows_tmp' not in ['nrows', 'nrows2']`
+
+        :param report_mode: how to report a KeyError
+            - `none` (default): only report the exception from `_get_item()`
+            - `verbose_log_error`: report the full key and config in the log
+            - `verbose_exception`: report the full key and config in the exception
+                (e.g., used in the unit tests)
+        :raises KeyError: if the (nested) key is not found in the `Config`.
+        """
+        _LOG.debug(
+            "key=%s report_mode=%s self=\n%s",
+            key,
+            report_mode,
+            self,
+        )
+        hdbg.dassert_in(report_mode, ("verbose_log_error", "verbose_exception", "none"))
+        try:
+            ret = self._get_item(key, level=0)
+            if mark_key_as_read:
+                self._is_key_read[key] = True
+        except KeyError as e:
+            # After the recursion is done, in case of error print information
+            # about the offending config.
+            if report_mode in ("verbose_log_error", "verbose_exception"):
+                msg = []
+                msg.append("exception=" + str(e))
+                # .replace("\\n", "\n"))
+                msg.append(f"key='{key} not in:")
+                msg.append("config=\n" + hprint.indent(str(self)))
+                msg = "\n".join(msg)
+                if report_mode == "verbose_log_error":
+                    _LOG.error(msg)
+                elif report_mode == "verbose_exception":
+                    e = KeyError(msg)
+                else:
+                    raise ValueError("Invalid report_mode='%s'", report_mode)
+            raise e
+        return ret
+
+    # This is similar to `hdict.typed_get()`.
+    def get(
+        self,
+        key: Key,
+        default_value: Optional[Any] = _NO_VALUE_SPECIFIED,
+        expected_type: Optional[Any] = _NO_VALUE_SPECIFIED,
+        *,
+        # When we access a key we want to report the config in case of error.
+        report_mode: str = "verbose_log_error"
+    ) -> Any:
+        """
+        Equivalent to `dict.get(key, default_val)`.
+
+        It has the same functionality as `__getitem__()` but returning `val` if the
+        value corresponding to `key` doesn't exist.
+
+        :param default_value: default value to return if key is not in `config`
+        :param expected_type: expected type of `value`
+        :param report_mode:
+        :return: config[key] if available, else `default_value`
+        """
+        _LOG.debug(hprint.to_str("key default_value expected_type"))
+        try:
+            ret = self.__getitem__(
+                key, report_mode=report_mode
+            )
+        except KeyError as e:
+            # No key: use the default val if it was passed or asserts.
+            # We can't use None since None can be a valid default value, so we use
+            # another value.
+            if default_value != _NO_VALUE_SPECIFIED:
+                ret = default_value
+            else:
+                # No default value found, then raise.
+                raise e
+        if expected_type != _NO_VALUE_SPECIFIED:
+            hdbg.dassert_isinstance(ret, expected_type)
+        return ret
+
+    def __contains__(self, key: Key) -> bool:
+        """
+        Implement membership operator like `key in config`.
+
+        If `key` is nested, the hierarchy of Config objects is
+        navigated.
+        """
+        _LOG.debug("key=%s self=\n%s", key, self)
+        # This is implemented lazily (or Pythonically) with a try-catch around
+        # accessing the key.
+        try:
+            # When we test for existence we don't want to report the config in case
+            # of error.
+            report_mode = "none"
+            val = self.__getitem__(
+                key, report_mode=report_mode
+            )
+            _LOG.debug("Found val=%s", val)
+            found = True
+        except KeyError as e:
+            _LOG.debug("e=%s", e)
+            found = False
+        return found
 
     def __str__(self) -> str:
         """
@@ -288,228 +432,23 @@
         """
         Return an unambiguous representation of this `Config`
 
->>>>>>> 1530825b
         For now it's the same as `str()`. This is used by Jupyter
         notebook when printing.
         """
         return str(self)
 
-    # TODO(gp): Is it used?
-    # TODO(*): Standardize/allow to be configurable what to return if a value is
-    #     missing.
-    # TODO(gp): return a string
-    def print_config(self, keys: Iterable[str]) -> None:
-        """
-        Return a string representation of a subset of keys, assigning "na" when
-        there is no value.
-        """
-        if isinstance(keys, str):
-            keys = [keys]
-        for k in keys:
-            v = self._config.get(k, "na")
-            _LOG.info("%s='%s'", k, v)
-
-    # ////////////////////////////////////////////////////////////////////////////
-    # Get / set.
-    # ////////////////////////////////////////////////////////////////////////////
-
-    # `__setitem__` and `__getitem__` accept a compound key.
-
-<<<<<<< HEAD
-    @staticmethod
-    def _resolve_mode(value: Optional[str], ctor_value: str, valid_values: List[str]) -> str:
-        if value is None:
-            # Use the value from the constructor.
-            value = ctor_value
-        # The result should be a valid string.
-        hdbg.dassert_isinstance(valid, str)
-        hdbg.dassert_in(valid, valid_values)
-        return value
-
-    def _resolve_clobber_mode(self, value: Optional[str]) -> str:
-        return _resolve_mode(value, self._clobber_mode, _VALID_CLOBBER_MODES)
-
-    def _resolve_update_mode(self, value: Optional[str]) -> str:
-        return _resolve_mode(value, self._update_mode, _VALID_UPDATE_MODES)
-
-    def _check_clobber_mode(key: Key, clobber_mode: Optional[str]):
-        clobber_mode = _resolve_mode(value, self._clobber_mode, _VALID_CLOBBER_MODES)
-        # was_key_read = ""
-        # if clobber_mode == "
-
-    def __setitem__(self, key: Key, val: Any,
-        *,
-        update_mode: Optional[str] = None,
-        clobber_mode: Optional[str] = None
-=======
-    def __setitem__(self, key: Key, val: Any,
-        *,
-        update_mode: Optional[str] = None,
->>>>>>> 1530825b
-    ) -> None:
-        """
-        Set / update `key` to `val`, equivalent to `dict[key] = val`.
-
-        If `key` is an iterable of keys, then the key hierarchy is navigated /
-        created and the leaf value added/updated with `val`.
-
-        :param update_mode: define the policy used for updates (see above)
-<<<<<<< HEAD
-        :param clobber_mode: define the policy used for controlling
-            write-after-read (see above)
-=======
->>>>>>> 1530825b
-        """
-        _LOG.debug("key=%s val=%s self=\n%s", key, val, self)
-        # TODO(gp): Difference between amp and cmamp.
-        if isinstance(val, dict):
-<<<<<<< HEAD
-            hdbg.dfatal(f"For key='{key}' val='{val}' should be a Config and not a dict")
-=======
-            hdbg.dfatal(f"For key='{key}' val='{val}' can't be a dict")
->>>>>>> 1530825b
-        # # To debug who is setting a certain key.
-        # if False:
-        #     _LOG.info("key.set=%s", str(key))
-        #     if key == ("dag_runner_config", "wake_up_timestamp"):
-        #         assert 0
-        # A read-only config cannot be changed.
-        if self._read_only:
-            msg = []
-            msg.append(
-                f"Can't set key='{key}' to val='{val}' in read-only config"
-            )
-            msg.append("self=\n" + hprint.indent(str(self)))
-            msg = "\n".join(msg)
-            raise RuntimeError(msg)
-<<<<<<< HEAD
-        # Handle clobber mode.
-        if clobber_mode:
-            msg = f"key={key} val={key} has already been read."
-            if self._is_key_read[key]:
-                raise RuntimeError(msg)
-=======
->>>>>>> 1530825b
-        # If the key is compound, then recurse.
-        if hintros.is_iterable(key):
-            head_key, tail_key = self._parse_compound_key(key)
-            if not tail_key:
-                # Tuple of a single element, then set the value through
-                # handling the base case.
-                self.__setitem__(head_key, val)
-            else:
-                # Compound key: recurse on the tail of the key.
-                _LOG.debug(
-                    "head_key='%s', self._config=\n%s",
-                    head_key,
-                    self._config,
-                )
-                if head_key in self:
-                    # We mark a key as read only when it's read from a client of
-                    # Config, not from the Config itself.
-                    mark_key_as_read = False
-                    subconfig = self.__getitem__(
-                        head_key, report_mode="none",
-                        mark_key_as_read=mark_key_as_read)
-                else:
-                    subconfig = self.add_subconfig(head_key)
-                hdbg.dassert_isinstance(subconfig, Config)
-                subconfig.__setitem__(tail_key, val)
-            return
-        # Base case: key is valid, config is a dict.
-        self._dassert_base_case(key)
-        self._config[key] = val  # type: ignore
-        
-    def __getitem__(
-        self, key: Key, *, report_mode:str="verbose_log_error", mark_key_as_read: bool = True
-    ) -> Any:
-        """
-        Get value for `key` or raise `KeyError` if it doesn't exist.
-
-        If `key` is an iterable of keys (e.g., `("read_data", "file_name")`, then
-        the hierarchy is navigated until the corresponding element is found or we
-        raise if the element doesn't exist.
-
-        When we report an error about a missing key, we print only the keys of the
-        Config at the current level of the recursion and not the original Config
-        (which is also not directly accessible inside the recursion), e.g.,
-        `key='nrows_tmp' not in ['nrows', 'nrows2']`
-
-        :param report_mode: how to report a KeyError
-            - `none` (default): only report the exception from `_get_item()`
-            - `verbose_log_error`: report the full key and config in the log
-            - `verbose_exception`: report the full key and config in the exception
-                (e.g., used in the unit tests)
-        :raises KeyError: if the (nested) key is not found in the `Config`.
-        """
-        _LOG.debug(
-            "key=%s report_mode=%s self=\n%s",
-            key,
-            report_mode,
-            self,
-        )
-        hdbg.dassert_in(report_mode, ("verbose_log_error", "verbose_exception", "none"))
-        try:    
-            ret = self._get_item(key, level=0)
-            if mark_key_as_read:
-                self._is_key_read[key] = True
-        except KeyError as e:
-            # After the recursion is done, in case of error print information
-            # about the offending config.
-            if report_mode in ("verbose_log_error", "verbose_exception"):
-                msg = []
-                msg.append("exception=" + str(e))
-                # .replace("\\n", "\n"))
-                msg.append(f"key='{key} not in:")
-                msg.append("config=\n" + hprint.indent(str(self)))
-                msg = "\n".join(msg)
-                if report_mode == "verbose_log_error":
-                    _LOG.error(msg)
-                elif report_mode == "verbose_exception":
-                    e = KeyError(msg)
-                else:
-                    raise ValueError("Invalid report_mode='%s'", report_mode)
-            raise e
-        return ret
-
-    # This is similar to `hdict.typed_get()`.
-    def get(
-        self,
-        key: Key,
-        default_value: Optional[Any] = _NO_VALUE_SPECIFIED,
-        expected_type: Optional[Any] = _NO_VALUE_SPECIFIED,
-        *,
-        # When we access a key we want to report the config in case of error.
-        report_mode: str = "verbose_log_error"
-    ) -> Any:
-        """
-        Equivalent to `dict.get(key, default_val)`.
-
-        It has the same functionality as `__getitem__()` but returning `val` if the
-        value corresponding to `key` doesn't exist.
-
-        :param default_value: default value to return if key is not in `config`
-        :param expected_type: expected type of `value`
-        :param report_mode:
-        :return: config[key] if available, else `default_value`
-        """
-        _LOG.debug(hprint.to_str("key default_value expected_type"))
-        try:
-            ret = self.__getitem__(
-                key, report_mode=report_mode
-            )
-        except KeyError as e:
-            # No key: use the default val if it was passed or asserts.
-            # We can't use None since None can be a valid default value, so we use
-            # another value.
-            if default_value != _NO_VALUE_SPECIFIED:
-                ret = default_value
-            else:
-                # No default value found, then raise.
-                raise e
-        if expected_type != _NO_VALUE_SPECIFIED:
-            hdbg.dassert_isinstance(ret, expected_type)
-        return ret
+    def __len__(self) -> int:
+        """
+        Return number of keys, i.e., the length of the underlying dict.
+
+        This enables calculating `len()` as with a dict and also enables
+        bool evaluation of a `Config` object for truth value testing.
+        """
+        return len(self._config)
+
+    # TODO(gp): Add also iteritems()
+    def keys(self) -> List[str]:
+        return self._config.keys()
 
     def add_subconfig(self, key: str) -> "Config":
         hdbg.dassert_not_in(key, self._config.keys(), "Key already present")
@@ -613,14 +552,9 @@
             # When we test for existence we don't want to report the config in case
             # of error.
             report_mode = "none"
-<<<<<<< HEAD
             mark_key_as_read = False
             val = self.__getitem__(
                 key, report_mode=report_mode, mark_key_as_read=mark_key_as_read
-=======
-            val = self.__getitem__(
-                key, report_mode=report_mode
->>>>>>> 1530825b
             )
             _LOG.debug("Found val=%s", val)
             found = True
@@ -642,10 +576,7 @@
     def keys(self) -> List[str]:
         return self._config.keys()
 
-<<<<<<< HEAD
-
-=======
->>>>>>> 1530825b
+
     def pop(self, key: str) -> Any:
         """
         Equivalent to `dict.pop()`.
@@ -790,12 +721,24 @@
             # TODO(gp): This should be KeyError
             raise ValueError(msg)
 
+    # TODO(*): Standardize/allow to be configurable what to return if a value is
+    #     missing.
+    # TODO(gp): return a string
+    def print_config(self, keys: Iterable[str]) -> None:
+        """
+        Return a string representation of a subset of keys, assigning "na" when
+        there is no value.
+        """
+        if isinstance(keys, str):
+            keys = [keys]
+        for k in keys:
+            v = self._config.get(k, "na")
+            _LOG.info("%s='%s'", k, v)
+
     # /////////////////////////////////////////////////////////////////////////////
     # Private methods.
     # /////////////////////////////////////////////////////////////////////////////
 
-<<<<<<< HEAD
-=======
     # `update_mode` specifies how values are written when a key already exists
     #   inside a Config
     #   - `None`: use the default behavior specified in the constructor
@@ -825,7 +768,6 @@
         "assign_if_missing",
     )
 
->>>>>>> 1530825b
     @staticmethod
     def _parse_compound_key(key: Key) -> Tuple[str, Iterable[str]]:
         """
@@ -839,11 +781,7 @@
         hdbg.dassert_isinstance(
             head_key, Config.ScalarKeyAsTypes, "Keys can only be string or int"
         )
-<<<<<<< HEAD
-        # TODO(gp): head_scalar_key, tail_compound_key
-=======
         # TODO(gp): -> head_scalar_key, tail_compound_key
->>>>>>> 1530825b
         return head_key, tail_key
 
     @staticmethod
@@ -943,12 +881,7 @@
         Check that a leaf config is valid.
         """
         _LOG.debug("key=%s", key)
-<<<<<<< HEAD
-        # TODO(gp): Unclear how to use ScalarKey here since it's a Union.
-        hdbg.dassert_isinstance(key, (int, str), "Keys can only be string or int")
-=======
         hdbg.dassert_isinstance(key, self.ScalarKeyAsTypes, "Keys can only be string or int")
->>>>>>> 1530825b
         hdbg.dassert_isinstance(self._config, dict)
 
     def _to_dict_except_for_leaves(self) -> Dict[str, Any]:
