import abc
import collections
import copy
import datetime
import inspect
import io
import logging
import os
from typing import Any, Callable, Dict, Iterable, List, Optional, Tuple, Union

import gluonts.model.deepar as gmd
import gluonts.trainer as gt
import numpy as np
import pandas as pd

import core.backtest as bcktst
import core.data_adapters as adpt
import core.finance as fin
import core.statistics as stats
import helpers.dbg as dbg

# TODO(*): This is an exception to the rule waiting for PartTask553.
from core.dataflow.core import DAG, Node

_LOG = logging.getLogger(__name__)


_PANDAS_DATE_TYPE = Union[str, pd.Timestamp, datetime.datetime]


# #############################################################################
# DAG visiting
# #############################################################################


def extract_info(dag: DAG, methods: List[str]) -> collections.OrderedDict:
    """
    Extract node info from each DAG node.

    :param dag: Dag. Node info is populated upon running.
    :param methods: Node method infos to extract
    :return: nested OrderedDict
    """
    dbg.dassert_isinstance(dag, DAG)
    dbg.dassert_isinstance(methods, list)
    info = collections.OrderedDict()
    for nid in dag.dag.nodes():
        node_info = collections.OrderedDict()
        for method in methods:
            method_info = dag.get_node(nid).get_info(method)
            node_info[method] = copy.copy(method_info)
        info[nid] = copy.copy(node_info)
    return info


# #############################################################################
# Abstract Node classes with sklearn-style interfaces
# #############################################################################


class FitPredictNode(Node, abc.ABC):
    """
    Define an abstract class with sklearn-style `fit` and `predict` functions.

    Nodes may store a dictionary of information for each method following the
    method's invocation.
    """

    def __init__(
        self,
        nid: str,
        inputs: Optional[List[str]] = None,
        outputs: Optional[List[str]] = None,
    ) -> None:
        if inputs is None:
            inputs = ["df_in"]
        if outputs is None:
            outputs = ["df_out"]
        super().__init__(nid=nid, inputs=inputs, outputs=outputs)
        self._info = collections.OrderedDict()

    @abc.abstractmethod
    def fit(self, df_in: pd.DataFrame) -> Dict[str, pd.DataFrame]:
        pass

    @abc.abstractmethod
    def predict(self, df_in: pd.DataFrame) -> Dict[str, pd.DataFrame]:
        pass

    def get_info(
        self, method: str
    ) -> Optional[Union[str, collections.OrderedDict]]:
        # TODO(Paul): Add a dassert_getattr function to use here and in core.
        dbg.dassert_isinstance(method, str)
        dbg.dassert(getattr(self, method))
        if method in self._info.keys():
            return self._info[method]
        # TODO(Paul): Maybe crash if there is no info.
        _LOG.warning("No info found for nid=%s, method=%s", self.nid, method)
        return None

    def _set_info(self, method: str, values: collections.OrderedDict) -> None:
        dbg.dassert_isinstance(method, str)
        dbg.dassert(getattr(self, method))
        dbg.dassert_isinstance(values, collections.OrderedDict)
        # Save the info in the node: we make a copy just to be safe.
        self._info[method] = copy.copy(values)


class DataSource(FitPredictNode, abc.ABC):
    """
    A source node that can be configured for cross-validation.
    """

    def __init__(self, nid: str, outputs: Optional[List[str]] = None) -> None:
        if outputs is None:
            outputs = ["df_out"]
        # Do not allow any empty list.
        dbg.dassert(outputs)
        super().__init__(nid, inputs=[], outputs=outputs)
        #
        self.df = None
        self._fit_idxs = None
        self._predict_idxs = None

    def set_fit_idxs(self, fit_idxs: pd.DatetimeIndex) -> None:
        """
        :param fit_idxs: indices of the df to use for fitting
        """
        self._fit_idxs = fit_idxs

    # DataSource does not have a `df_in` in either `fit` or `predict` as a
    # typical `FitPredictNode` does.
    # pylint: disable=arguments-differ
    def fit(self) -> Dict[str, pd.DataFrame]:
        """
        :return: training set as df
        """
        if self._fit_idxs is not None:
            fit_df = self.df.loc[self._fit_idxs].copy()
        else:
            fit_df = self.df.copy()
        info = collections.OrderedDict()
        info["fit_df_info"] = get_df_info_as_string(fit_df)
        self._set_info("fit", info)
        return {self.output_names[0]: fit_df}

    def set_predict_idxs(self, predict_idxs: pd.DatetimeIndex) -> None:
        """
        :param predict_idxs: indices of the df to use for predicting
        """
        self._predict_idxs = predict_idxs

    # pylint: disable=arguments-differ
    def predict(self) -> Dict[str, pd.DataFrame]:
        """
        :return: test set as df
        """
        if self._predict_idxs is not None:
            predict_df = self.df.loc[self._predict_idxs].copy()
        else:
            predict_df = self.df.copy()
        info = collections.OrderedDict()
        info["predict_df_info"] = get_df_info_as_string(predict_df)
        self._set_info("predict", info)
        return {self.output_names[0]: predict_df}

    def get_df(self) -> pd.DataFrame:
        dbg.dassert_is_not(self.df, None, "No DataFrame found!")
        return self.df


class Transformer(FitPredictNode, abc.ABC):
    """
    Stateless Single-Input Single-Output node.
    """

    # TODO(Paul): Consider giving users the option of renaming the single
    # input and single output (but verify there is only one of each).
    def __init__(self, nid: str) -> None:
        super().__init__(nid)

    @abc.abstractmethod
    def _transform(
        self, df: pd.DataFrame
    ) -> Tuple[pd.DataFrame, collections.OrderedDict]:
        """
        :return: df, info
        """

    def fit(self, df_in: pd.DataFrame) -> Dict[str, pd.DataFrame]:
        # Transform the input df.
        df_out, info = self._transform(df_in)
        self._set_info("fit", info)
        return {"df_out": df_out}

    def predict(self, df_in: pd.DataFrame) -> Dict[str, pd.DataFrame]:
        # Transform the input df.
        df_out, info = self._transform(df_in)
        self._set_info("predict", info)
        return {"df_out": df_out}


# #############################################################################
# Data source nodes
# #############################################################################


class ReadDataFromDf(DataSource):
    def __init__(self, nid: str, df: pd.DataFrame) -> None:
        super().__init__(nid)
        dbg.dassert_isinstance(df, pd.DataFrame)
        self.df = df


class DiskDataSource(DataSource):
    def __init__(
        self,
        nid: str,
        file_path: str,
        timestamp_col: Optional[str],
        start_date: Optional[_PANDAS_DATE_TYPE] = None,
        end_date: Optional[_PANDAS_DATE_TYPE] = None,
        **kwargs: Any,
    ) -> None:
        """
        Create data source node reading CSV or parquet data from disk.

        :param nid: node identifier
        :param file_path: path to the file
        :param timestamp_col: name of the timestamp column. If `None`, assume
            that index contains timestamps
        :param start_date: data start date in timezone of the dataset, included
        :param end_date: data end date in timezone of the dataset, included
        :param kwargs: kwargs for the data reading function
        """
        super().__init__(nid)
        self._file_path = file_path
        self._timestamp_col = timestamp_col
        self._start_date = start_date
        self._end_date = end_date
        self._kwargs = kwargs

    def _read_data(self) -> None:
        ext = os.path.splitext(self._file_path)[-1]
        if ext == ".csv":
            if "index_col" not in self._kwargs:
                self._kwargs["index_col"] = 0
            read_data = pd.read_csv
        elif ext == ".pq":
            read_data = pd.read_parquet
        else:
            raise ValueError("Invalid file extension='%s'" % ext)
        self.df = read_data(self._file_path, **self._kwargs)

    def _process_data(self) -> None:
        if self._timestamp_col is not None:
            self.df.set_index(self._timestamp_col, inplace=True)
        self.df.index = pd.to_datetime(self.df.index)
        self.df.sort_index(inplace=True)
        dbg.dassert_no_duplicates(self.df.index)
        # fmt: off
        self.df = self.df.loc[self._start_date:self._end_date]
        # fmt: on
        dbg.dassert(not self.df.empty, "Dataframe is empty")

    def _lazy_load(self) -> None:
        if self.df is not None:
            return
        self._read_data()
        self._process_data()

    def fit(self) -> Optional[Dict[str, pd.DataFrame]]:
        """
        :return: training set as df
        """
        self._lazy_load()
        return super().fit()


# #############################################################################
# Plumbing nodes
# #############################################################################


class YConnector(FitPredictNode):
    """
    Create an output dataframe from two input dataframes.
    """

    # TODO(Paul): Support different input/output names.
    def __init__(
        self,
        nid: str,
        connector_func: Callable[..., pd.DataFrame],
        connector_kwargs: Optional[Any] = None,
    ) -> None:
        """
        :param nid: unique node id
        :param connector_func:
            * Merge
            ```
            connector_func = lambda df_in1, df_in2, **connector_kwargs:
                df_in1.merge(df_in2, **connector_kwargs)
            ```
            * Reindexing
            ```
            connector_func = lambda df_in1, df_in2, connector_kwargs:
                df_in1.reindex(index=df_in2.index, **connector_kwargs)
            ```
            * User-defined functions
            ```
            # my_func(df_in1, df_in2, **connector_kwargs)
            connector_func = my_func
            ```
        :param connector_kwargs: kwargs associated with `connector_func`
        """
        super().__init__(nid, inputs=["df_in1", "df_in2"])
        self._connector_func = connector_func
        self._connector_kwargs = connector_kwargs or {}
        self._df_in1_col_names = None
        self._df_in2_col_names = None

    def get_df_in1_col_names(self) -> List[str]:
        """
        Allow introspection on column names of input dataframe #1.
        """
        return self._get_col_names(self._df_in1_col_names)

    def get_df_in2_col_names(self) -> List[str]:
        """
        Allow introspection on column names of input dataframe #2.
        """
        return self._get_col_names(self._df_in2_col_names)

    # pylint: disable=arguments-differ
    def fit(
        self, df_in1: pd.DataFrame, df_in2: pd.DataFrame
    ) -> Dict[str, pd.DataFrame]:
        df_out, info = self._apply_connector_func(df_in1, df_in2)
        self._set_info("fit", info)
        return {"df_out": df_out}

    # pylint: disable=arguments-differ
    def predict(
        self, df_in1: pd.DataFrame, df_in2: pd.DataFrame
    ) -> Dict[str, pd.DataFrame]:
        df_out, info = self._apply_connector_func(df_in1, df_in2)
        self._set_info("fit", info)
        return {"df_out": df_out}

    def _apply_connector_func(
        self, df_in1: pd.DataFrame, df_in2: pd.DataFrame
    ) -> Tuple[pd.DataFrame, Dict[str, Any]]:
        self._df_in1_col_names = df_in1.columns.tolist()
        self._df_in2_col_names = df_in2.columns.tolist()
        # TODO(Paul): Add meaningful info.
        df_out = self._connector_func(df_in1, df_in2, **self._connector_kwargs)
        info = collections.OrderedDict()
        info["df_merged_info"] = get_df_info_as_string(df_out)
        return df_out, info

    @staticmethod
    def _get_col_names(col_names: List[str]) -> List[str]:
        dbg.dassert_is_not(
            col_names,
            None,
            "No column names. This may indicate "
            "an invocation prior to graph execution.",
        )
        return col_names


# #############################################################################
# Transformer nodes
# #############################################################################


class ColumnTransformer(Transformer):
    """
    Perform non-index modifying changes of columns.
    """

    def __init__(
        self,
        nid: str,
        transformer_func: Callable[..., pd.DataFrame],
        # TODO(Paul): Tighten this type annotation.
        transformer_kwargs: Optional[Any] = None,
        # TODO(Paul): May need to assume `List` instead.
        cols: Optional[Iterable[str]] = None,
        col_rename_func: Optional[Callable[[Any], Any]] = None,
        col_mode: Optional[str] = None,
    ) -> None:
        """
        :param nid: unique node id
        :param transformer_func: df -> df. The keyword `info` (if present) is
            assumed to have a specific semantic meaning. If present,
                - An empty dict is passed in to this `info`
                - The resulting (populated) dict is included in the node's
                  `_info`
        :param transformer_kwargs: transformer_func kwargs
        :param cols: columns to transform; `None` defaults to all available.
        :param col_rename_func: function for naming transformed columns, e.g.,
            lambda x: "zscore_" + x
        :param col_mode: `merge_all`, `replace_selected`, or `replace_all`.
            Determines what columns are propagated by the node.
        """
        super().__init__(nid)
        if cols is not None:
            dbg.dassert_isinstance(cols, list)
        self._cols = cols
        if col_rename_func is not None:
            dbg.dassert_isinstance(col_rename_func, collections.Callable)
        self._col_rename_func = col_rename_func
        self._col_mode = col_mode or "merge_all"
        self._transformer_func = transformer_func
        self._transformer_kwargs = transformer_kwargs or {}
        # Store the list of columns after the transformation.
        self._transformed_col_names = None

    def transformed_col_names(self) -> List[str]:
        dbg.dassert_is_not(
            self._transformed_col_names,
            None,
            "No transformed column names. This may indicate "
            "an invocation prior to graph execution.",
        )
        return self._transformed_col_names

    # TODO(Paul): Add type hints (or rely on parent class?).
    def _transform(
        self, df: pd.DataFrame
    ) -> Tuple[pd.DataFrame, collections.OrderedDict]:
        df_in = df.copy()
        df = df.copy()
        if self._cols is not None:
            df = df[self._cols]
        # Initialize container to store info (e.g., auxiliary stats) in the
        # node.
        info = collections.OrderedDict()
        # Perform the column transformation operations.
        # Introspect to see whether `_transformer_func` contains an `info`
        # parameter. If so, inject an empty dict to be populated when
        # `_transformer_func` is executed.
        func_sig = inspect.signature(self._transformer_func)
        if "info" in func_sig.parameters:
            func_info = collections.OrderedDict()
            df = self._transformer_func(
                df, info=func_info, **self._transformer_kwargs
            )
            info["func_info"] = func_info
        else:
            df = self._transformer_func(df, **self._transformer_kwargs)
        # TODO(Paul): Consider supporting the option of relaxing or
        # foregoing this check.
        dbg.dassert(
            df.index.equals(df_in.index),
            "Input/output indices differ but are expected to be the same!",
        )
        # Maybe rename transformed columns.
        if self._col_rename_func is not None:
            df.rename(columns=self._col_rename_func, inplace=True)
        # Store names of transformed columns.
        self._transformed_col_names = df.columns.tolist()
        # Maybe merge transformed columns with a subset of input df columns.
        if self._col_mode == "merge_all":
            dbg.dassert(
                df.columns.intersection(df_in.columns).empty,
                "Transformed column names `%s` conflict with existing column "
                "names `%s`.",
                df.columns,
                df_in.columns,
            )
            df = df_in.merge(df, left_index=True, right_index=True)
        elif self._col_mode == "replace_selected":
            dbg.dassert(
                df.columns.intersection(df_in[self._cols]).empty,
                "Transformed column names `%s` conflict with existing column "
                "names `%s`.",
                df.columns,
                self._cols,
            )
            df = df_in.drop(self._cols, axis=1).merge(
                df, left_index=True, right_index=True
            )
        elif self._col_mode == "replace_all":
            pass
        else:
            dbg.dfatal("Unsupported column mode `%s`", self._col_mode)
        #
        info["df_transformed_info"] = get_df_info_as_string(df)
        return df, info


class DataframeMethodRunner(Transformer):
    def __init__(
        self, nid: str, method: str, method_kwargs: Optional[Any] = None
    ) -> None:
        super().__init__(nid)
        dbg.dassert(method)
        # TODO(Paul): Ensure that this is a valid method.
        self._method = method
        self._method_kwargs = method_kwargs or {}

    def _transform(
        self, df: pd.DataFrame
    ) -> Tuple[pd.DataFrame, collections.OrderedDict]:
        df = df.copy()
        df = getattr(df, self._method)(**self._method_kwargs)
        # Not all methods return DataFrames. We want to restrict to those that
        # do.
        dbg.dassert_isinstance(df, pd.DataFrame)
        #
        info = collections.OrderedDict()
        info["df_transformed_info"] = get_df_info_as_string(df)
        return df, info


class FilterAth(Transformer):
    def _transform(
        self, df: pd.DataFrame
    ) -> Tuple[pd.DataFrame, collections.OrderedDict]:
        df = df.copy()
        df = fin.filter_ath(df)
        #
        info = collections.OrderedDict()
        info["df_transformed_info"] = get_df_info_as_string(df)
        return df, info


class Resample(Transformer):
    def __init__(
        self,
        nid: str,
        rule: Union[pd.DateOffset, pd.Timedelta, str],
        agg_func: str,
    ) -> None:
        """
        :param nid: node identifier
        :param rule: resampling frequency passed into
            pd.DataFrame.resample
        :param agg_func: a function that is applied to the resampler
        """
        super().__init__(nid)
        self._rule = rule
        self._agg_func = agg_func

    def _transform(
        self, df: pd.DataFrame
    ) -> Tuple[pd.DataFrame, collections.OrderedDict]:
        df = df.copy()
        resampler = df.resample(rule=self._rule, closed="left", label="right")
        df = getattr(resampler, self._agg_func)()
        #
        info: collections.OrderedDict[str, Any] = collections.OrderedDict()
        info["df_transformed_info"] = get_df_info_as_string(df)
        return df, info


# #############################################################################
# Models
# #############################################################################


class ContinuousSkLearnModel(FitPredictNode):
    """
    Fit and predict an sklearn model.
    """

    def __init__(
        self,
        nid: str,
        model_func: Callable[..., Any],
        x_vars: Union[List[str], Callable[[], List[str]]],
        y_vars: Union[List[str], Callable[[], List[str]]],
        steps_ahead: int,
        model_kwargs: Optional[Any] = None,
    ) -> None:
        """
        Specify the data and sklearn modeling parameters.

        Assumptions:
            :param nid: unique node id
            :param model_func: an sklearn model
            :param x_vars: indexed by knowledge datetimes
                - `x_vars` may contain lags of `y_vars`
            :param y_vars: indexed by knowledge datetimes
                - e.g., in the case of returns, this would correspond to `ret_0`
            :param steps_ahead: number of steps ahead for which a prediction is
                to be generated. E.g.,
                    - if `steps_ahead == 0`, then the predictions are
                      are contemporaneous with the observed response (and hence
                      inactionable)
                    - if `steps_ahead == 1`, then the model attempts to predict
                      `y_vars` for the next time step
                    - The model is only trained to predict the target
                      `steps_ahead` steps ahead (and not all intermediate steps)
            :param model_kwargs: parameters to forward to the sklearn model
                (e.g., regularization constants)
        """
        super().__init__(nid)
        self._model_func = model_func
        self._model_kwargs = model_kwargs or {}
        self._x_vars = x_vars
        self._y_vars = y_vars
        self._model = None
        self._steps_ahead = steps_ahead
        dbg.dassert_lte(
            0, self._steps_ahead, "Non-causal prediction attempted! Aborting..."
        )

    def fit(self, df_in: pd.DataFrame) -> Dict[str, pd.DataFrame]:
        self._validate_input_df(df_in)
        df = df_in.copy()
        # Obtain index slice for which forward targets exist.
        dbg.dassert_lt(self._steps_ahead, df.index.size)
        idx = df.index[: -self._steps_ahead]
        # Prepare x_vars in sklearn format.
        x_vars = self._to_list(self._x_vars)
        x_fit = adpt.transform_to_sklearn(df.loc[idx], x_vars)
        # Prepare forward y_vars in sklearn format.
        fwd_y_df = self._get_fwd_y_df(df).loc[idx]
        fwd_y_fit = adpt.transform_to_sklearn(fwd_y_df, fwd_y_df.columns.tolist())
        # Define and fit model.
        self._model = self._model_func(**self._model_kwargs)
        self._model = self._model.fit(x_fit, fwd_y_fit)
        # Generate insample predictions and put in dataflow dataframe format.
        fwd_y_hat = self._model.predict(x_fit)
        #
        fwd_y_hat_vars = [
            ContinuousSkLearnModel._insert_to_string(y, "hat")
            for y in fwd_y_df.columns
        ]
        fwd_y_hat = adpt.transform_from_sklearn(idx, fwd_y_hat_vars, fwd_y_hat)
        # TODO(Paul): Summarize model perf or make configurable.
        # TODO(Paul): Consider separating model eval from fit/predict.
        info = collections.OrderedDict()
        info["model_x_vars"] = x_vars
        info["insample_perf"] = self._model_perf(fwd_y_df, fwd_y_hat)
        self._set_info("fit", info)
        # Return targets and predictions.
        return {
            "df_out": fwd_y_df.merge(fwd_y_hat, left_index=True, right_index=True)
        }

    def predict(self, df_in: pd.DataFrame) -> Dict[str, pd.DataFrame]:
        self._validate_input_df(df_in)
        df = df_in.copy()
        idx = df.index
        # Transform x_vars to sklearn format.
        x_vars = self._to_list(self._x_vars)
        x_predict = adpt.transform_to_sklearn(df, x_vars)
        # Use trained model to generate predictions.
        dbg.dassert_is_not(
            self._model, None, "Model not found! Check if `fit` has been run."
        )
        fwd_y_hat = self._model.predict(x_predict)
        # Put predictions in dataflow dataframe format.
        fwd_y_df = self._get_fwd_y_df(df)
        fwd_y_hat_vars = [
            ContinuousSkLearnModel._insert_to_string(y, "hat")
            for y in fwd_y_df.columns.tolist()
        ]
        fwd_y_hat = adpt.transform_from_sklearn(idx, fwd_y_hat_vars, fwd_y_hat)
        # Generate basic perf stats.
        info = collections.OrderedDict()
        info["model_perf"] = self._model_perf(fwd_y_df, fwd_y_hat)
        self._set_info("predict", info)
        # Return targets and predictions.
        return {
            "df_out": fwd_y_df.merge(fwd_y_hat, left_index=True, right_index=True)
        }

    @staticmethod
    def _validate_input_df(df: pd.DataFrame) -> None:
        """
        Assert if df violates constraints, otherwise return `None`.
        """
        dbg.dassert_isinstance(df, pd.DataFrame)
        dbg.dassert(df.index.freq)
        return None

    def _get_fwd_y_df(self, df: pd.DataFrame) -> pd.DataFrame:
        """
        Return dataframe of `steps_ahead` forward y values.
        """
        y_vars = self._to_list(self._y_vars)
        mapper = lambda y: y + "_%i" % self._steps_ahead
        [mapper(y) for y in y_vars]
        # TODO(Paul): Ensure that `fwd_y_vars` and `y_vars` do not overlap.
        fwd_y_df = df[y_vars].shift(-self._steps_ahead).rename(columns=mapper)
        return fwd_y_df

    # TODO(Paul): Add type hints.
    # TODO(Paul): Consider omitting this (and relying on downstream
    #     processing to e.g., adjust for number of hypotheses tested).
    @staticmethod
    def _model_perf(
        y: pd.DataFrame, y_hat: pd.DataFrame
    ) -> collections.OrderedDict:
        info = collections.OrderedDict()
        # info["hitrate"] = pip._compute_model_hitrate(self.model, x, y)
        pnl_rets = y.multiply(
            y_hat.rename(columns=lambda x: x.replace("_hat", ""))
        )
        info["pnl_rets"] = pnl_rets
        info["sr"] = fin.compute_sharpe_ratio(
            pnl_rets.resample("1B").sum(), time_scaling=252
        )
        return info

    # TODO(Paul): Make this a mixin to use with all modeling nodes.
    @staticmethod
    def _to_list(to_list: Union[List[str], Callable[[], List[str]]]) -> List[str]:
        """
        Return a list given its input.

        - If the input is a list, the output is the same list.
        - If the input is a function that returns a list, then the output of
          the function is returned.

        How this might arise in practice:
          - A ColumnTransformer returns a number of x variables, with the
            number dependent upon a hyperparameter expressed in config
          - The column names of the x variables may be derived from the input
            dataframe column names, not necessarily known until graph execution
            (and not at construction)
          - The ColumnTransformer output columns are merged with its input
            columns (e.g., x vars and y vars are in the same DataFrame)
        Post-merge, we need a way to distinguish the x vars and y vars.
        Allowing a callable here allows us to pass in the ColumnTransformer's
        method `transformed_col_names` and defer the call until graph
        execution.
        """
        if callable(to_list):
            to_list = to_list()
        if isinstance(to_list, list):
            return to_list
        raise TypeError("Data type=`%s`" % type(to_list))

    @staticmethod
    def _insert_to_string(text: str, insertion: str) -> str:
        split = text.rsplit("_", 1)
        return "_".join(split[:-1] + [insertion, split[-1]])


class SkLearnModel(FitPredictNode):
    def __init__(
        self,
        nid: str,
        x_vars: Union[List[str], Callable[[], List[str]]],
        y_vars: Union[List[str], Callable[[], List[str]]],
        model_func: Callable[..., Any],
        model_kwargs: Optional[Any] = None,
    ) -> None:
        super().__init__(nid)
        self._model_func = model_func
        self._model_kwargs = model_kwargs or {}
        self._x_vars = x_vars
        self._y_vars = y_vars
        self._model = None

    def fit(self, df_in: pd.DataFrame) -> Dict[str, pd.DataFrame]:
        dbg.dassert_isinstance(df_in, pd.DataFrame)
        dbg.dassert(
            df_in[df_in.isna().any(axis=1)].index.empty,
            "NaNs detected at index `%s`",
            str(df_in[df_in.isna().any(axis=1)].head().index),
        )
        df = df_in.copy()
        idx = df.index
        x_vars, x_fit, y_vars, y_fit = self._to_sklearn_format(df)
        self._model = self._model_func(**self._model_kwargs)
        self._model = self._model.fit(x_fit, y_fit)
        y_hat = self._model.predict(x_fit)
        #
        x_fit, y_fit, y_hat = self._from_sklearn_format(
            idx, x_vars, x_fit, y_vars, y_fit, y_hat
        )
        # TODO(Paul): Summarize model perf or make configurable.
        # TODO(Paul): Consider separating model eval from fit/predict.
        info = collections.OrderedDict()
        info["model_x_vars"] = x_vars
        self._set_info("fit", info)
        return {"df_out": y_hat}

    def predict(self, df_in: pd.DataFrame) -> Dict[str, pd.DataFrame]:
        dbg.dassert_isinstance(df_in, pd.DataFrame)
        df = df_in.copy()
        idx = df.index
        x_vars, x_predict, y_vars, y_predict = self._to_sklearn_format(df)
        dbg.dassert_is_not(
            self._model, None, "Model not found! Check if `fit` has been run."
        )
        y_hat = self._model.predict(x_predict)
        x_predict, y_predict, y_hat = self._from_sklearn_format(
            idx, x_vars, x_predict, y_vars, y_predict, y_hat
        )
        info = collections.OrderedDict()
        info["model_perf"] = self._model_perf(x_predict, y_predict, y_hat)
        self._set_info("predict", info)
        return {"df_out": y_hat}

    # TODO(Paul): Add type hints.
    @staticmethod
    def _model_perf(
        x: pd.DataFrame, y: pd.DataFrame, y_hat: pd.DataFrame
    ) -> collections.OrderedDict:
        _ = x
        info = collections.OrderedDict()
        # info["hitrate"] = pip._compute_model_hitrate(self.model, x, y)
        pnl_rets = y.multiply(y_hat.rename(columns=lambda x: x.strip("_hat")))
        info["pnl_rets"] = pnl_rets
        info["sr"] = fin.compute_sharpe_ratio(
            pnl_rets.resample("1B").sum(), time_scaling=252
        )
        return info

    def _to_sklearn_format(
        self, df: pd.DataFrame
    ) -> Tuple[List[str], np.array, List[str], np.array]:
        x_vars = self._to_list(self._x_vars)
        y_vars = self._to_list(self._y_vars)
        x_vals, y_vals = adpt.transform_to_sklearn_old(df, x_vars, y_vars)
        return x_vars, x_vals, y_vars, y_vals

    @staticmethod
    def _from_sklearn_format(
        idx: pd.Index,
        x_vars: List[str],
        x_vals: np.array,
        y_vars: List[str],
        y_vals: np.array,
        y_hat: np.array,
    ) -> Tuple[pd.DataFrame, pd.DataFrame, pd.DataFrame]:
        x = adpt.transform_from_sklearn(idx, x_vars, x_vals)
        y = adpt.transform_from_sklearn(idx, y_vars, y_vals)
        y_h = adpt.transform_from_sklearn(
            idx, [y + "_hat" for y in y_vars], y_hat
        )
        return x, y, y_h

    @staticmethod
    def _to_list(to_list: Union[List[str], Callable[[], List[str]]]) -> List[str]:
        """
        Return a list given its input.

        - If the input is a list, the output is the same list.
        - If the input is a function that returns a list, then the output of
          the function is returned.

        How this might arise in practice:
          - A ColumnTransformer returns a number of x variables, with the
            number dependent upon a hyperparameter expressed in config
          - The column names of the x variables may be derived from the input
            dataframe column names, not necessarily known until graph execution
            (and not at construction)
          - The ColumnTransformer output columns are merged with its input
            columns (e.g., x vars and y vars are in the same DataFrame)
        Post-merge, we need a way to distinguish the x vars and y vars.
        Allowing a callable here allows us to pass in the ColumnTransformer's
        method `transformed_col_names` and defer the call until graph
        execution.
        """
        if callable(to_list):
            to_list = to_list()
        if isinstance(to_list, list):
            return to_list
        raise TypeError("Data type=`%s`" % type(to_list))


class ContinuousDeepArModel(FitPredictNode):
    """
    A dataflow node for a DeepAR model.

    This node trains a DeepAR model using only one time series
    - By using only one time series, we are not taking advantage of the
      "global" modeling capabilities of gluonts or DeepAR
    - This may be somewhat mitigated by the fact that the single time series
      that we provide will typically contain on the order of 10E5 or more time
      points
    - In training, DeepAR randomly cuts the time series provided, and so
      unless there are obvious cut-points we want to take advantage of, it may
      be best to let DeepAR cut
    - If certain cut-points are naturally more appropriate in our problem
      domain, an event study modeling approach may be more suitable

    See https://arxiv.org/abs/1704.04110 for a description of the DeepAR model.

    For additional context and best-practices, see
    https://github.com/ParticleDev/commodity_research/issues/966
    """

    def __init__(
        self,
        nid: str,
        y_vars: Union[List[str], Callable[[], List[str]]],
        trainer_kwargs: Optional[Any] = None,
        estimator_kwargs: Optional[Any] = None,
        x_vars: Union[List[str], Callable[[], List[str]], None] = None,
        num_traces: int = 100,
    ) -> None:
        """
        Initialize dataflow node for gluon-ts DeepAR model.

        :param nid: unique node id
        :param y_vars: Used in autoregression
        :param trainer_kwargs: See
          - https://gluon-ts.mxnet.io/api/gluonts/gluonts.trainer.html#gluonts.trainer.Trainer
          - https://github.com/awslabs/gluon-ts/blob/master/src/gluonts/trainer/_base.py
        :param estimator_kwargs: See
          - https://gluon-ts.mxnet.io/api/gluonts/gluonts.model.deepar.html
          - https://github.com/awslabs/gluon-ts/blob/master/src/gluonts/model/deepar/_estimator.py
        :param x_vars: Covariates. Could be, e.g., features associated with a
            point-in-time event. Must be known throughout the prediction
            window at the time the prediction is made. May be omitted.
        :num_traces: Number of sample paths / traces to generate per
            prediction. The mean of the traces is used as the prediction.
        """
        super().__init__(nid)
        self._estimator_kwargs = estimator_kwargs
        # To avoid passing a class through config, handle `Trainer()`
        # parameters separately from `estimator_kwargs`.
        self._trainer_kwargs = trainer_kwargs
        self._trainer = gt.Trainer(**self._trainer_kwargs)
        dbg.dassert_not_in("trainer", self._estimator_kwargs)
        #
        self._estimator_func = gmd.DeepAREstimator
        # NOTE: Covariates (x_vars) are not required by DeepAR.
        #   - This could be useful for, e.g., predicting future values of
        #     what would normally be predictors
        self._x_vars = x_vars
        self._y_vars = y_vars
        self._num_traces = num_traces
        self._estimator = None
        self._predictor = None
        #
        dbg.dassert_in("prediction_length", self._estimator_kwargs)
        self._prediction_length = self._estimator_kwargs["prediction_length"]
        dbg.dassert_lt(0, self._prediction_length)
        dbg.dassert_not_in(
            "freq",
            self._estimator_kwargs,
            "`freq` to be autoinferred from `df_in`; do not specify",
        )

    def fit(self, df_in: pd.DataFrame) -> Dict[str, pd.DataFrame]:
        self._validate_input_df(df_in)
        df = df_in.copy()
        # Obtain index slice for which forward targets exist.
        dbg.dassert_lt(self._prediction_length, df.index.size)
        df_fit = df.iloc[: -self._prediction_length]
        #
        if self._x_vars is not None:
            x_vars = self._to_list(self._x_vars)
        else:
            x_vars = None
        y_vars = self._to_list(self._y_vars)
        # Transform dataflow local timeseries dataframe into gluon-ts format.
        gluon_train = adpt.transform_to_gluon(
            df_fit, x_vars, y_vars, df_fit.index.freq.freqstr
        )
        # Instantiate the (DeepAR) estimator and train the model.
        self._estimator = self._estimator_func(
            trainer=self._trainer,
            freq=df_fit.index.freq.freqstr,
            **self._estimator_kwargs,
        )
        self._predictor = self._estimator.train(gluon_train)
        # Predict. Generate predictions over all of `df_in` (not just on the
        #     restricted slice `df_fit`).
        fwd_y_hat, fwd_y = bcktst.generate_predictions(
            predictor=self._predictor,
            df=df,
            y_vars=y_vars,
            prediction_length=self._prediction_length,
            num_samples=self._num_traces,
            x_vars=x_vars,
        )
        # Store info.
        info = collections.OrderedDict()
        info["model_x_vars"] = x_vars
        self._set_info("fit", info)
        return {
            "df_out": fwd_y.merge(fwd_y_hat, left_index=True, right_index=True)
        }

    def predict(self, df_in: pd.DataFrame) -> Dict[str, pd.DataFrame]:
        self._validate_input_df(df_in)
        df = df_in.copy()
        if self._x_vars is not None:
            x_vars = self._to_list(self._x_vars)
        else:
            x_vars = None
        y_vars = self._to_list(self._y_vars)
        gluon_train = adpt.transform_to_gluon(
            df, x_vars, y_vars, df.index.freq.freqstr
        )
        # Instantiate the (DeepAR) estimator and train the model.
        self._estimator = self._estimator_func(
            trainer=self._trainer,
            freq=df.index.freq.freqstr,
            **self._estimator_kwargs,
        )
        self._predictor = self._estimator.train(gluon_train)
        #
        fwd_y_hat, fwd_y = bcktst.generate_predictions(
            predictor=self._predictor,
            df=df,
            y_vars=y_vars,
            prediction_length=self._prediction_length,
            num_samples=self._num_traces,
            x_vars=x_vars,
        )
        # Store info.
        info = collections.OrderedDict()
        info["model_x_vars"] = x_vars
        self._set_info("predict", info)
        return {
            "df_out": fwd_y.merge(fwd_y_hat, left_index=True, right_index=True)
        }

    @staticmethod
    def _validate_input_df(df: pd.DataFrame) -> None:
        """
        Assert if df violates constraints, otherwise return `None`.
        """
        dbg.dassert_isinstance(df, pd.DataFrame)
        dbg.dassert(df.index.freq)
        return None

    def _get_fwd_y_df(self, df):
        """
        Return dataframe of `steps_ahead` forward y values.
        """
        y_vars = self._to_list(self._y_vars)
        mapper = lambda y: y + "_%i" % self._prediction_length
        [mapper(y) for y in y_vars]
        # TODO(Paul): Ensure that `fwd_y_vars` and `y_vars` do not overlap.
        fwd_y_df = (
            df[y_vars].shift(-self._prediction_length).rename(columns=mapper)
        )
        return fwd_y_df

    @staticmethod
    def _to_list(to_list: Union[List[str], Callable[[], List[str]]]) -> List[str]:
        """
        As in `SkLearnNode` version.

        TODO(Paul): Think about factoring this method out into a parent/mixin.
        """
        if callable(to_list):
            to_list = to_list()
        if isinstance(to_list, list):
            return to_list
        raise TypeError("Data type=`%s`" % type(to_list))


class DeepARGlobalModel(FitPredictNode):
    """
    A dataflow node for a DeepAR model.

    See https://arxiv.org/abs/1704.04110 for a description of the DeepAR model.

    For additional context and best-practices, see
    https://github.com/ParticleDev/commodity_research/issues/966
    """

    def __init__(
        self,
        nid: str,
        x_vars: Union[List[str], Callable[[], List[str]]],
        y_vars: Union[List[str], Callable[[], List[str]]],
        trainer_kwargs: Optional[Any] = None,
        estimator_kwargs: Optional[Any] = None,
    ) -> None:
        """
        Initialize dataflow node for gluon-ts DeepAR model.

        :param nid: unique node id
        :param trainer_kwargs: See
          - https://gluon-ts.mxnet.io/api/gluonts/gluonts.trainer.html#gluonts.trainer.Trainer
          - https://github.com/awslabs/gluon-ts/blob/master/src/gluonts/trainer/_base.py
        :param estimator_kwargs: See
          - https://gluon-ts.mxnet.io/api/gluonts/gluonts.model.deepar.html
          - https://github.com/awslabs/gluon-ts/blob/master/src/gluonts/model/deepar/_estimator.py
        :param x_vars: Covariates. Could be, e.g., features associated with a
            point-in-time event. Must be known throughout the prediction
            window at the time the prediction is made.
        :param y_vars: Used in autoregression
        """
        super().__init__(nid)
        self._estimator_kwargs = estimator_kwargs
        # To avoid passing a class through config, handle `Trainer()`
        # parameters separately from `estimator_kwargs`.
        self._trainer_kwargs = trainer_kwargs
        self._trainer = gt.Trainer(**self._trainer_kwargs)
        dbg.dassert_not_in("trainer", self._estimator_kwargs)
        #
        self._estimator_func = gmd.DeepAREstimator
        # NOTE: Covariates (x_vars) are not required by DeepAR.
        # TODO(Paul): Allow this model to accept y_vars only.
        #   - This could be useful for, e.g., predicting future values of
        #     what would normally be predictors
        self._x_vars = x_vars
        self._y_vars = y_vars
        self._estimator = None
        self._predictor = None
        # We determine `prediction_length` automatically and therefore do not
        # allow it to be set by the user.
        dbg.dassert_not_in("prediction_length", self._estimator_kwargs)
        #
        dbg.dassert_in("freq", self._estimator_kwargs)
        self._freq = self._estimator_kwargs["freq"]

    def fit(self, df_in: pd.DataFrame) -> Dict[str, pd.DataFrame]:
        """
        Fit model to multiple series reflected in multiindexed `df_in`.


        `prediction_length` is autoinferred from the max index of `t_j`, e.g.,
        each `df_in` is assumed to include the index `0` for, e.g.,
        "event time", and indices are assumed to be consecutive integers. So
        if there are time points

            t_{-2} < t_{-1} < t_0 < t_1 < t_2

        then `prediction_length = 2`.
        """
        dbg.dassert_isinstance(df_in, pd.DataFrame)
        x_vars = self._to_list(self._x_vars)
        y_vars = self._to_list(self._y_vars)
        df = df_in.copy()
        # Transform dataflow local timeseries dataframe into gluon-ts format.
        gluon_train = adpt.transform_to_gluon(df, x_vars, y_vars, self._freq)
        # Set the prediction length to the length of the local timeseries - 1.
        #   - To predict for time t_j at time t_i, t_j > t_i, we need to know
        #     x_vars up to and including time t_j
        #   - For this model, multi-step predictions are equivalent to
        #     iterated single-step predictions
        self._prediction_length = df.index.get_level_values(0).max()
        # Instantiate the (DeepAR) estimator and train the model.
        self._estimator = self._estimator_func(
            prediction_length=self._prediction_length,
            trainer=self._trainer,
            **self._estimator_kwargs,
        )
        self._predictor = self._estimator.train(gluon_train)
        # Apply model predictions to the training set (so that we can evaluate
        # in-sample performance).
        #   - Include all data points up to and including zero (the event time)
<<<<<<< HEAD
        pd.IndexSlice
=======
>>>>>>> ea9723f5
        gluon_test = adpt.transform_to_gluon(
            df, x_vars, y_vars, self._freq, self._prediction_length
        )
        fit_predictions = list(self._predictor.predict(gluon_test))
        # Transform gluon-ts predictions into a dataflow local timeseries
        # dataframe.
        # TODO(Paul): Gluon has built-in functionality to take the mean of
        #     traces, and we might consider using it instead.
        y_hat_traces = adpt.transform_from_gluon_forecasts(fit_predictions)
        # TODO(Paul): Store the traces / dispersion estimates.
        # Average over all available samples.
        y_hat = y_hat_traces.mean(level=[0, 1])
        # Map multiindices to align our prediction indices with those used
        # by the passed-in local timeseries dataframe.
        # TODO(Paul): Do this mapping earlier before removing the traces.
        aligned_idx = y_hat.index.map(
            lambda x: (x[0] + 1, x[1] - pd.Timedelta(f"1{self._freq}"),)
        )
        y_hat.index = aligned_idx
        y_hat.name = y_vars[0] + "_hat"
        y_hat.index.rename(df.index.names, inplace=True)
        # Store info.
        info = collections.OrderedDict()
        info["model_x_vars"] = x_vars
        # TODO(Paul): Consider storing only the head of each list in `info`
        #     for debugging purposes.
        # info["gluon_train"] = list(gluon_train)
        # info["gluon_test"] = list(gluon_test)
        # info["fit_predictions"] = fit_predictions
        self._set_info("fit", info)
        return {"df_out": y_hat.to_frame()}

    def predict(self, df_in: pd.DataFrame) -> Dict[str, pd.DataFrame]:
        dbg.dassert_isinstance(df_in, pd.DataFrame)
        x_vars = self._to_list(self._x_vars)
        y_vars = self._to_list(self._y_vars)
        df = df_in.copy()
        # Transform dataflow local timeseries dataframe into gluon-ts format.
<<<<<<< HEAD
        pd.IndexSlice
=======
>>>>>>> ea9723f5
        gluon_test = adpt.transform_to_gluon(
            df, x_vars, y_vars, self._freq, self._prediction_length,
        )
        predictions = list(self._predictor.predict(gluon_test))
        # Transform gluon-ts predictions into a dataflow local timeseries
        # dataframe.
        # TODO(Paul): Gluon has built-in functionality to take the mean of
        #     traces, and we might consider using it instead.
        y_hat_traces = adpt.transform_from_gluon_forecasts(predictions)
        # TODO(Paul): Store the traces / dispersion estimates.
        # Average over all available samples.
        y_hat = y_hat_traces.mean(level=[0, 1])
        # Map multiindices to align our prediction indices with those used
        # by the passed-in local timeseries dataframe.
        # TODO(Paul): Do this mapping earlier before removing the traces.
        aligned_idx = y_hat.index.map(
            lambda x: (x[0] + 1, x[1] - pd.Timedelta(f"1{self._freq}"),)
        )
        y_hat.index = aligned_idx
        y_hat.name = y_vars[0] + "_hat"
        y_hat.index.rename(df.index.names, inplace=True)
        # Store info.
        info = collections.OrderedDict()
        info["model_x_vars"] = x_vars
        # TODO(Paul): Consider storing only the head of each list in `info`
        #     for debugging purposes.
        # info["gluon_train"] = list(gluon_train)
        # info["gluon_test"] = list(gluon_test)
        # info["fit_predictions"] = fit_predictions
        self._set_info("predict", info)
        return {"df_out": y_hat.to_frame()}

    @staticmethod
    def _to_list(to_list: Union[List[str], Callable[[], List[str]]]) -> List[str]:
        """
        As in `SkLearnNode` version.

        TODO(Paul): Think about factoring this method out into a parent/mixin.
        """
        if callable(to_list):
            to_list = to_list()
        if isinstance(to_list, list):
            return to_list
        raise TypeError("Data type=`%s`" % type(to_list))


# #############################################################################
# Cross-validation
# #############################################################################


def _get_source_idxs(dag: DAG, mode: Optional[str] = None) -> Dict[str, pd.Index]:
    """
    Warm up source nodes and extract dataframe indices.

    :param mode: Determines how source indices extracted from dataframes
        - `default`: return index as-is
        - `dropna`: drop NaNs (any) and then return index
        - `ffill_dropna`: forward fill NaNs, drop leading NaNs, then return
                          index
    """
    mode = mode or "default"
    # Warm up source nodes to get dataframes from which we can generate splits.
    source_nids = dag.get_sources()
    for nid in source_nids:
        dag.run_leq_node(nid, "fit")
    # Collect source dataframe indices.
    source_idxs = {}
    for nid in source_nids:
        df = dag.get_node(nid).get_df()
        if mode == "default":
            source_idxs[nid] = df.index
        elif mode == "dropna":
            source_idxs[nid] = df.dropna().index
        elif mode == "ffill_dropna":
            source_idxs[nid] = df.fillna(method="ffill").dropna().index
        else:
            raise ValueError("Unsupported mode `%s`" % mode)
    return source_idxs


# TODO(Paul): Formalize what this returns and what can be done with it.
def cross_validate(
    dag: DAG,
    split_func: Callable,
    split_func_kwargs: Dict,
    idx_mode: Optional[str] = None,
) -> collections.OrderedDict:
    """
    Generate splits, run train/test, collect info.

    :param idx_mode: same meaning as mode in `_get_source_idxs`
    :return: DAG info for each split, keyed by split
    """
    # Get dataframe indices of source nodes.
    source_idxs = _get_source_idxs(dag, mode=idx_mode)
    composite_idx = stats.combine_indices(source_idxs.values())
    # Generate cross-validation splits from
    splits = split_func(composite_idx, **split_func_kwargs)
    _LOG.debug(stats.convert_splits_to_string(splits))
    #
    result_bundle = collections.OrderedDict()
    # TODO(Paul): rename train/test to fit/predict.
    for i, (train_idxs, test_idxs) in enumerate(splits):
        split_info = collections.OrderedDict()
        for nid, idx in source_idxs.items():
            node_info = collections.OrderedDict()
            node_train_idxs = idx.intersection(train_idxs)
            dbg.dassert_lte(1, node_train_idxs.size)
            node_info["fit_idxs"] = node_train_idxs
            dag.get_node(nid).set_fit_idxs(node_train_idxs)
            #
            node_test_idxs = idx.intersection(test_idxs)
            dbg.dassert_lte(1, node_test_idxs.size)
            node_info["predict_idxs"] = node_test_idxs
            dag.get_node(nid).set_predict_idxs(node_test_idxs)
            #
            split_info[nid] = node_info
        dag.run_dag("fit")
        dag.run_dag("predict")
        #
        split_info["stages"] = extract_info(dag, ["fit", "predict"])
        result_bundle["split_" + str(i)] = split_info
    return result_bundle


def process_result_bundle(result_bundle: Dict) -> collections.OrderedDict:
    info = collections.OrderedDict()
    split_names = []
    model_coeffs = []
    model_x_vars = []
    pnl_rets = []
    for split in result_bundle.keys():
        split_names.append(split)
        # model_coeffs.append(
        #    result_bundle[split]["stages"]["model"]["fit"]["model_coeffs"]
        # )
        model_x_vars.append(
            result_bundle[split]["stages"]["model"]["fit"]["model_x_vars"]
        )
        pnl_rets.append(
            result_bundle[split]["stages"]["model"]["predict"]["model_perf"][
                "pnl_rets"
            ]
        )
    model_df = pd.DataFrame(
        model_coeffs, index=split_names, columns=model_x_vars[0]
    )
    pnl_rets = pd.concat(pnl_rets)
    sr = fin.compute_sharpe_ratio(pnl_rets.resample("1B").sum(), time_scaling=252)
    info["model_df"] = copy.copy(model_df)
    info["pnl_rets"] = copy.copy(pnl_rets)
    info["sr"] = copy.copy(sr)
    return info


def get_df_info_as_string(df: pd.DataFrame) -> str:
    buffer = io.StringIO()
    df.info(buf=buffer)
    return buffer.getvalue()<|MERGE_RESOLUTION|>--- conflicted
+++ resolved
@@ -1150,10 +1150,6 @@
         # Apply model predictions to the training set (so that we can evaluate
         # in-sample performance).
         #   - Include all data points up to and including zero (the event time)
-<<<<<<< HEAD
-        pd.IndexSlice
-=======
->>>>>>> ea9723f5
         gluon_test = adpt.transform_to_gluon(
             df, x_vars, y_vars, self._freq, self._prediction_length
         )
@@ -1192,10 +1188,6 @@
         y_vars = self._to_list(self._y_vars)
         df = df_in.copy()
         # Transform dataflow local timeseries dataframe into gluon-ts format.
-<<<<<<< HEAD
-        pd.IndexSlice
-=======
->>>>>>> ea9723f5
         gluon_test = adpt.transform_to_gluon(
             df, x_vars, y_vars, self._freq, self._prediction_length,
         )
