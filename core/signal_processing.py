--- conflicted
+++ resolved
@@ -547,12 +547,8 @@
     """
     dbg.dassert_isinstance(depth, int)
     dbg.dassert_lte(1, depth)
-<<<<<<< HEAD
-    _LOG.debug("Calculating iterated compute_ema of depth %i", depth)
-=======
     dbg.dassert_lt(0, tau)
     _LOG.debug("Calculating iterated ema of depth %i", depth)
->>>>>>> a83377e5
     _LOG.debug("range = %0.2f", depth * tau)
     _LOG.debug("<t^2>^{1/2} = %0.2f", np.sqrt(depth * (depth + 1)) * tau)
     _LOG.debug("width = %0.2f", np.sqrt(depth) * tau)
