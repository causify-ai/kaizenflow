--- conflicted
+++ resolved
@@ -12,42 +12,19 @@
 import core.finance as fin
 import helpers.dbg as dbg
 import rolling_model.pipeline as pip
-<<<<<<< HEAD
-import vendors.kibot.utils as kut
-from core.dataflow_core import *
-=======
 import amp.vendors.kibot.utils as kut
 from core.dataflow_core import DAG as DAG  # pylint: disable=unused-import
 from core.dataflow_core import Node as Node
->>>>>>> 0c14821e
 
 _LOG = logging.getLogger(__name__)
 
 
 # #############################################################################
-<<<<<<< HEAD
-# Visualization
-=======
 # DAG visiting
->>>>>>> 0c14821e
 # #############################################################################
 
 
 def draw(graph):
-<<<<<<< HEAD
-    nx.draw_networkx(
-        graph,
-        pos=nx.spectral_layout(graph),
-        node_size=3000,
-        arrowsize=30,
-        width=1.5,
-    )
-
-
-# #############################################################################
-# DataFrame manipulation nodes
-# #############################################################################
-=======
     pos = nx.kamada_kawai_layout(graph)
     flipped_pos = {node: (-x, y) for (node, (x, y)) in pos.items()}
     nx.draw_networkx(
@@ -121,26 +98,18 @@
         dbg.dassert_isinstance(values, collections.OrderedDict)
         self._info[method] = copy.copy(values)
 
->>>>>>> 0c14821e
 
 class DataSource(SkLearnNode, abc.ABC):
     """
     A source node that can be configured for cross-validation.
     """
 
-<<<<<<< HEAD
-# TODO(Paul): Make the train/test idx behavior a mixin
-class ReadData(Node):
-    def __init__(self, nid):
-        super().__init__(nid, outputs=["output"])
-=======
     def __init__(self, nid, outputs=None):
         if outputs is None:
             outputs = ["df_out"]
         # Do not allow any empty list.
         dbg.dassert(outputs)
         super().__init__(nid, inputs=[], outputs=outputs)
->>>>>>> 0c14821e
         #
         self.df = None
         self._train_idxs = None
@@ -160,12 +129,9 @@
             train_df = self.df.iloc[self._train_idxs]
         else:
             train_df = self.df
-<<<<<<< HEAD
-=======
         info = collections.OrderedDict()
         info["train_df_info"] = get_df_info_as_string(train_df)
         self._set_info("fit", info)
->>>>>>> 0c14821e
         return {self.output_names[0]: train_df}
 
     def set_test_idxs(self, test_idxs):
@@ -182,12 +148,9 @@
             test_df = self.df.iloc[self._test_idxs]
         else:
             test_df = self.df
-<<<<<<< HEAD
-=======
         info = collections.OrderedDict()
         info["test_df_info"] = get_df_info_as_string(test_df)
         self._set_info("predict", info)
->>>>>>> 0c14821e
         return {self.output_names[0]: test_df}
 
     def get_df(self):
@@ -195,9 +158,6 @@
         return self.df
 
 
-<<<<<<< HEAD
-class ReadDataFromDf(ReadData):
-=======
 class Transformer(SkLearnNode, abc.ABC):
     """
     Stateless Single-Input Single-Output node.
@@ -234,18 +194,13 @@
 
 
 class ReadDataFromDf(DataSource):
->>>>>>> 0c14821e
     def __init__(self, nid, df):
         super().__init__(nid)
         dbg.dassert_isinstance(df, pd.DataFrame)
         self.df = df
 
 
-<<<<<<< HEAD
-class ReadDataFromKibot(ReadData):
-=======
 class ReadDataFromKibot(DataSource):
->>>>>>> 0c14821e
     def __init__(self, nid, file_name, nrows):
         super().__init__(nid)
         # dbg.dassert_exists(file_name)
@@ -266,24 +221,12 @@
         return super().fit()
 
 
-<<<<<<< HEAD
-# TODO(Paul): Abstract? Should we?
-class StatelessSisoNode(Node):
-    """
-    Stateless Single-Input Single-Output node.
-    """
-
-    # TODO(Paul): Don't use `input` or `in` for default input name.
-    def __init__(self, nid):
-        super().__init__(nid, inputs=["input"], outputs=["output"])
-=======
 # #############################################################################
 # Transformer nodes
 # #############################################################################
 
 # TODO(Paul): Write a Node builder to automatically generate these from
 # functions.
->>>>>>> 0c14821e
 
     def _transform(self, df):
         """
@@ -309,11 +252,7 @@
 # TODO(Paul): Write a Node builder to automatically generate these from
 # functions.
 # TODO(gp): Pass "ret_0" and "open" through constructor.
-<<<<<<< HEAD
-class PctReturns(StatelessSisoNode):
-=======
 class PctReturns(Transformer):
->>>>>>> 0c14821e
     def __init__(self, nid):
         super().__init__(nid)
 
@@ -327,11 +266,7 @@
         return df, info
 
 
-<<<<<<< HEAD
-class Zscore(StatelessSisoNode):
-=======
 class Zscore(Transformer):
->>>>>>> 0c14821e
     def __init__(self, nid, style, com):
         super().__init__(nid)
         self.style = style
@@ -346,11 +281,7 @@
         return df_out, info
 
 
-<<<<<<< HEAD
-class FilterAth(StatelessSisoNode):
-=======
 class FilterAth(Transformer):
->>>>>>> 0c14821e
     def __init__(self, nid):
         super().__init__(nid)
 
@@ -362,13 +293,7 @@
         return df_out, info
 
 
-<<<<<<< HEAD
-# TODO(Paul, GP): Confusing interface. If we only sent out the transformed
-# variables, then we wouldn't need `get_x_vars`.
-class ComputeLaggedFeatures(StatelessSisoNode):
-=======
 class ComputeLaggedFeatures(Transformer):
->>>>>>> 0c14821e
     def __init__(self, nid, y_var, delay_lag, num_lags):
         super().__init__(nid)
         self.y_var = y_var
@@ -395,12 +320,6 @@
         return df_out, info
 
 
-<<<<<<< HEAD
-class Model(Node):
-    # TODO(GP): y_var before x_vars? Probably should switch.
-    def __init__(self, nid, y_var, x_vars):
-        super().__init__(nid, inputs=["input"], outputs=["output"])
-=======
 # #############################################################################
 # Models
 # #############################################################################
@@ -410,30 +329,10 @@
     # TODO(GP): y_var before x_vars? Probably should switch.
     def __init__(self, nid, datetime_col, y_var, x_vars):
         super().__init__(nid)
->>>>>>> 0c14821e
         self.y_var = y_var
         self.x_vars = x_vars
         self.datetime_col = datetime_col
 
-<<<<<<< HEAD
-    def fit(self, input):
-        """
-        A model fit doesn't return anything since it's a sink.
-
-        # TODO: Consider making `fit` pass-through in terms of dataflow.
-        """
-        df = input
-        reg = linear_model.LinearRegression()
-        x_train = df[self.x_vars]
-        y_train = df[self.y_var]
-        self.model = reg.fit(x_train, y_train)
-        return {"output": None}
-
-    def predict(self, input):
-        df = input
-        x_test = df[self.x_vars]
-        y_test = df[self.y_var]
-=======
     def fit(self, df_in):
         reg = linear_model.LinearRegression()
         x_train = df_in[self.x_vars]
@@ -463,7 +362,6 @@
         x_test = pd.DataFrame(x_test.values, datetimes, columns=self.x_vars)
         y_test = pd.Series(y_test.values, datetimes, name=self.y_var)
         y_hat = pd.Series(y_hat, datetimes, name=self.y_var + "_hat")
->>>>>>> 0c14821e
         #
         info = collections.OrderedDict()
         info["stats"] = self._stats(df_in)
@@ -484,14 +382,6 @@
         info["hitrate"] = pip._compute_model_hitrate(self.model, x, y)
         pnl_rets = y * y_hat
         info["pnl_rets"] = pnl_rets
-<<<<<<< HEAD
-        self.predict_info = copy.copy(info)
-        return {"output": hat_y}
-
-
-def cross_validate(config, source_nid, sink_nid, dag):
-    source_node = dag.get_node(source_nid)
-=======
         info["sr"] = fin.sharpe_ratio(
             pnl_rets.resample("1B").sum(), time_scaling=252
         )
@@ -513,28 +403,21 @@
     # Warm up source node to get a dataframe from which we can generate splits.
     source_node = dag.get_node(source_nid)
     dag.run_leq_node(source_nid, "fit")
->>>>>>> 0c14821e
     df = source_node.get_df()
     splits = pip.get_splits(config, df)
     #
     result_bundle = collections.OrderedDict()
     #
     for i, (train_idxs, test_idxs) in enumerate(splits):
-<<<<<<< HEAD
-=======
         split_info = collections.OrderedDict()
         split_info["train_idxs"] = train_idxs
         split_info["test_idxs"] = test_idxs
         #
->>>>>>> 0c14821e
         source_node.set_train_idxs(train_idxs)
         dag.run_leq_node(sink_nid, "fit")
         #
         source_node.set_test_idxs(test_idxs)
         dag.run_leq_node(sink_nid, "predict")
-<<<<<<< HEAD
-    return dag.get_node(sink_nid)
-=======
         #
         split_info["stages"] = extract_info(dag, ["fit", "predict"])
         result_bundle["split_" + str(i)] = split_info
@@ -615,5 +498,4 @@
 def get_df_info_as_string(df):
     buffer = io.StringIO()
     df.info(buf=buffer)
-    return buffer.getvalue()
->>>>>>> 0c14821e
+    return buffer.getvalue()