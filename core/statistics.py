"""
Import as:

import core.statistics as stats
"""

import collections
import datetime
import functools
import logging
import math
from typing import Any, Iterable, List, Optional, Tuple, Union

import numpy as np
import pandas as pd
import scipy as sp
import sklearn.model_selection
import statsmodels
import statsmodels.api as sm

import core.finance as fin
import helpers.dataframe as hdf
import helpers.dbg as dbg

_LOG = logging.getLogger(__name__)


# #############################################################################
# Descriptive statistics
# #############################################################################


# TODO(Paul): Double-check axes in used in calculation.
def compute_moments(
    srs: pd.Series, nan_mode: Optional[str] = None, prefix: Optional[str] = None,
) -> pd.Series:
    """
    Calculate, mean, standard deviation, skew, and kurtosis.
    :param srs: input series for computing moments
    :param nan_mode: argument for hdf.apply_nan_mode()
    :param prefix: optional prefix for metrics' outcome
    :return: series of computed moments
    """
    dbg.dassert_isinstance(srs, pd.Series)
    nan_mode = nan_mode or "ignore"
    prefix = prefix or ""
    data = hdf.apply_nan_mode(srs, nan_mode=nan_mode)
    result_index = [
        prefix + "mean",
        prefix + "std",
        prefix + "skew",
        prefix + "kurtosis",
    ]
    if data.empty:
        _LOG.warning("Empty input series `%s`", srs.name)
        n_stats = len(result_index)
        nan_result = pd.Series(
            data=[np.nan for i in range(n_stats)],
            index=result_index,
            name=srs.name,
        )
        return nan_result
    result_values = [
        data.mean(),
        data.std(),
        sp.stats.skew(data, nan_policy="raise"),
        sp.stats.kurtosis(data, nan_policy="raise"),
    ]
    result = pd.Series(data=result_values, index=result_index, name=srs.name)
    return result


# TODO(*): Move this function out of this library.
def replace_infs_with_nans(
    data: Union[pd.Series, pd.DataFrame],
) -> Union[pd.Series, pd.DataFrame]:
    """
    Replace infs with nans in a copy of `data`.
    """
    if data.empty:
        _LOG.warning("Empty input!")
    return data.replace([np.inf, -np.inf], np.nan)


def compute_frac_zero(
    data: Union[pd.Series, pd.DataFrame],
    atol: float = 0.0,
    axis: Optional[int] = 0,
) -> Union[float, pd.Series]:
    """
    Calculate fraction of zeros in a numerical series or dataframe.

    :param data: numeric series or dataframe
    :param atol: absolute tolerance, as in `np.isclose`
    :param axis: numpy axis for summation
    """
    # Create an ndarray of zeros of the same shape.
    zeros = np.zeros(data.shape)
    # Compare values of `df` to `zeros`.
    is_close_to_zero = np.isclose(data.values, zeros, atol=atol)
    num_zeros = is_close_to_zero.sum(axis=axis)
    return _compute_denominator_and_package(num_zeros, data, axis)


def compute_frac_nan(
    data: Union[pd.Series, pd.DataFrame], axis: Optional[int] = 0
) -> Union[float, pd.Series]:
    """
    Calculate fraction of nans in `data`.

    :param data: numeric series or dataframe
    :param axis: numpy axis for summation
    """
    num_nans = data.isna().values.sum(axis=axis)
    return _compute_denominator_and_package(num_nans, data, axis)


def compute_frac_inf(
    data: Union[pd.Series, pd.DataFrame], axis: Optional[int] = 0
) -> Union[float, pd.Series]:
    """
    Count fraction of infs in a numerical series or dataframe.

    :param data: numeric series or dataframe
    :param axis: numpy axis for summation
    """
    num_infs = np.isinf(data.values).sum(axis=axis)
    return _compute_denominator_and_package(num_infs, data, axis)


# TODO(Paul): Consider exposing `rtol`, `atol`.
def compute_frac_constant(
    data: Union[pd.Series, pd.DataFrame]
) -> Union[float, pd.Series]:
    """
    Compute fraction of values in the series that changes at the next timestamp.

    :param data: numeric series or dataframe
    :param axis: numpy axis for summation
    """
    diffs = data.diff().iloc[1:]
    constant_frac = compute_frac_zero(diffs, axis=0)
    return constant_frac


# TODO(Paul): Refactor to work with dataframes as well. Consider how to handle
#     `axis`, which the pd.Series version of `copy()` does not take.
def count_num_finite_samples(data: pd.Series) -> float:
    """
    Count number of finite data points in a given time series.

    :param data: numeric series or dataframe
    """
    if data.empty:
        _LOG.warning("Empty input series `%s`", data.name)
        return np.nan
    data = data.copy()
    data = replace_infs_with_nans(data)
    return data.count()


# TODO(Paul): Extend to dataframes.
def count_num_unique_values(data: pd.Series) -> int:
    """
    Count number of unique values in the series.
    """
    if data.empty:
        _LOG.warning("Empty input series `%s`", data.name)
        return np.nan
    srs = pd.Series(data=data.unique())
    return count_num_finite_samples(srs)


def _compute_denominator_and_package(
    reduction: Union[float, np.ndarray],
    data: Union[pd.Series, pd.DataFrame],
    axis: Optional[float] = None,
) -> Union[float, pd.Series]:
    """
    Normalize and package `reduction` according to `axis` and `data` metadata.

    This is a helper function used for several `compute_frac_*` functions:
    - It determines the denominator to use in normalization (for the `frac`
      part)
    - It packages the output so that it has index/column information as
      appropriate

    :param reduction: contains a reduction of `data` along `axis`
    :param data: numeric series or dataframe
    :param axis: indicates row or column or else `None` for ignoring 2d
        structure
    """
    if isinstance(data, pd.Series):
        df = data.to_frame()
    else:
        df = data
    nrows, ncols = df.shape
    # Ensure that there is data available.
    # TODO(Paul): Consider adding a check on the column data type.
    if nrows == 0 or ncols == 0:
        _LOG.warning("No data available!")
        return np.nan
    # Determine the correct denominator based on `axis`.
    if axis is None:
        denom = nrows * ncols
    elif axis == 0:
        denom = nrows
    elif axis == 1:
        denom = ncols
    else:
        raise ValueError("axis=%i" % axis)
    normalized = reduction / denom
    # Return float or pd.Series as appropriate based on dimensions and axis.
    if isinstance(normalized, float):
        dbg.dassert(not axis)
        return normalized
    dbg.dassert_isinstance(normalized, np.ndarray)
    if axis == 0:
        return pd.Series(data=normalized, index=df.columns)
    if axis == 1:
        return pd.Series(data=normalized, index=df.index)
    raise ValueError("axis=`%s` but expected to be `0` or `1`!" % axis)


def compute_annualized_sharpe_ratio(
    log_rets: pd.Series, prefix: Optional[str] = None,
) -> pd.Series:
    """
    Calculate SR from rets with an index freq and annualize.

    TODO(*): Consider de-biasing when the number of sample points is small,
        e.g., https://www.twosigma.com/wp-content/uploads/sharpe-tr-1.pdf
    """
    prefix = prefix or ""
    dbg.dassert(log_rets.index.freq)
    freq = log_rets.index.freq
    if freq == "D":
        time_scaling = 365
    elif freq == "B":
        time_scaling = 252
    elif freq == "W":
        time_scaling = 52
    elif freq == "M":
        time_scaling = 12
    else:
        raise ValueError(f"Unsupported freq=`{freq}`")
    sr = fin.compute_sharpe_ratio(log_rets, time_scaling)
    sr_var_estimate = (1 + (sr ** 2) / 2) / log_rets.dropna().size
    sr_se_estimate = np.sqrt(sr_var_estimate)
    res = pd.Series(
        data=[sr, sr_se_estimate],
        index=[prefix + "ann_sharpe", prefix + "ann_sharpe_se"],
        name=log_rets.name,
    )
    return res


# #############################################################################
# Cross-validation
# #############################################################################


def get_rolling_splits(
    idx: pd.Index, n_splits: int
) -> List[Tuple[pd.Index, pd.Index]]:
    """
    Partition index into chunks and returns pairs of successive chunks.

    If the index looks like
        [0, 1, 2, 3, 4, 5, 6]
    and n_splits = 4, then the splits would be
        [([0, 1], [2, 3]),
         ([2, 3], [4, 5]),
         ([4, 5], [6])]

    A typical use case is where the index is a monotonic increasing datetime
    index. For such cases, causality is respected by the splits.
    """
    dbg.dassert_monotonic_index(idx)
    n_chunks = n_splits + 1
    dbg.dassert_lte(1, n_splits)
    # Split into equal chunks.
    chunk_size = int(math.ceil(idx.size / n_chunks))
    dbg.dassert_lte(1, chunk_size)
    chunks = [idx[i : i + chunk_size] for i in range(0, idx.size, chunk_size)]
    dbg.dassert_eq(len(chunks), n_chunks)
    #
    splits = list(zip(chunks[:-1], chunks[1:]))
    return splits


def get_oos_start_split(
    idx: pd.Index, datetime_: Union[datetime.datetime, pd.Timestamp]
) -> List[Tuple[pd.Index, pd.Index]]:
    """
    Split index using OOS (out-of-sample) start datetime.
    """
    dbg.dassert_monotonic_index(idx)
    ins_mask = idx < datetime_
    dbg.dassert_lte(1, ins_mask.sum())
    oos_mask = ~ins_mask
    dbg.dassert_lte(1, oos_mask.sum())
    ins = idx[ins_mask]
    oos = idx[oos_mask]
    return [(ins, oos)]


# TODO(Paul): Support train/test/validation or more.
def get_train_test_pct_split(
    idx: pd.Index, train_pct: float
) -> List[Tuple[pd.Index, pd.Index]]:
    """
    Split index into train and test sets by percentage.
    """
    dbg.dassert_monotonic_index(idx)
    dbg.dassert_lt(0.0, train_pct)
    dbg.dassert_lt(train_pct, 1.0)
    #
    train_size = int(train_pct * idx.size)
    dbg.dassert_lte(0, train_size)
    train_split = idx[:train_size]
    test_split = idx[train_size:]
    return [(train_split, test_split)]


def get_expanding_window_splits(
    idx: pd.Index, n_splits: int
) -> List[Tuple[pd.Index, pd.Index]]:
    """
    Generate splits with expanding overlapping windows.
    """
    dbg.dassert_monotonic_index(idx)
    dbg.dassert_lte(1, n_splits)
    tscv = sklearn.model_selection.TimeSeriesSplit(n_splits=n_splits)
    locs = list(tscv.split(idx))
    splits = [(idx[loc[0]], idx[loc[1]]) for loc in locs]
    return splits


def truncate_index(idx: pd.Index, min_idx: Any, max_idx: Any) -> pd.Index:
    """
    Return subset of idx with values >= min_idx and < max_idx.
    """
    dbg.dassert_monotonic_index(idx)
    # TODO(*): PartTask667: Consider using bisection to avoid linear scans.
    min_mask = idx >= min_idx
    max_mask = idx < max_idx
    mask = min_mask & max_mask
    dbg.dassert_lte(1, mask.sum())
    return idx[mask]


def combine_indices(idxs: Iterable[pd.Index]) -> pd.Index:
    """
    Combine multiple indices into a single index for cross-validation splits.

    This is computed as the union of all the indices within the largest common
    interval.

    TODO(Paul): Consider supporting multiple behaviors with `mode`.
    """
    for idx in idxs:
        dbg.dassert_monotonic_index(idx)
    # Find the maximum start/end datetime overlap of all source indices.
    max_min = max([idx.min() for idx in idxs])
    _LOG.debug("Latest start datetime of indices=%s", max_min)
    min_max = min([idx.max() for idx in idxs])
    _LOG.debug("Earliest end datetime of indices=%s", min_max)
    truncated_idxs = [truncate_index(idx, max_min, min_max) for idx in idxs]
    # Take the union of truncated indices. Though all indices fall within the
    # datetime range [max_min, min_max), they do not necessarily have the same
    # resolution or all values.
    composite_idx = functools.reduce(lambda x, y: x.union(y), truncated_idxs)
    return composite_idx


def convert_splits_to_string(splits: collections.OrderedDict) -> str:
    txt = "n_splits=%s\n" % len(splits)
    for train_idxs, test_idxs in splits:
        txt += "train=%s [%s, %s]" % (
            len(train_idxs),
            min(train_idxs),
            max(train_idxs),
        )
        txt += "\n"
        txt += "test=%s [%s, %s]" % (
            len(test_idxs),
            min(test_idxs),
            max(test_idxs),
        )
        txt += "\n"
    return txt


# #############################################################################
# Hypothesis testing
# #############################################################################


def ttest_1samp(
    srs: pd.Series,
    popmean: Optional[float] = None,
    nan_mode: Optional[str] = None,
    prefix: Optional[str] = None,
) -> pd.Series:
    """
    Thin wrapper around scipy's ttest.

    :param srs: input series for computing statistics
    :param popmean: assumed population mean for test
    :param nan_mode: argument for hdf.apply_nan_mode()
    :param prefix: optional prefix for metrics' outcome
    :return: series with t-value and p-value
    """
    dbg.dassert_isinstance(srs, pd.Series)
    nan_mode = nan_mode or "ignore"
    prefix = prefix or ""
    popmean = popmean or 0
    data = hdf.apply_nan_mode(srs, nan_mode=nan_mode)
    result_index = [
        prefix + "tval",
        prefix + "pval",
    ]
    nan_result = pd.Series(
        data=[np.nan, np.nan], index=result_index, name=srs.name
    )
    if data.empty:
        _LOG.warning("Empty input series `%s`", srs.name)
        return nan_result
    try:
        tval, pval = sp.stats.ttest_1samp(
            data, popmean=popmean, nan_policy="raise"
        )
    except ValueError as inst:
        _LOG.warning(inst)
        return nan_result
    result_values = [
        tval,
        pval,
    ]
    result = pd.Series(data=result_values, index=result_index, name=data.name)
    return result


def multipletests(
    srs: pd.Series, method: Optional[str] = None, prefix: Optional[str] = None,
) -> pd.Series:
    """
    Wrap statsmodel's multipletests.

    Returns results in a series indexed like srs.
    Documentation at
    https://www.statsmodels.org/stable/generated/statsmodels.stats.multitest.multipletests.html

    :param srs: Series with pvalues
    :param method: `method` for scipy's multipletests
    :param prefix: optional prefix for metrics' outcome
    :return: Series of adjusted p-values
    """
    dbg.dassert_isinstance(srs, pd.Series)
    method = method or "fdr_bh"
    prefix = prefix or ""
    if srs.empty:
        _LOG.warning("Empty input series `%s`", srs.name)
        return pd.Series([np.nan], name=prefix + "adj_pval")
    pvals_corrected = statsmodels.stats.multitest.multipletests(
        srs, method=method
    )[1]
    return pd.Series(pvals_corrected, index=srs.index, name=prefix + "adj_pval")


def multi_ttest(
    data: pd.DataFrame,
    popmean: Optional[float] = None,
    nan_mode: Optional[str] = None,
    method: Optional[str] = None,
    prefix: Optional[str] = None,
) -> pd.DataFrame:
    """
    Combine ttest and multitest pvalue adjustment.
    """
    popmean = popmean or 0
    nan_mode = nan_mode or "ignore"
    method = method or "fdr_bh"
    prefix = prefix or ""
    dbg.dassert_isinstance(data, pd.DataFrame)
    if data.empty:
        _LOG.warning("Empty input!")
        return pd.DataFrame(
            [np.nan, np.nan, np.nan],
            index=[prefix + "tval", prefix + "pval", prefix + "adj_pval"],
            columns=[data.columns],
        )
    res = data.apply(
        ttest_1samp, popmean=popmean, nan_mode=nan_mode, prefix=prefix
    ).T
    res[prefix + "adj_pval"] = multipletests(res[prefix + "pval"], method=method)
    return res


def apply_normality_test(
    srs: pd.Series, nan_mode: Optional[str] = None, prefix: Optional[str] = None,
) -> pd.Series:
    """
    Test (indep) null hypotheses that each col is normally distributed.

    An omnibus test of normality that combines skew and kurtosis.

    :param prefix: optional prefix for metrics' outcome
    :param nan_mode: argument for hdf.apply_nan_mode()
    :return: series with statistics and p-value
    """
    dbg.dassert_isinstance(srs, pd.Series)
    nan_mode = nan_mode or "ignore"
    prefix = prefix or ""
    data = hdf.apply_nan_mode(srs, nan_mode=nan_mode)
    result_index = [
        prefix + "stat",
        prefix + "pval",
    ]
    n_stats = len(result_index)
    nan_result = pd.Series(
        data=[np.nan for i in range(n_stats)], index=result_index, name=srs.name
    )
    if data.empty:
        _LOG.warning("Empty input series `%s`", srs.name)
        return nan_result
    try:
        stat, pval = sp.stats.normaltest(data, nan_policy="raise")
    except ValueError as inst:
        # This can raise if there are not enough data points, but the number
        # required can depend upon the input parameters.
        _LOG.warning(inst)
        return nan_result
    result_values = [
        stat,
        pval,
    ]
    result = pd.Series(data=result_values, index=result_index, name=data.name)
    return result


# TODO(*): Maybe add `inf_mode`.
def apply_adf_test(
    srs: pd.Series,
    maxlag: Optional[int] = None,
    regression: Optional[str] = None,
    autolag: Optional[str] = None,
    nan_mode: Optional[str] = None,
    prefix: Optional[str] = None,
) -> pd.Series:
    """
    Implement a wrapper around statsmodels' adfuller test.

    :param srs: pandas series of floats
    :param maxlag: as in stattools.adfuller
    :param regression: as in stattools.adfuller
    :param autolag: as in stattools.adfuller
    :param nan_mode: argument for hdf.apply_nan_mode()
    :param prefix: optional prefix for metrics' outcome
    :return: test statistic, pvalue, and related info
    """
    dbg.dassert_isinstance(srs, pd.Series)
    regression = regression or "c"
    autolag = autolag or "AIC"
    nan_mode = nan_mode or "ignore"
    prefix = prefix or ""
    data = hdf.apply_nan_mode(srs, nan_mode=nan_mode)
    # https://www.statsmodels.org/stable/generated/statsmodels.tsa.stattools.adfuller.html
    result_index = [
        prefix + "stat",
        prefix + "pval",
        prefix + "used_lag",
        prefix + "nobs",
        prefix + "critical_values_1%",
        prefix + "critical_values_5%",
        prefix + "critical_values_10%",
        prefix + "ic_best",
    ]
    n_stats = len(result_index)
    nan_result = pd.Series(
        data=[np.nan for i in range(n_stats)], index=result_index, name=data.name,
    )
    if data.empty:
        _LOG.warning("Empty input series `%s`", srs.name)
        return nan_result
    try:
        (
            adf_stat,
            pval,
            usedlag,
            nobs,
            critical_values,
            icbest,
        ) = sm.tsa.stattools.adfuller(
            data.values, maxlag=maxlag, regression=regression, autolag=autolag
        )
    except ValueError as inst:
        # This can raise if there are not enough data points, but the number
        # required can depend upon the input parameters.
        _LOG.warning(inst)
        return nan_result
        #
    result_values = [
        adf_stat,
        pval,
        usedlag,
        nobs,
        critical_values["1%"],
        critical_values["5%"],
        critical_values["10%"],
        icbest,
    ]
    result = pd.Series(data=result_values, index=result_index, name=data.name)
    return result


def apply_kpss_test(
    srs: pd.Series,
    regression: Optional[str] = None,
    nlags: Optional[Union[int, str]] = None,
    nan_mode: Optional[str] = None,
    prefix: Optional[str] = None,
) -> pd.Series:
    """
    Implement a wrapper around statsmodels' KPSS test.

    http://debis.deu.edu.tr/userweb//onder.hanedar/dosyalar/kpss.pdf

    :param srs: pandas series of floats
    :param regression: as in stattools.kpss
    :param nlags: as in stattools.kpss
    :param nan_mode: argument for hdf.apply_nan_mode()
    :param prefix: optional prefix for metrics' outcome
    :return: test statistic, pvalue, and related info
    """
    dbg.dassert_isinstance(srs, pd.Series)
    regression = regression or "c"
    nan_mode = nan_mode or "ignore"
    prefix = prefix or ""
    data = hdf.apply_nan_mode(srs, nan_mode=nan_mode)
    # https://www.statsmodels.org/stable/generated/statsmodels.tsa.stattools.kpss.html
    result_index = [
        prefix + "stat",
        prefix + "pval",
        prefix + "lags",
        prefix + "critical_values_1%",
        prefix + "critical_values_5%",
        prefix + "critical_values_10%",
    ]
    n_stats = len(result_index)
    nan_result = pd.Series(
        data=[np.nan for i in range(n_stats)], index=result_index, name=data.name,
    )
    if data.empty:
        _LOG.warning("Empty input series `%s`", srs.name)
        return nan_result
    try:
        (kpss_stat, pval, lags, critical_values,) = sm.tsa.stattools.kpss(
            data.values, regression=regression, nlags=nlags
        )
    except ValueError:
        # This can raise if there are not enough data points, but the number
        # required can depend upon the input parameters.
        return nan_result
        #
    result_values = [
        kpss_stat,
        pval,
        lags,
        critical_values["1%"],
        critical_values["5%"],
        critical_values["10%"],
    ]
    result = pd.Series(data=result_values, index=result_index, name=data.name)
    return result


def compute_zero_nan_inf_stats(
    srs: pd.Series, prefix: Optional[str] = None,
) -> pd.Series:
    """
    Calculate finite and non-finite values in time series.

    :param srs: pandas series of floats
    :param prefix: optional prefix for metrics' outcome
    :return: series of stats
    """
    # TODO(*): To be optimized/rewritten in #2340.
    prefix = prefix or ""
    dbg.dassert_isinstance(srs, pd.Series)
    result_index = [
        prefix + "n_rows",
        prefix + "frac_zero",
        prefix + "frac_nan",
        prefix + "frac_inf",
        prefix + "frac_constant",
        prefix + "num_finite_samples",
    ]
    n_stats = len(result_index)
    nan_result = pd.Series(
        data=[np.nan for i in range(n_stats)], index=result_index, name=srs.name
    )
    if srs.empty:
        _LOG.warning("Empty input series `%s`", srs.name)
        return nan_result
    result_values = [
        len(srs),
        compute_frac_zero(srs),
        compute_frac_nan(srs),
        compute_frac_inf(srs),
        compute_frac_constant(srs),
        count_num_finite_samples(srs),
        # TODO(*): Add after extension to dataframes.
        # "num_unique_values",
        # stats.count_num_unique_values
    ]
    result = pd.Series(data=result_values, index=result_index, name=srs.name)
    return result


def apply_ljung_box_test(
    srs: pd.Series,
    lags: Optional[Union[int, pd.Series]] = None,
    model_df: Optional[int] = None,
    period: Optional[int] = None,
    return_df: Optional[bool] = None,
    nan_mode: Optional[str] = None,
    prefix: Optional[str] = None,
) -> pd.DataFrame:
    """
    Implement a wrapper around statsmodels' Ljung-Box test.

    :param srs: pandas series of floats
    :param lags: as in diagnostic.acorr_ljungbox
    :param model_df: as in diagnostic.acorr_ljungbox
    :param period: as in diagnostic.acorr_ljungbox
    :param return_df: as in diagnostic.acorr_ljungbox
    :param nan_mode: argument for hdf.apply_nan_mode()
    :param prefix: optional prefix for metrics' outcome
    :return: test statistic, pvalue
    """
    dbg.dassert_isinstance(srs, pd.Series)
    model_df = model_df or 0
    return_df = return_df or True
    nan_mode = nan_mode or "ignore"
    prefix = prefix or ""
    data = hdf.apply_nan_mode(srs, nan_mode=nan_mode)
    # https://www.statsmodels.org/stable/generated/statsmodels.stats.diagnostic.acorr_ljungbox.html
    columns = [
        prefix + "stat",
        prefix + "pval",
    ]
    # Make an output for empty or too short inputs.
    nan_result = pd.DataFrame([[np.nan, np.nan]], columns=columns)
    if data.empty:
        _LOG.warning("Empty input series `%s`", srs.name)
        return nan_result
    try:
        result = sm.stats.diagnostic.acorr_ljungbox(
            data.values,
            lags=lags,
            model_df=model_df,
            period=period,
            return_df=return_df,
        )
    except ValueError as inst:
        _LOG.warning(inst)
        return nan_result
    #
    if return_df:
        df_result = result
    else:
        df_result = pd.DataFrame(result).T
    df_result.columns = columns
    return df_result


def calculate_hit_rate(
    srs: pd.Series,
    alpha: Optional[float] = None,
    method: Optional[str] = None,
    nan_mode: Optional[str] = None,
    prefix: Optional[str] = None,
) -> pd.Series:
    """
    Calculate hit rate statistics.

    :param srs: pandas series of 0s, 1s and NaNs
    :param alpha: as in statsmodels.stats.proportion.proportion_confint()
    :param method: as in statsmodels.stats.proportion.proportion_confint()
    :param nan_mode: argument for hdf.apply_nan_mode(), can affect confidence
        intervals calculation
    :param prefix: optional prefix for metrics' outcome
    :return: hit rate statistics: point estimate, std, confidence intervals
    """
    alpha = alpha or 0.05
    method = method or "jeffreys"
    dbg.dassert_lte(0, alpha)
    dbg.dassert_lte(alpha, 1)
    dbg.dassert_isinstance(srs, pd.Series)
    dbg.dassert_is_subset(
        srs.dropna(), [0, 1], "Series should contain only 0s, 1s and NaNs"
    )
    nan_mode = nan_mode or "ignore"
    prefix = prefix or ""
    #
    data = hdf.apply_nan_mode(srs, nan_mode=nan_mode)
    result_index = [
        prefix + "hit_rate_point_est",
        prefix + "hit_rate_lower_bound",
        prefix + "hit_rate_upper_bound",
    ]
    if data.empty:
        _LOG.warning("Empty input series `%s`", srs.name)
        nan_result = pd.Series(index=result_index, name=srs.name, dtype="float64")
        return nan_result
    point_estimate = data.mean()
    hit_lower, hit_upper = statsmodels.stats.proportion.proportion_confint(
        count=data.sum(), nobs=data.count(), alpha=alpha, method=method
    )
    result_values = [point_estimate, hit_lower, hit_upper]
    result = pd.Series(data=result_values, index=result_index, name=srs.name)
    return result


def compute_jensen_ratio(
    signal: pd.Series,
    p_norm: float = 2,
    inf_mode: Optional[str] = None,
    nan_mode: Optional[str] = None,
    prefix: Optional[str] = None,
) -> pd.Series:
    """
    Calculate a ratio >= 1 with equality only when Jensen's inequality holds.

    Definition and derivation:
      - The result is the p-th root of the expectation of the p-th power of
        abs(f), divided by the expectation of abs(f). If we apply Jensen's
        inequality to (abs(signal)**p)**(1/p), renormalizing the lower bound to
        1, then the upper bound is the valued calculated by this function.
      - An alternative derivation is to apply Holder's inequality to `signal`,
        using the constant function `1` on the support of the `signal` as the
        2nd function.

    Interpretation:
      - If we apply this function to returns in the case where the expected
        value of returns is 0 and we take p_norm = 2, then the result of this
        function can be interpreted as a renormalized realized volatility.
      - For a Gaussian signal, the expected value is np.sqrt(np.pi / 2), which
        is approximately 1.25. This holds regardless of the volatility of the
        Gaussian (so the measure is scale invariant).
      - For a stationary function, the expected value does not change with
        sampled series length.
      - For a signal that is t-distributed with 4 dof, the expected value is
        approximately 1.41.
    """
    dbg.dassert_isinstance(signal, pd.Series)
    # Require that we evaluate a norm.
    dbg.dassert_lte(1, p_norm)
    # TODO(*): Maybe add l-infinity support. For many stochastic signals, we
    # should not expect a finite value in the continuous limit.
    dbg.dassert(np.isfinite(p_norm))
    # Set reasonable defaults for inf and nan modes.
    inf_mode = inf_mode or "return_nan"
    nan_mode = nan_mode or "ignore"
    prefix = prefix or ""
    data = hdf.apply_nan_mode(signal, nan_mode=nan_mode)
    nan_result = pd.Series(
        data=[np.nan], index=[prefix + "jensen_ratio"], name=signal.name
    )
    dbg.dassert(not data.isna().any())
    # Handle infs.
    # TODO(*): apply special functions for inf_mode after #2624 is completed.
    has_infs = (~data.apply(np.isfinite)).any()
    if has_infs:
        if inf_mode == "return_nan":
            # According to a strict interpretation, each norm is infinite, and
            # and so their quotient is undefined.
<<<<<<< HEAD
            return nan_result
        elif inf_mode == "ignore":
=======
            return np.nan
        if inf_mode == "ignore":
>>>>>>> 19486fa3
            # Replace inf values with np.nan and drop.
            data = data.replace([-np.inf, np.inf], np.nan).dropna()
        else:
            raise ValueError(f"Unrecognized inf_mode `{inf_mode}")
    dbg.dassert(data.apply(np.isfinite).all())
    # Return NaN if there is no data.
    if data.size == 0:
        _LOG.warning("Empty input signal `%s`", signal.name)
        return nan_result
    # Calculate norms.
    lp = sp.linalg.norm(data, ord=p_norm)
    l1 = sp.linalg.norm(data, ord=1)
    # Ignore support where `signal` has NaNs.
    scaled_support = data.size ** (1 - 1 / p_norm)
    jensen_ratio = scaled_support * lp / l1
    res = pd.Series(
        data=[jensen_ratio], index=[prefix + "jensen_ratio"], name=signal.name
    )
    return res


def compute_forecastability(
    signal: pd.Series,
    mode: str = "welch",
    nan_mode: Optional[str] = None,
    prefix: Optional[str] = None,
) -> pd.Series:
    r"""
    Compute frequency-domain-based "forecastability" of signal.

    Reference: https://arxiv.org/abs/1205.4591

    `signal` is assumed to be second-order stationary.

    Denote the forecastability estimator by \Omega(\cdot).
    Let x_t, y_t be time series. Properties of \Omega include:
    a) \Omega(y_t) = 0 iff y_t is white noise
    b) scale and shift-invariant:
         \Omega(a y_t + b) = \Omega(y_t) for real a, b, a \neq 0.
    c) max sub-additivity for uncorrelated processes:
         \Omega(\alpha x_t + \sqrt{1 - \alpha^2} y_t) \leq
         \max\{\Omega(x_t), \Omega(y_t)\},
       if \E(x_t y_s) = 0 for all s, t \in \Z;
       equality iff alpha \in \{0, 1\}.
    """
    dbg.dassert_isinstance(signal, pd.Series)
    nan_mode = nan_mode or "fill_with_zero"
    prefix = prefix or ""
    data = hdf.apply_nan_mode(signal, nan_mode=nan_mode)
    # Return NaN if there is no data.
    if data.size == 0:
        _LOG.warning("Empty input signal `%s`", signal.name)
        nan_result = pd.Series(
            data=[np.nan], index=[prefix + "forecastability"], name=signal.name
        )
        return nan_result
    if mode == "welch":
        _, psd = sp.signal.welch(data)
    elif mode == "periodogram":
        # TODO(Paul): Maybe log a warning about inconsistency of periodogram
        #     for estimating power spectral density.
        _, psd = sp.signal.periodogram(data)
    else:
        raise ValueError("Unsupported mode=`%s`" % mode)
    forecastability = 1 - sp.stats.entropy(psd, base=psd.size)
    res = pd.Series(
        data=[forecastability],
        index=[prefix + "forecastability"],
        name=signal.name,
    )
    return res<|MERGE_RESOLUTION|>--- conflicted
+++ resolved
@@ -877,13 +877,8 @@
         if inf_mode == "return_nan":
             # According to a strict interpretation, each norm is infinite, and
             # and so their quotient is undefined.
-<<<<<<< HEAD
             return nan_result
         elif inf_mode == "ignore":
-=======
-            return np.nan
-        if inf_mode == "ignore":
->>>>>>> 19486fa3
             # Replace inf values with np.nan and drop.
             data = data.replace([-np.inf, np.inf], np.nan).dropna()
         else:
