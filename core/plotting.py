--- conflicted
+++ resolved
@@ -1052,12 +1052,8 @@
     scale_coeff = _choose_scaling_coefficient(unit)
     rescaled_vol *= scale_coeff
     # Change leading NaN's to zeros.
-<<<<<<< HEAD
-    rolling_volatility = hdf.apply_nan_mode(rolling_volatility, nan_mode)
+    rolling_volatility = hdf.apply_nan_mode(rescaled_vol, nan_mode)
     # Calculate whole-period target volatility.
-=======
-    rolling_volatility = hdf.apply_nan_mode(rescaled_vol, nan_mode)
->>>>>>> 2c0750d4
     ann_vol = stats.compute_annualized_volatility(srs)
     ann_vol *= scale_coeff
     ax = ax or plt.gca()
