"""
Import as:

import core.plotting as plot
"""

import calendar
import logging
import math
from typing import Any, Dict, List, Optional, Tuple, Union

import matplotlib as mpl
import matplotlib.cm as cm
import matplotlib.colors as mpl_col
import matplotlib.pyplot as plt
import numpy as np
import pandas as pd
import scipy as sp
import seaborn as sns
import sklearn.decomposition as skldec
import sklearn.metrics as sklmet
import sklearn.utils.validation as skluv
import statsmodels.api as sm
import statsmodels.regression.rolling as smrr

import core.explore as expl
import core.finance as fin
import core.signal_processing as sigp
import core.statistics as stats
import helpers.dataframe as hdf
import helpers.dbg as dbg
import helpers.list as hlist

_LOG = logging.getLogger(__name__)

_RETURNS_DICT_TYPE = Dict[str, Dict[int, pd.Series]]

_PCA_TYPE = Union[skldec.PCA, skldec.IncrementalPCA]

FIG_SIZE = (20, 5)

_DATETIME_TYPES = [
    "year",
    "month",
    "quarter",
    "weekofyear",
    "dayofweek",
    "hour",
    "minute",
    "second",
]


# #############################################################################
# General plotting helpers
# #############################################################################


def plot_non_na_cols(
    df: pd.core.frame.DataFrame,
    sort: bool = False,
    ascending: bool = True,
    max_num: Optional[int] = None,
) -> Any:
    """
    Plot a diagram describing the non-nans intervals for the columns of df.

    :param df: usual df indexed with times
    :param sort: sort the columns by number of non-nans
    :param ascending:
    :param max_num: max number of columns to plot
    """
    # Check that there are no repeated columns.
    # TODO(gp): dassert_no_duplicates
    dbg.dassert_eq(len(hlist.find_duplicates(df.columns.tolist())), 0)
    # Note that the plot assumes that the first column is at the bottom of the
    # Assign 1.0 to all the non-nan value.
    df = df.where(df.isnull(), 1)
    # Sort.
    if sort:
        cnt = df.sum().sort_values(ascending=not ascending)
        df = df.reindex(cnt.index.tolist(), axis=1)
    _LOG.debug("Columns=%d %s", len(df.columns), ", ".join(df.columns))
    # Limit the number of elements.
    if max_num is not None:
        _LOG.warning(
            "Plotting only %d columns instead of all %d columns",
            max_num,
            df.shape[1],
        )
        dbg.dassert_lte(1, max_num)
        if max_num > df.shape[1]:
            _LOG.warning(
                "Too many columns requested: %d > %d", max_num, df.shape[1]
            )
        df = df.iloc[:, :max_num]
    _LOG.debug("Columns=%d %s", len(df.columns), ", ".join(df.columns))
    _LOG.debug("To plot=\n%s", df.head())
    # Associate each column to a number between 1 and num_cols + 1.
    scale = pd.Series({col: idx + 1 for idx, col in enumerate(df.columns)})
    df *= scale
    num_cols = df.shape[1]
    # Heuristics to find the value of ysize.
    figsize = None
    ysize = num_cols * 0.3
    figsize = (20, ysize)
    ax = df.plot(figsize=figsize, legend=False)
    # Force all the yticks to be equal to the column names and to be visible.
    ax.set_yticks(np.arange(num_cols, 0, -1))
    ax.set_yticklabels(reversed(df.columns.tolist()))
    return ax


def plot_categories_count(
    df: pd.core.frame.DataFrame,
    category_column: str,
    figsize: Optional[Tuple[int, int]] = None,
    title: Optional[str] = None,
    label: Optional[str] = None,
) -> None:
    """
    Plot countplot of a given `category_column`.

    :param df: df to plot
    :param category_column: categorical column to subset plots by
    :param figsize: if nothing specified, basic (20,5) used
    :param title: title for the plot
    """
    if not figsize:
        figsize = FIG_SIZE
    if not label:
        label = category_column
    num_categories = df[category_column].nunique()
    if num_categories > 10:
        ylen = math.ceil(num_categories / 26) * 5
        figsize = (figsize[0], ylen)
        plt.figure(figsize=figsize)
        ax = sns.countplot(
            y=df[category_column], order=df[category_column].value_counts().index
        )
        ax.set(xlabel=f"Number of {label}s")
        ax.set(ylabel=category_column.lower())
        for p in ax.patches:
            ax.text(
                p.get_width() + 0.1,
                p.get_y() + 0.5,
                str(round((p.get_width()), 2)),
            )
    else:
        plt.figure(figsize=figsize)
        ax = sns.countplot(
            x=df[category_column], order=df[category_column].value_counts().index
        )
        ax.set(xlabel=category_column.lower())
        ax.set(ylabel=f"Number of {label}s")
        for p in ax.patches:
            ax.annotate(p.get_height(), (p.get_x() + 0.35, p.get_height() + 1))
    if not title:
        plt.title(f"Distribution by {category_column}")
    else:
        plt.title(title)
    plt.show()


def get_multiple_plots(
    num_plots: int,
    num_cols: int,
    y_scale: Optional[float] = None,
    *args: Any,
    **kwargs: Any,
) -> Tuple[mpl.figure.Figure, np.array]:
    """
    Create figure to accommodate `num_plots` plots.
    The figure is arranged in rows with `num_cols` columns.

    :param num_plots: number of plots
    :param num_cols: number of columns to use in the subplot
    :param y_scale: if not None
    :return: figure and array of axes
    """
    dbg.dassert_lte(1, num_plots)
    dbg.dassert_lte(1, num_cols)
    # Heuristic to find the dimension of the fig.
    if y_scale is not None:
        dbg.dassert_lt(0, y_scale)
        ysize = math.ceil(num_plots / num_cols) * y_scale
        figsize: Optional[Tuple[float, float]] = (20, ysize)
    else:
        figsize = None
    fig, ax = plt.subplots(
        math.ceil(num_plots / num_cols),
        num_cols,
        figsize=figsize,
        *args,
        **kwargs,
    )
    if isinstance(ax, np.ndarray):
        return fig, ax.flatten()
    return fig, ax


# #############################################################################
# Data count plots.
# #############################################################################


def plot_value_counts(
    srs: pd.Series, dropna: bool = True, *args: Any, **kwargs: Any
) -> None:
    """
    Plot barplots for the counts of a series and print the values.

    Same interface as plot_count_series() but computing the count of the given
    series `srs`.
    """
    # Compute the counts.
    counts = srs.value_counts(dropna=dropna)
    # Plot.
    return plot_counts(counts, *args, **kwargs)


def plot_counts(
    counts: pd.Series,
    top_n_to_print: int = 10,
    top_n_to_plot: Optional[int] = None,
    plot_title: Optional[str] = None,
    label: Optional[str] = None,
    figsize: Optional[Tuple[int, int]] = None,
    rotation: int = 0,
) -> None:
    """
    Plot barplots for series containing counts and print the values.

    If the number of labels is over 20, the plot is oriented horizontally
    and the height of the plot is automatically adjusted.

    :param counts: series to plot value counts for
    :param top_n_to_print: top N values by count to print. None for all. 0 for
        no values
    :param top_n_to_plot: like top_n_to_print, but for the plot
    :param plot_title: title of the barplot
    :param label: label of the X axis
    :param figsize: size of the plot
    :param rotation: rotation of xtick labels
    """
    # Get default values for plot title and label.
    if not figsize:
        figsize = FIG_SIZE
    # Display a number of unique values in сolumn.
    print("Number of unique values: %d" % counts.index.nunique())
    if top_n_to_print == 0:
        # Do not show anything.
        pass
    else:
        counts_tmp = counts.copy()
        counts.sort_values(ascending=False, inplace=True)
        if top_n_to_print is not None:
            dbg.dassert_lte(1, top_n_to_print)
            counts_tmp = counts_tmp[:top_n_to_print]
            print("Up to first %d unique labels:" % top_n_to_print)
        else:
            print("All unique labels:")
        print(counts_tmp)
    # Plot horizontally or vertically, depending on counts number.
    if top_n_to_plot == 0:
        # Do not show anything.
        pass
    else:
        counts_tmp = counts.copy()
        # Subset N values to plot.
        if top_n_to_plot is not None:
            dbg.dassert_lte(1, top_n_to_plot)
            counts_tmp = counts_tmp[:top_n_to_plot]
        if len(counts_tmp) > 20:
            # Plot large number of categories horizontally.
            counts_tmp.sort_values(ascending=True, inplace=True)
            ylen = math.ceil(len(counts_tmp) / 26) * 5
            figsize = (figsize[0], ylen)
            plot_barplot(
                counts_tmp,
                orientation="horizontal",
                title=plot_title,
                figsize=figsize,
                xlabel=label,
                rotation=rotation,
            )
        else:
            # Plot small number of categories vertically.
            plot_barplot(
                counts_tmp,
                orientation="vertical",
                title=plot_title,
                figsize=figsize,
                xlabel=label,
                rotation=rotation,
            )


def plot_barplot(
    srs: pd.Series,
    orientation: str = "vertical",
    annotation_mode: str = "pct",
    string_format: str = "%.2f",
    top_n_to_plot: Optional[int] = None,
    title: Optional[str] = None,
    xlabel: Optional[str] = None,
    unicolor: bool = False,
    color_palette: Optional[List[Tuple[float, float, float]]] = None,
    figsize: Optional[Tuple[int, int]] = None,
    rotation: int = 0,
    ax: Optional[mpl.axes.Axes] = None,
) -> None:
    """
    Plot a barplot.

    :param srs: pd.Series
    :param orientation: vertical or horizontal bars
    :param annotation_mode: `pct`, `value` or None
    :param string_format: format of bar annotations
    :param top_n_to_plot: number of top N integers to plot
    :param title: title of the plot
    :param xlabel: label of the X axis
    :param unicolor: if True, plot all bars in neutral blue color
    :param color_palette: color palette
    :param figsize: size of plot
    :param rotation: rotation of xtick labels
    :param ax: axes
    """

    def _get_annotation_loc(
        x_: float, y_: float, height_: float, width_: float
    ) -> Tuple[float, float]:
        if orientation == "vertical":
            return x_, y_ + max(height_, 0)
        if orientation == "horizontal":
            return x_ + max(width_, 0), y_
        raise ValueError("Invalid orientation='%s'" % orientation)

    # Get default figure size.
    if figsize is None:
        figsize = FIG_SIZE
    if top_n_to_plot is None:
        # If top_n not specified, plot all values.
        srs_top_n = srs
    else:
        # Assert N>0.
        dbg.dassert_lte(1, top_n_to_plot)
        # Sort in descending order.
        srs_sorted = srs.sort_values(ascending=False)
        # Select top N.
        srs_top_n = srs_sorted[:top_n_to_plot]
    # Choose colors.
    if unicolor:
        color = sns.color_palette("muted")[0]
    else:
        color_palette = color_palette or sns.diverging_palette(10, 133, n=2)
        color = (srs > 0).map({True: color_palette[-1], False: color_palette[0]})
    # Choose orientation.
    if orientation == "vertical":
        kind = "bar"
    elif orientation == "horizontal":
        kind = "barh"
    else:
        raise ValueError("Invalid orientation='%s'" % orientation)
    ax = ax or plt.gca()
    # Plot top N.
    srs_top_n.plot(
        kind=kind, color=color, rot=rotation, title=title, ax=ax, figsize=figsize
    )
    # Add annotations to bars.
<<<<<<< HEAD
    # Note: annotations in both modes are taken from
    # entire series, not top N.
    if annotation_mode == "pct":
        annotations = srs * 100 / srs.sum()
        string_format = string_format + "%%"
        annotations = annotations.apply(lambda z: string_format % z)
    elif annotation_mode == "value":
        annotations = srs.apply(lambda z: string_format % z)
    else:
        raise ValueError("Invalid annotations_mode='%s'" % annotation_mode)
    # Annotate bars.
    for i, p in enumerate(ax.patches):
        height = p.get_height()
        width = p.get_width()
        x, y = p.get_xy()
        annotation_loc = _get_annotation_loc(x, y, height, width)
        ax.annotate(annotations.iloc[i], annotation_loc)
    # Set X-axis label.
=======
    if annotation_mode:
        if annotation_mode == "pct":
            annotations = srs * 100 / srs.sum()
            string_format = string_format + "%%"
            annotations = annotations.apply(lambda z: string_format % z)
        elif annotation_mode == "value":
            annotations = srs.apply(lambda z: string_format % z)
        else:
            raise ValueError("Invalid annotations_mode='%s'" % annotation_mode)
        for i, p in enumerate(ax.patches):
            height = p.get_height()
            width = p.get_width()
            x, y = p.get_xy()
            annotation_loc = _get_annotation_loc(x, y, height, width)
            ax.annotate(annotations.iloc[i], annotation_loc)
>>>>>>> 83147b2b
    if xlabel:
        ax.set(xlabel=xlabel)


# #############################################################################
# Time series plotting
# #############################################################################


def plot_timeseries_distribution(
    srs: pd.Series, datetime_types: Optional[List[str]] = None,
) -> None:
    """
    Plot timeseries distribution by
    - "year",
    - "month",
    - "quarter",
    - "weekofyear",
    - "dayofweek",
    - "hour",
    - "second"
    unless otherwise provided by `datetime_types`.

    :param srs: timeseries pd.Series to plot
    :param datetime_types: types of pd.datetime, e.g. "month", "quarter"
    """
    dbg.dassert_isinstance(srs, pd.Series)
    dbg.dassert_isinstance(srs.index, pd.DatetimeIndex)
    srs = hdf.apply_nan_mode(srs, mode="drop")
    index_series = pd.Series(srs.index)
    if datetime_types is None:
        datetime_types = _DATETIME_TYPES
    for datetime_type in datetime_types:
        plt.figure(figsize=FIG_SIZE)
        sns.countplot(getattr(index_series.dt, datetime_type))
        plt.title(f"Distribution by {datetime_type}")
        plt.xlabel(datetime_type, fontsize=12)
        plt.ylabel(f"Quantity of {srs.name}", fontsize=12)
        plt.show()


def plot_timeseries_per_category(
    df: pd.core.frame.DataFrame,
    datetime_types: Optional[List["str"]],
    column: str,
    ts_column: str,
    category_column: str,
    categories: Optional[List[str]] = None,
    top_n: Optional[int] = None,
    figsize: Optional[Tuple[int, int]] = None,
) -> None:
    """
    Plot distribution (where `datetime_types` has the same meaning as in
    plot_headlines) for a given list of categories.

    If `categories` param is not specified, `top_n` must be specified and plots
    will show the `top_n` most popular categories.
    :param df: df to plot
    :param datetime_types: types of pd.datetime, e.g. "month", "quarter"
    :param column: distribution of which variable to represent
    :param ts_column: timeseries column
    :param category_column: categorical column to subset plots by
    :param categories: categories to represent
    :param top_n: number of top categories to use, if categories are not specified
    """
    if not figsize:
        figsize = FIG_SIZE
    unique_rows = expl.drop_duplicates(df=df, subset=[column])
    if top_n:
        categories = (
            df[category_column].value_counts().iloc[:top_n].index.to_list()
        )
    dbg.dassert(categories, "No categories found.")
    if not datetime_types:
        datetime_types = _DATETIME_TYPES
    for datetime_type in datetime_types:
        rows = math.ceil(len(categories) / 3)
        fig, ax = plt.subplots(
            figsize=(FIG_SIZE[0], rows * 4.5),
            ncols=3,
            nrows=rows,
            constrained_layout=True,
        )
        ax = ax.flatten()
        a = iter(ax)
        for category in categories:
            j = next(a)
            # Prepare a subset of data for the current category only.
            rows_by_category = unique_rows.loc[
                unique_rows[categories] == category, :
            ]
            sns.countplot(
                getattr(rows_by_category[ts_column].dt, datetime_type), ax=j
            )
            j.set_ylabel(f"Quantity of {column}")
            j.set_xlabel(datetime_type)
            j.set_xticklabels(j.get_xticklabels(), rotation=45)
            j.set_title(category)
        fig.suptitle(f"Distribution by {datetime_type}")


def plot_cols(
    data: Union[pd.Series, pd.DataFrame],
    colormap: str = "rainbow",
    mode: Optional[str] = None,
    axes: Optional[List[mpl.axes.Axes]] = None,
    figsize: Optional[Tuple[float, float]] = (20, 10),
) -> None:
    """
    Plot lineplot and density plot for the given dataframe.

    :param data: data to plot
    :param colormap: preferred colors
    :param mode: "renormalize" or "default"
    :param axes: pair of axes for plot over time and density plot
    :param figsize: matplotlib figsize. Default is `(20, 10)`. If `None`, uses
        notebook default parameters
    """
    if isinstance(data, pd.Series):
        data = data.to_frame()
    if axes is None:
        _, axes = plt.subplots(2, ncols=1, figsize=figsize)
    if mode is None or mode == "default":
        pass
    elif mode == "renormalize":
        data = data.copy()
        data /= data.std()
    else:
        raise ValueError(f"Unsupported mode `{mode}`")
    data.plot(kind="density", colormap=colormap, ax=axes[0])
    data.plot(colormap=colormap, ax=axes[1])


def plot_autocorrelation(
    signal: Union[pd.Series, pd.DataFrame],
    lags: int = 40,
    zero: bool = False,
    nan_mode: str = "conservative",
    fft: bool = False,
    title_prefix: Optional[str] = None,
    axes: Optional[List[mpl.axes.Axes]] = [[None, None]],
    **kwargs: Any,
) -> None:
    """
    Plot ACF and PACF of columns.

    https://www.statsmodels.org/stable/_modules/statsmodels/graphics/tsaplots.html#plot_acf
    https://www.statsmodels.org/stable/_modules/statsmodels/tsa/stattools.html#acf
    """
    if isinstance(signal, pd.Series):
        signal = signal.to_frame()
    nrows = len(signal.columns)
    if axes == [[None, None]]:
        _, axes = plt.subplots(nrows=nrows, ncols=2, figsize=(20, 5 * nrows))
        if axes.size == 2:
            axes = [axes]
    if title_prefix is None:
        title_prefix = ""
    for idx, col in enumerate(signal.columns):
        if nan_mode == "conservative":
            data = signal[col].fillna(0).dropna()
        else:
            raise ValueError(f"Unsupported nan_mode `{nan_mode}`")
        ax1 = axes[idx][0]
        # Exclude lag zero so that the y-axis does not get squashed.
        acf_title = title_prefix + f"{col} autocorrelation"
        _ = sm.graphics.tsa.plot_acf(
            data, lags=lags, fft=fft, ax=ax1, zero=zero, title=acf_title, **kwargs
        )
        ax2 = axes[idx][1]
        pacf_title = title_prefix + f"{col} partial autocorrelation"
        _ = sm.graphics.tsa.plot_pacf(
            data, lags=lags, ax=ax2, zero=zero, title=pacf_title, **kwargs,
        )


def plot_spectrum(
    signal: Union[pd.Series, pd.DataFrame],
    nan_mode: str = "conservative",
    title_prefix: Optional[str] = None,
    axes: Optional[List[mpl.axes.Axes]] = [[None, None]],
) -> None:
    """
    Plot power spectral density and spectrogram of columns.

    PSD:
      - Estimate the power spectral density using Welch's method.
      - Related to autocorrelation via the Fourier transform (Wiener-Khinchin).
    Spectrogram:
      - From the scipy documentation of spectrogram:
        "Spectrograms can be used as a way of visualizing the change of a
         nonstationary signal's frequency content over time."
    """
    if isinstance(signal, pd.Series):
        signal = signal.to_frame()
    if title_prefix is None:
        title_prefix = ""
    nrows = len(signal.columns)
    if axes == [[None, None]]:
        _, axes = plt.subplots(nrows=nrows, ncols=2, figsize=(20, 5 * nrows))
        if axes.size == 2:
            axes = [axes]
    for idx, col in enumerate(signal.columns):
        if nan_mode == "conservative":
            data = signal[col].fillna(0).dropna()
        else:
            raise ValueError(f"Unsupported nan_mode `{nan_mode}`")
        ax1 = axes[idx][0]
        f_pxx, Pxx = sp.signal.welch(data)
        ax1.semilogy(f_pxx, Pxx)
        ax1.set_title(title_prefix + f"{col} power spectral density")
        # TODO(*): Maybe put labels on a shared axis.
        # ax1.set_xlabel("Frequency")
        # ax1.set_ylabel("Power")
        ax2 = axes[idx][1]
        f_sxx, t, Sxx = sp.signal.spectrogram(data)
        ax2.pcolormesh(t, f_sxx, Sxx)
        ax2.set_title(title_prefix + f"{col} spectrogram")
        # ax2.set_ylabel("Frequency band")
        # ax2.set_xlabel("Time window")


# #############################################################################
# Correlation-type plots
# #############################################################################


def plot_heatmap(
    corr_df: pd.core.frame.DataFrame,
    mode: str,
    annot: Union[bool, str] = "auto",
    figsize: Optional[Tuple[int, int]] = None,
    title: Optional[str] = None,
    vmin: float = -1.0,
    vmax: float = 1.0,
    ax: Optional[plt.axes] = None,
) -> None:
    """
    Plot a heatmap for a corr / cov df.

    :param corr_df: df to plot a heatmap
    :param mode: "heatmap_semitriangle", "heatmap" or "clustermap"
    :param annot: determines whether to use annotations
    :param figsize: if nothing specified, basic (20,5) used
    :param title: title for the plot
    :param vmin: minimum value to anchor the colormap
    :param vmax: maximum value to anchor the colormap
    :param ax: axes in which to draw the plot
    """
    # Sanity check.
    dbg.dassert_eq(corr_df.shape[0], corr_df.shape[1])
    if corr_df.shape[0] > 20:
        _LOG.warning("The corr_df.shape[0]='%s' > 20", corr_df.shape[0])
    if corr_df.shape[0] < 2 or corr_df.shape[1] < 2:
        _LOG.warning(
            "Can't plot heatmap for corr_df with shape=%s", str(corr_df.shape)
        )
        return
    if np.all(np.isnan(corr_df)):
        _LOG.warning(
            "Can't plot heatmap with only nans:\n%s", corr_df.to_string()
        )
        return
    #
    if annot == "auto":
        annot = corr_df.shape[0] < 10
    # Generate a custom diverging colormap.
    cmap = _get_heatmap_colormap()
    if figsize is None:
        figsize = FIG_SIZE
    if mode in ("heatmap", "heatmap_semitriangle"):
        # Set up the matplotlib figure.
        if ax is None:
            _, ax = plt.subplots(figsize=figsize)
        mask = _get_heatmap_mask(corr_df, mode)
        sns.heatmap(
            corr_df,
            cmap=cmap,
            vmin=vmin,
            vmax=vmax,
            # Use correct aspect ratio.
            square=True,
            annot=annot,
            fmt=".2f",
            linewidths=0.5,
            cbar_kws={"shrink": 0.5},
            mask=mask,
            ax=ax,
        )
        ax.set_title(title)
    elif mode == "clustermap":
        dbg.dassert_is(ax, None)
        g = sns.clustermap(
            corr_df,
            cmap=cmap,
            vmin=vmin,
            vmax=vmax,
            linewidths=0.5,
            square=True,
            annot=annot,
            figsize=figsize,
        )
        g.ax_heatmap.set_title(title)
    else:
        raise RuntimeError("Invalid mode='%s'" % mode)


# TODO(gp): Add an option to mask out the correlation with low pvalues
# http://stackoverflow.com/questions/24432101/correlation-coefficients-and-p-values-for-all-pairs-of-rows-of-a-matrix
def plot_correlation_matrix(
    df: pd.core.frame.DataFrame,
    mode: str,
    annot: Union[bool, str] = False,
    figsize: Optional[Tuple[int, int]] = None,
    title: Optional[str] = None,
    method: Optional[str] = None,
    min_periods: Optional[int] = None,
) -> pd.core.frame.DataFrame:
    """
    Compute correlation matrix and plot its heatmap.

    :param df: Df to compute correlation matrix and plot a heatmap
    :param mode: "heatmap_semitriangle", "heatmap" or "clustermap"
    :param annot: determines whether to use annotations
    :param figsize: if nothing specified, basic (20,5) used
    :param title: title for the plot
    :param method: "pearson", "kendall", "spearman" or callable method of correlation
    :param min_periods: minimum number of observations required per pair of columns to have
        a valid result; currently only available for Pearson and Spearman correlation
    """
    if df.shape[1] < 2:
        _LOG.warning("Skipping correlation matrix since df is %s", str(df.shape))
        return None
    # Compute the correlation matrix.
    method = method or "pearson"
    corr_df = df.corr(method=method, min_periods=min_periods)
    # Plot heatmap.
    plot_heatmap(
        corr_df,
        mode,
        annot=annot,
        figsize=figsize,
        title=title,
        vmin=-1.0,
        vmax=1.0,
    )
    return corr_df


def display_corr_df(df: pd.core.frame.DataFrame) -> None:
    """
    Display a correlation df with values with 2 decimal places.
    """
    if df is not None:
        df_tmp = df.applymap(lambda x: "%.2f" % x)
        expl.display_df(df_tmp)
    else:
        _LOG.warning("Can't display correlation df since it is None")


def plot_dendrogram(
    df: pd.core.frame.DataFrame, figsize: Optional[Tuple[int, int]] = None
) -> None:
    """
    Plot a dendrogram.

    A dendrogram is a diagram representing a tree.

    :param df: df to plot a heatmap
    :param figsize: if nothing specified, basic (20,5) used
    """
    # Look at:
    # ~/.conda/envs/root_longman_20150820/lib/python2.7/site-packages/seaborn/matrix.py
    # https://joernhees.de/blog/2015/08/26/scipy-hierarchical-clustering-and-dendrogram-tutorial/
    # Drop constant columns.
    constant_cols = df.columns[(df.diff().iloc[1:] == 0).all()]
    if not constant_cols.empty:
        _LOG.warning("Excluding constant columns: %s", constant_cols.tolist())
        df = df.drop(columns=constant_cols)
    if df.shape[1] < 2:
        _LOG.warning("Skipping correlation matrix since df is %s", str(df.shape))
        return
    y = df.corr().values
    z = sp.cluster.hierarchy.linkage(y, "average")
    if figsize is None:
        figsize = FIG_SIZE
    _ = plt.figure(figsize=figsize)
    sp.cluster.hierarchy.dendrogram(
        z,
        labels=df.columns.tolist(),
        leaf_rotation=0,
        color_threshold=0,
        orientation="right",
    )


def plot_corr_over_time(
    corr_df: pd.core.frame.DataFrame,
    mode: str,
    annot: bool = False,
    num_cols: int = 4,
) -> None:
    """
    Plot correlation over time.
    """
    timestamps = corr_df.index.get_level_values(0).unique()
    if len(timestamps) > 20:
        _LOG.warning("The first level of index length='%s' > 20", len(timestamps))
    # Get the axes.
    fig, axes = get_multiple_plots(
        len(timestamps), num_cols=num_cols, y_scale=4, sharex=True, sharey=True
    )
    # Add color map bar on the side.
    cbar_ax = fig.add_axes([0.91, 0.3, 0.03, 0.4])
    cmap = _get_heatmap_colormap()
    for i, dt in enumerate(timestamps):
        corr_tmp = corr_df.loc[dt]
        # Generate a mask for the upper triangle.
        mask = _get_heatmap_mask(corr_tmp, mode)
        # Plot.
        sns.heatmap(
            corr_tmp,
            cmap=cmap,
            cbar=i == 0,
            cbar_ax=None if i else cbar_ax,
            vmin=-1,
            vmax=1,
            square=True,
            annot=annot,
            fmt=".2f",
            linewidths=0.5,
            mask=mask,
            # cbar_kws={"shrink": .5},
            ax=axes[i],
        )
        axes[i].set_title(timestamps[i])


class PCA:
    def __init__(self, mode: str, **kwargs: Any):
        if mode == "standard":
            self.pca = skldec.PCA(**kwargs)
        elif mode == "incremental":
            self.pca = skldec.IncrementalPCA(**kwargs)
        else:
            raise ValueError("Invalid mode='%s'" % mode)

    def plot_components(
        self, num_components: Optional[int] = None, num_cols: int = 4
    ) -> None:
        """
        Plot principal components.

        :param num_components: number of top components to plot
        :param num_cols: number of columns to use in the subplot
        """
        skluv.check_is_fitted(self.pca)
        pcs = pd.DataFrame(self.pca.components_)
        max_pcs = self.pca.components_.shape[0]
        num_components = self._get_num_pcs_to_plot(num_components, max_pcs)
        _LOG.info("num_components=%s", num_components)
        _, axes = get_multiple_plots(
            num_components, num_cols=num_cols, sharex=True, sharey=True
        )
        plt.suptitle("Principal components")
        for i in range(num_components):
            pc = pcs.iloc[i, :]
            pc.plot(
                kind="barh", ax=axes[i], title="PC%s" % i, edgecolor="tab:blue"
            )

    def plot_explained_variance(self) -> None:
        skluv.check_is_fitted(self.pca)
        explained_variance_ratio = pd.Series(self.pca.explained_variance_ratio_)
        eigenvals = pd.Series(self.pca.explained_variance_)
        # Plot explained variance.
        explained_variance_ratio.cumsum().plot(
            title="Explained variance ratio", lw=5, ylim=(0, 1)
        )
        (eigenvals / eigenvals.max()).plot(color="g", kind="bar", rot=0)

    def fit(self, X: pd.DataFrame, standardize: bool = False) -> _PCA_TYPE:
        if standardize:
            X = (X - X.mean()) / X.std()
        return self.pca.fit(X)

    @staticmethod
    def _get_num_pcs_to_plot(num_pcs_to_plot: Optional[int], max_pcs: int) -> int:
        """
        Get the number of principal components to plot.
        """
        if num_pcs_to_plot is None:
            num_pcs_to_plot = max_pcs
            _LOG.warning("Plotting all %s components", num_pcs_to_plot)
        dbg.dassert_lte(1, num_pcs_to_plot)
        dbg.dassert_lte(num_pcs_to_plot, max_pcs)
        return num_pcs_to_plot


def _get_heatmap_mask(corr: pd.DataFrame, mode: str) -> np.ndarray:
    if mode == "heatmap_semitriangle":
        # Generate a mask for the upper triangle.
        mask = np.zeros_like(corr, dtype=np.bool)
        mask[np.triu_indices_from(mask)] = True
    elif mode == "heatmap":
        mask = None
    else:
        raise ValueError("Invalid mode='%s'" % mode)
    return mask


def _get_heatmap_colormap() -> mpl_col.LinearSegmentedColormap:
    """
    Generate a custom diverging colormap useful for heatmaps.
    """
    cmap = sns.diverging_palette(220, 10, as_cmap=True)
    return cmap


# #############################################################################
# Eval metrics plots
# #############################################################################


def plot_confusion_heatmap(
    y_true: Union[List[Union[float, int]], np.array],
    y_pred: Union[List[Union[float, int]], np.array],
    return_results: bool = False,
) -> Any:
    """
    Construct and plot a heatmap for a confusion matrix of fact and prediction.

    :param y_true: true values
    :param y_pred: predictions
    :param return_results: determines whether to return result dataframes
    """
    confusion = sklmet.confusion_matrix(y_true, y_pred)
    labels = set(list(y_true))
    df_out = pd.DataFrame(confusion, index=labels, columns=labels)
    df_out_percentage = df_out.apply(lambda x: x / x.sum(), axis=1)
    _, (ax, ax2) = plt.subplots(figsize=(FIG_SIZE), ncols=2)
    plot_heatmap(
        df_out,
        mode="heatmap",
        vmin=df_out.min().min(),
        vmax=df_out.max().max(),
        ax=ax,
    )
    plot_heatmap(
        df_out_percentage,
        mode="heatmap",
        vmin=df_out_percentage.min().min(),
        vmax=df_out_percentage.max().max(),
        ax=ax2,
    )
    if return_results:
        return df_out, df_out_percentage


def multipletests_plot(
    pvals: pd.Series,
    threshold: float,
    adj_pvals: Optional[Union[pd.Series, pd.DataFrame]] = None,
    num_cols: Optional[int] = None,
    method: Optional[str] = None,
    suptitle: Optional[str] = None,
    **kwargs: Any,
) -> None:
    """
    Plot adjusted p-values and pass/fail threshold.

    :param pvals: unadjusted p-values
    :param threshold: threshold for adjusted p-values separating accepted and
        rejected hypotheses, e.g., "FWER", or family-wise error rate
    :param adj_pvals: adjusted p-values, if provided, will be used instead
        calculating inside the function
    :param num_cols: number of columns in multiplotting
    :param method: method for performing p-value adjustment, e.g., "fdr_bh"
    :param suptitle: overall title of all plots
    """
    if adj_pvals is None:
        pval_series = pvals.dropna().sort_values().reset_index(drop=True)
        adj_pvals = stats.multipletests(pval_series, method=method).to_frame()
    else:
        pval_series = pvals.dropna()
        if isinstance(adj_pvals, pd.Series):
            adj_pvals = adj_pvals.to_frame()
    num_cols = num_cols or 1
    adj_pvals = adj_pvals.dropna(axis=1, how="all")
    _, ax = get_multiple_plots(
        adj_pvals.shape[1],
        num_cols=num_cols,
        sharex=False,
        sharey=True,
        y_scale=5,
    )
    if not isinstance(ax, np.ndarray):
        ax = [ax]
    for i, col in enumerate(adj_pvals.columns):
        mask = adj_pvals[col].notna()
        adj_pval = adj_pvals.loc[mask, col].sort_values().reset_index(drop=True)
        ax[i].plot(
            pval_series.loc[mask].sort_values().reset_index(drop=True),
            label="pvals",
            **kwargs,
        )
        ax[i].plot(adj_pval, label="adj pvals", **kwargs)
        # Show min adj p-val in text.
        min_adj_pval = adj_pval.iloc[0]
        ax[i].text(0.1, 0.7, "adj pval=%.3f" % min_adj_pval, fontsize=20)
        ax[i].text(
            0.1,
            0.6,
            weight="bold",
            fontsize=20,
            **(
                {"s": "PASS", "color": "g"}
                if min_adj_pval <= threshold
                else {"s": "FAIL", "color": "r"}
            ),
        )
        ax[i].set_title(col)
        ax[i].axhline(threshold, ls="--", c="k")
        ax[i].set_ylim(0, 1)
        ax[i].legend()
    plt.suptitle(suptitle, x=0.5105, y=1.01, fontsize=15)
    plt.tight_layout()


# #############################################################################
# Model evaluation
# #############################################################################


def plot_cumulative_returns(
    cumulative_rets: pd.Series,
    mode: str,
    unit: str = "ratio",
    benchmark_series: Optional[pd.Series] = None,
    title_suffix: Optional[str] = None,
    ax: Optional[mpl.axes.Axes] = None,
    plot_zero_line: bool = True,
    events: Optional[List[Tuple[str, Optional[str]]]] = None,
) -> None:
    """
    Plot cumulative returns.

    :param cumulative_rets: log or pct cumulative returns
    :param mode: log or pct, used to choose plot title
    :param unit: "ratio", "%" or "bps", both input series are rescaled
        appropriately
    :param benchmark_series: additional series to plot
    :param title_suffix: suffix added to the title
    :param ax: axes
    :param plot_zero_line: whether to plot horizontal line at 0
    :param events: list of tuples with dates and labels to point out on the plot
    """
    title_suffix = title_suffix or ""
    scale_coeff = _choose_scaling_coefficient(unit)
    cumulative_rets = cumulative_rets * scale_coeff
    #
    if mode == "log":
        title = "Cumulative log returns"
    elif mode == "pct":
        title = "Cumulative returns"
    else:
        raise ValueError("Invalid mode='%s'" % mode)
    label = cumulative_rets.name or "returns"
    #
    ax = ax or plt.gca()
    cumulative_rets.plot(ax=ax, title=f"{title}{title_suffix}", label=label)
    if benchmark_series is not None:
        benchmark_series = benchmark_series.loc[
            cumulative_rets.index[0] : cumulative_rets.index[-1]
        ]
        benchmark_series = benchmark_series * scale_coeff
        bs_label = benchmark_series.name or "benchmark_series"
        benchmark_series.plot(ax=ax, label=bs_label, color="grey")
    if plot_zero_line:
        ax.axhline(0, linestyle="--", linewidth=0.8, color="black")
    _maybe_add_events(ax=ax, events=events)
    ax.set_ylabel(unit)
    ax.legend()


def plot_rolling_annualized_volatility(
    srs: pd.Series,
    tau: float,
    min_periods: Optional[int] = None,
    min_depth: int = 1,
    max_depth: int = 1,
    p_moment: float = 2,
    unit: str = "ratio",
    trim_index: Optional[bool] = False,
    ax: Optional[mpl.axes.Axes] = None,
    events: Optional[List[Tuple[str, Optional[str]]]] = None,
) -> None:
    """
    Plot rolling annualized volatility.

    :param srs: input series
    :param tau: argument as for sigp.compute_rolling_std
    :param min_periods: argument as for sigp.compute_rolling_std
    :param min_depth: argument as for sigp.compute_rolling_std
    :param max_depth: argument as for sigp.compute_rolling_std
    :param p_moment: argument as for sigp.compute_rolling_std
    :param unit: "ratio", "%" or "bps" scaling coefficient
        "Exchange:Kibot_symbol"
        "Exchange:Exchange_symbol"
    :param trim_index: start plot at original index if True
    :param ax: axes
    :param events: list of tuples with dates and labels to point out on the plot
    """
    min_periods = min_periods or tau
    srs = hdf.apply_nan_mode(srs, mode="fill_with_zero")
    # Calculate rolling volatility.
    rolling_volatility = sigp.compute_rolling_std(
        srs, tau, min_periods, min_depth, max_depth, p_moment
    )
    # Annualize rolling volatility.
    ppy = hdf.infer_sampling_points_per_year(srs)
    annualized_rolling_volatility = np.sqrt(ppy) * rolling_volatility
    # Remove leading `NaNs`.
    first_valid_index = annualized_rolling_volatility.first_valid_index()
    annualized_rolling_volatility = annualized_rolling_volatility.loc[
        first_valid_index:
    ]
    # Rescale according to desired output units.
    scale_coeff = _choose_scaling_coefficient(unit)
    annualized_rolling_volatility *= scale_coeff
    # Calculate whole-period target volatility.
    annualized_volatility = fin.compute_annualized_volatility(srs)
    annualized_volatility *= scale_coeff
    # Plot.
    ax = ax or plt.gca()
    ax.plot(
        annualized_rolling_volatility, label="annualized rolling volatility",
    )
    ax.axhline(
        annualized_volatility,
        linestyle="--",
        linewidth=2,
        color="green",
        label="average annualized volatility",
    )
    ax.axhline(0, linewidth=0.8, color="black")
    _maybe_add_events(ax=ax, events=events)
    ax.set_title(f"Annualized rolling volatility ({unit})")
    # Start plot from original index if specified.
    if not trim_index:
        ax.set_xlim([min(srs.index), max(srs.index)])
    else:
        ax.set_xlim(
            annualized_rolling_volatility.index[0],
            annualized_rolling_volatility.index[-1],
        )
    ax.set_ylabel(unit)
    ax.set_xlabel("period")
    ax.legend()


def plot_rolling_annualized_sharpe_ratio(
    srs: pd.Series,
    tau: float,
    min_depth: int = 1,
    max_depth: int = 1,
    p_moment: float = 2,
    ci: float = 0.95,
    title_suffix: Optional[str] = None,
    trim_index: Optional[bool] = False,
    ax: Optional[mpl.axes.Axes] = None,
    events: Optional[List[Tuple[str, Optional[str]]]] = None,
) -> None:
    """
    Plot rolling annualized Sharpe ratio.

    :param srs: input series
    :param tau: argument as for sigp.compute_smooth_moving_average
    :param min_depth: argument as for sigp.compute_smooth_moving_average
    :param max_depth: argument as for sigp.compute_smooth_moving_average
    :param p_moment: argument as for sigp.compute_smooth_moving_average
    :param ci: confidence interval
    :param title_suffix: suffix added to the title
    :param trim_index: start plot at original index if True
    :param ax: axes
    :param events: list of tuples with dates and labels to point out on the plot
    """
    title_suffix = title_suffix or ""
    srs = hdf.apply_nan_mode(srs, mode="fill_with_zero")
    min_periods = tau * max_depth
    rolling_sharpe = sigp.compute_rolling_annualized_sharpe_ratio(
        srs,
        tau,
        min_periods=min_periods,
        min_depth=min_depth,
        max_depth=max_depth,
        p_moment=p_moment,
    )
    # Remove leading `NaNs`.
    first_valid_index = rolling_sharpe.first_valid_index()
    rolling_sharpe = rolling_sharpe.loc[first_valid_index:]
    # Prepare for plotting SE band.
    z = sp.stats.norm.ppf((1 - ci) / 2)
    rolling_sharpe["sr-z*se"] = (
        rolling_sharpe["annualized_SR"] + z * rolling_sharpe["annualized_SE(SR)"]
    )
    rolling_sharpe["sr+z*se"] = (
        rolling_sharpe["annualized_SR"] - z * rolling_sharpe["annualized_SE(SR)"]
    )
    # Plot.
    ax = rolling_sharpe["annualized_SR"].plot(
        ax=ax, title=f"Annualized rolling Sharpe ratio{title_suffix}", label="SR"
    )
    ax.fill_between(
        rolling_sharpe.index,
        rolling_sharpe["sr-z*se"],
        rolling_sharpe["sr+z*se"],
        alpha=0.4,
        label=f"{100*ci:.2f}% confidence interval",
    )
    mean_sharpe_ratio = (
        rolling_sharpe["annualized_SR"]
        .replace([np.inf, -np.inf], value=np.nan)
        .mean()
    )
    ax = ax or plt.gca()
    ax.axhline(
        mean_sharpe_ratio,
        linestyle="--",
        linewidth=2,
        color="green",
        label="average SR",
    )
    ax.axhline(0, linewidth=0.8, color="black", label="0")
    _maybe_add_events(ax=ax, events=events)
    # Start plot from original index if specified.
    if not trim_index:
        ax.set_xlim([min(srs.index), max(srs.index)])
    ax.set_ylabel("annualized SR")
    ax.legend()


def plot_yearly_barplot(
    log_rets: pd.Series,
    unit: str = "ratio",
    unicolor: bool = False,
    orientation: str = "vertical",
    figsize: Optional[Tuple[int, int]] = None,
    ax: Optional[mpl.axes.Axes] = None,
) -> None:
    """
    Plot a barplot of log returns statistics by year.

    :param log_rets: input series of log returns
    :param unit: "ratio", "%" or "bps" scaling coefficient
    :param unicolor: if True, plot all bars in neutral blue color
    :param orientation: vertical or horizontal bars
    :param figsize: size of plot
    :param ax: axes
    """
    scale_coeff = _choose_scaling_coefficient(unit)
    yearly_log_returns = log_rets.resample("Y").sum()
    yearly_pct_returns = fin.convert_log_rets_to_pct_rets(yearly_log_returns)
    yearly_returns = yearly_pct_returns * scale_coeff
    yearly_returns.index = yearly_returns.index.year
    ax = ax or plt.gca()
    plot_barplot(
        yearly_returns,
        annotation_mode="value",
        orientation=orientation,
        title=f"Annual returns ({unit})",
        unicolor=unicolor,
        ax=ax,
        figsize=figsize,
    )
    if orientation == "vertical":
        xlabel = "year"
        ylabel = unit
    elif orientation == "horizontal":
        xlabel = unit
        ylabel = "year"
    else:
        raise ValueError("Invalid orientation='%s'" % orientation)
    ax.set_xlabel(xlabel)
    ax.set_ylabel(ylabel)


def plot_monthly_heatmap(
    log_rets: pd.Series, unit: str = "ratio", ax: Optional[mpl.axes.Axes] = None
) -> None:
    """
    Plot a heatmap of log returns statistics by year and month.

    :param log_rets: input series of log returns
    :param unit: "ratio", `%` or "bps" scaling coefficient
    :param ax: axes
    """
    scale_coeff = _choose_scaling_coefficient(unit)
    ax = ax or plt.gca()
    monthly_pct_spread = _calculate_year_to_month_spread(log_rets)
    monthly_spread = monthly_pct_spread * scale_coeff
    cmap = sns.diverging_palette(10, 133, as_cmap=True)
    sns.heatmap(monthly_spread, center=0, cmap=cmap, annot=True, fmt=".2f", ax=ax)
    ax.set_title(f"Monthly returns ({unit})")
    ax.tick_params(axis="y", rotation=0)


def plot_pnl(
    pnls: Dict[int, pd.Series],
    title: Optional[str] = None,
    colormap: Optional[str] = None,
    figsize: Optional[Tuple[int]] = None,
    start_date: Optional[Union[str, pd.Timestamp]] = None,
    end_date: Optional[Union[str, pd.Timestamp]] = None,
    nan_mode: Optional[str] = None,
    xlabel: Optional[str] = None,
    ylabel: Optional[str] = None,
    ax: Optional[mpl.axes.Axes] = None,
) -> None:
    """
    Plot pnls for dict of pnl time series.

    :param pnls: dict of pnl time series
    :param title: plot title
    :param colormap: matplotlib colormap name
    :param figsize: size of plot
    :param start_date: left limit value of the X axis
    :param end_date: right limit value of the X axis
    :param nan_mode: argument for hdf.apply_nan_mode()
    :param xlabel: label of the X axis
    :param ylabel: label of the Y axis
    :param ax: axes
    """
    title = title or ""
    colormap = colormap or "rainbow"
    nan_mode = nan_mode or "drop"
    xlabel = xlabel or None
    ylabel = ylabel or None
    fstr = "{col} (SR={sr})"
    ax = ax or plt.gca()
    #
    pnls_notna = {}
    empty_srs = []
    for key, srs in pnls.items():
        srs = hdf.apply_nan_mode(srs, mode=nan_mode)
        if srs.dropna().empty:
            empty_srs.append(key)
        else:
            pnls_notna[key] = srs
    if empty_srs:
        _LOG.warning(
            "Empty input series were dropped: '%s'",
            ", ".join(empty_srs.astype(str)),
        )
    df_plot = pd.concat(pnls_notna, axis=1)
    # Compute sharpe ratio for every time series.
    sharpe_ratio = {
        key: stats.compute_annualized_sharpe_ratio(srs)
        for key, srs in pnls.items()
    }
    sharpe_ratio = pd.Series(sharpe_ratio)
    sharpe_cols = [
        [round(sr, 1), df_plot.columns[i]] for i, sr in enumerate(sharpe_ratio)
    ]
    # Change column names and order to column names with sharpe ratio.
    df_plot.columns = [
        fstr.format(col=str(item[1]), sr=str(item[0])) for item in sharpe_cols
    ]
    sharpe_cols = sorted(sharpe_cols, key=lambda x: x[0], reverse=True)
    sorted_names = [
        fstr.format(col=str(item[1]), sr=str(item[0])) for item in sharpe_cols
    ]
    df_plot = df_plot.reindex(sorted_names, axis=1)
    # Plotting the dataframe without dropping `NaN`s in each column results in
    # a missing line for some of the pnls. To avoid it, plot by column.
    cmap = mpl.cm.get_cmap(colormap)
    colors = np.linspace(0, 1, df_plot.shape[1])
    colors = [cmap(c) for c in colors]
    for color, col in zip(colors, df_plot.columns):
        df_plot[col].cumsum().dropna().plot(ax=ax, color=color, figsize=figsize)
    # Setting fixed borders of x-axis.
    left_lim = start_date or min(df_plot.index)
    right_lim = end_date or max(df_plot.index)
    ax.set_xlim([left_lim, right_lim])
    # Formatting.
    ax.set_title(title, fontsize=20)
    ax.set_ylabel(ylabel, fontsize=20)
    ax.set_xlabel(xlabel, fontsize=20)
    ax.legend(prop=dict(size=13), loc="upper left")


def plot_drawdown(
    log_rets: pd.Series,
    unit: str = "%",
    title_suffix: Optional[str] = None,
    ax: Optional[mpl.axes.Axes] = None,
    events: Optional[List[Tuple[str, Optional[str]]]] = None,
) -> None:
    """
    Plot drawdown.

    :param log_rets: log returns
    :param unit: `ratio`, `%`, input series is rescaled appropriately
    :param title_suffix: suffix added to the title
    :param ax: axes
    :param events: list of tuples with dates and labels to point out on the plot
    """
    title_suffix = title_suffix or ""
    scale_coeff = _choose_scaling_coefficient(unit)
    drawdown = -scale_coeff * fin.compute_perc_loss_from_high_water_mark(log_rets)
    label = drawdown.name or "drawdown"
    title = f"Drawdown ({unit})"
    ax = ax or plt.gca()
    drawdown.plot(ax=ax, label="_nolegend_", color="b", linewidth=3.5)
    drawdown.plot.area(
        ax=ax, title=f"{title}{title_suffix}", label=label, color="b", alpha=0.3
    )
    _maybe_add_events(ax=ax, events=events)
    ax.set_ylim(top=0)
    ax.set_ylabel(unit)
    ax.legend()


def plot_holdings(
    holdings: pd.Series,
    unit: str = "ratio",
    ax: Optional[mpl.axes.Axes] = None,
    events: Optional[List[Tuple[str, Optional[str]]]] = None,
) -> None:
    """
    Plot holdings, average holdings and average holdings by month.

    :param holdings: pnl series to plot
    :param unit: "ratio", "%" or "bps" scaling coefficient
    :param ax: axes in which to draw the plot
    :param events: list of tuples with dates and labels to point out on the plot
    """
    ax = ax or plt.gca()
    scale_coeff = _choose_scaling_coefficient(unit)
    holdings = scale_coeff * holdings
    holdings.plot(linewidth=1, ax=ax, label="holdings")
    holdings.resample("M").mean().plot(
        linewidth=2.5, ax=ax, label="average holdings by month"
    )
    ax.axhline(
        holdings.mean(),
        linestyle="--",
        color="green",
        label="average holdings, overall",
    )
    _maybe_add_events(ax=ax, events=events)
    ax.set_ylabel(unit)
    ax.legend()
    ax.set_title(f"Total holdings ({unit})")


def plot_qq(
    srs: pd.Series,
    ax: Optional[mpl.axes.Axes] = None,
    dist: Optional[str] = None,
    nan_mode: Optional[str] = None,
) -> None:
    """
    Plot ordered values against theoretical quantiles of the given distribution.

    :param srs: data to plot
    :param ax: axes in which to draw the plot
    :param dist: distribution name
    :param nan_mode: argument for hdf.apply_nan_mode()
    """
    dist = dist or "norm"
    ax = ax or plt.gca()
    nan_mode = nan_mode or "drop"
    x_plot = hdf.apply_nan_mode(srs, mode=nan_mode)
    sp.stats.probplot(x_plot, dist=dist, plot=ax)
    ax.set_title(f"{dist} probability plot")


def plot_turnover(
    positions: pd.Series,
    unit: str = "ratio",
    ax: Optional[mpl.axes.Axes] = None,
    events: Optional[List[Tuple[str, Optional[str]]]] = None,
) -> None:
    """
    Plot turnover, average turnover by month and overall average turnover.

    :param positions: series of positions to plot
    :param unit: "ratio", "%" or "bps" scaling coefficient
    :param ax: axes in which to draw the plot
    :param events: list of tuples with dates and labels to point out on the plot
    """
    ax = ax or plt.gca()
    scale_coeff = _choose_scaling_coefficient(unit)
    turnover = fin.compute_turnover(positions)
    turnover = scale_coeff * turnover
    turnover.plot(linewidth=1, ax=ax, label="turnover")
    turnover.resample("M").mean().plot(
        linewidth=2.5, ax=ax, label="average turnover by month"
    )
    ax.axhline(
        turnover.mean(),
        linestyle="--",
        color="green",
        label="average turnover, overall",
    )
    _maybe_add_events(ax=ax, events=events)
    ax.set_ylabel(unit)
    ax.legend()
    ax.set_title(f"Turnover ({unit})")


def plot_allocation(
    position_df: pd.DataFrame,
    config: Dict[str, Any],
    figsize: Optional[Tuple[int, int]] = None,
    ax: Optional[mpl.axes.Axes] = None,
    events: Optional[List[Tuple[str, Optional[str]]]] = None,
) -> None:
    """
    Plot position allocations over time.

    :param position_df: dataframe with position time series
    :param config: information about time series
    :param figsize: size of plot
    :param ax: axes
    :param events: list of tuples with dates and labels to point out on the plot
    """
    ax = ax or plt.gca()
    figsize = figsize or (20, 5)
    fstr = "{key} [{tag}]"
    labels = [
        fstr.format(key=str(key), tag=config[key]["tag"]) for key in config.keys()
    ]
    position_df_plot = position_df.copy()
    position_df_plot.columns = labels
    position_df_plot.plot(ax=ax, figsize=figsize)
    _maybe_add_events(ax=ax, events=events)
    ax.set_title(
        f"Portfolio allocation over time; {position_df.shape[1]} positions"
    )
    ax.set_xlabel("period")
    ax.legend()


def plot_rolling_beta(
    rets: pd.Series,
    benchmark_rets: pd.Series,
    window: int,
    nan_mode: Optional[str] = None,
    ax: Optional[mpl.axes.Axes] = None,
    events: Optional[List[Tuple[str, Optional[str]]]] = None,
    **kwargs: Any,
) -> None:
    """
    Regress returns against benchmark series and plot rolling beta.

    :param rets: returns
    :param benchmark_rets: benchmark returns
    :param window: length of the rolling window
    :param nan_mode: argument for hdf.apply_nan_mode()
    :param ax: axis
    :param events: list of tuples with dates and labels to point out on the plot
    :param kwargs: kwargs for statsmodels.regression.rolling.RollingOLS
    """
    dbg.dassert_strictly_increasing_index(rets)
    dbg.dassert_strictly_increasing_index(benchmark_rets)
    dbg.dassert_eq(rets.index.freq, benchmark_rets.index.freq)
    # Assert that the 'rets' index is a subset of the 'benchmark_rets' index.
    dbg.dassert(rets.index.isin(benchmark_rets.index).all())
    dbg.dassert_lte(
        window,
        min(len(rets), len(benchmark_rets)),
        "`window` should not be larger than inputs' lengths.",
    )
    rets_name = rets.name
    benchmark_name = benchmark_rets.name
    dbg.dassert_ne(
        rets_name, benchmark_name, "Inputs should have different names."
    )
    nan_mode = nan_mode or "drop"
    # Combine rets and benchmark_rets in one dataframe over the intersection
    #    of their indices.
    all_rets_df = pd.concat([rets, benchmark_rets], axis=1, join="inner")
    all_rets_df.columns = [rets_name, benchmark_name]
    # Extract common index in order to keep NaN periods on the X-axis.
    common_index = all_rets_df.index
    # Apply `.dropna()` after `hdf.apply_nan_mode` in oder to drop remaining
    #     rows with NaNs and calculate rolling beta without NaN gaps in input.
    clean_rets_df = all_rets_df.apply(hdf.apply_nan_mode, mode=nan_mode).dropna()
    # Get copies of rets and benchmark_rets with unified indices and no NaNs.
    rets = clean_rets_df[rets_name]
    benchmark_rets = clean_rets_df[benchmark_name]
    # Calculate and plot rolling beta.
    ax = ax or plt.gca()
    benchmark_rets = sm.add_constant(benchmark_rets)
    # Calculate and plot rolling beta.
    model_rolling = smrr.RollingOLS(rets, benchmark_rets, window=window, **kwargs)
    res_rolling = model_rolling.fit()
    beta_rolling = res_rolling.params[benchmark_name]
    # Return NaN periods to the rolling beta series for the plot.
    beta_rolling = beta_rolling.reindex(common_index)
    beta_rolling.plot(
        ax=ax,
        title=f"Beta with respect to {benchmark_name}",
        label="Rolling beta",
    )
    # Calculate and plot beta for the whole period.
    model_whole_period = sm.OLS(rets, benchmark_rets)
    res_whole_period = model_whole_period.fit()
    beta_whole_period = res_whole_period.params[benchmark_name]
    ax.axhline(beta_whole_period, ls="--", c="k", label="Whole-period beta")
    ax.set_xlabel("period")
    ax.set_ylabel("beta")
    _maybe_add_events(ax=ax, events=events)
    ax.legend()


def _choose_scaling_coefficient(unit: str) -> int:
    if unit == "%":
        scale_coeff = 100
    elif unit == "bps":
        scale_coeff = 10000
    elif unit == "ratio":
        scale_coeff = 1
    else:
        raise ValueError("Invalid unit='%s'" % unit)
    return scale_coeff


def _calculate_year_to_month_spread(log_rets: pd.Series) -> pd.DataFrame:
    """
    Calculate log returns statistics by year and month.

    :param log_rets: input series of log returns
    :return: dataframe of log returns with years on y-axis and
        months on x-axis
    """
    srs_name = log_rets.name or 0
    log_rets_df = pd.DataFrame(log_rets)
    log_rets_df["year"] = log_rets_df.index.year
    log_rets_df["month"] = log_rets_df.index.month
    log_rets_df.reset_index(inplace=True)
    monthly_log_returns = log_rets_df.groupby(["year", "month"])[srs_name].sum()
    monthly_pct_returns = fin.convert_log_rets_to_pct_rets(monthly_log_returns)
    monthly_pct_spread = monthly_pct_returns.unstack()
    monthly_pct_spread.columns = monthly_pct_spread.columns.map(
        lambda x: calendar.month_abbr[x]
    )
    return monthly_pct_spread


def _maybe_add_events(
    ax: mpl.axes.Axes, events: Optional[List[Tuple[str, Optional[str]]]]
) -> None:
    """
    Add labeled vertical lines at events' dates on a plot.

    :param ax: axes
    :param events: list of tuples with dates and labels to point out on the plot
    """
    if not events:
        return None
    colors = cm.get_cmap("Set1")(np.linspace(0, 1, len(events)))
    for event, color in zip(events, colors):
        ax.axvline(
            x=pd.Timestamp(event[0]), label=event[1], color=color, linestyle="--",
        )<|MERGE_RESOLUTION|>--- conflicted
+++ resolved
@@ -368,26 +368,8 @@
         kind=kind, color=color, rot=rotation, title=title, ax=ax, figsize=figsize
     )
     # Add annotations to bars.
-<<<<<<< HEAD
     # Note: annotations in both modes are taken from
     # entire series, not top N.
-    if annotation_mode == "pct":
-        annotations = srs * 100 / srs.sum()
-        string_format = string_format + "%%"
-        annotations = annotations.apply(lambda z: string_format % z)
-    elif annotation_mode == "value":
-        annotations = srs.apply(lambda z: string_format % z)
-    else:
-        raise ValueError("Invalid annotations_mode='%s'" % annotation_mode)
-    # Annotate bars.
-    for i, p in enumerate(ax.patches):
-        height = p.get_height()
-        width = p.get_width()
-        x, y = p.get_xy()
-        annotation_loc = _get_annotation_loc(x, y, height, width)
-        ax.annotate(annotations.iloc[i], annotation_loc)
-    # Set X-axis label.
-=======
     if annotation_mode:
         if annotation_mode == "pct":
             annotations = srs * 100 / srs.sum()
@@ -397,13 +379,14 @@
             annotations = srs.apply(lambda z: string_format % z)
         else:
             raise ValueError("Invalid annotations_mode='%s'" % annotation_mode)
+        # Annotate bars.
         for i, p in enumerate(ax.patches):
             height = p.get_height()
             width = p.get_width()
             x, y = p.get_xy()
             annotation_loc = _get_annotation_loc(x, y, height, width)
             ax.annotate(annotations.iloc[i], annotation_loc)
->>>>>>> 83147b2b
+    # Set X-axis label.
     if xlabel:
         ax.set(xlabel=xlabel)
 
