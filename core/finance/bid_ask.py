"""
Import as:

import core.finance.bid_ask as cfibiask
"""
import logging
from typing import Dict, List, Optional, Union

import numpy as np
import pandas as pd

import helpers.hdbg as hdbg
import helpers.hprint as hprint

_LOG = logging.getLogger(__name__)


def process_bid_ask(
    df: pd.DataFrame,
    bid_col: str,
    ask_col: str,
    bid_volume_col: str,
    ask_volume_col: str,
    *,
    requested_cols: Optional[List[str]] = None,
    join_output_with_input: bool = False,
) -> pd.DataFrame:
    """
    Process top-of-book bid/ask quotes.

    :param df: dataframe with columns for top-of-book bid/ask info
    :param bid_col: bid price column
    :param ask_col: ask price column
    :param bid_volume_col: column with quoted volume at bid
    :param ask_volume_col: column with quoted volume at ask
    :param requested_cols: the requested output columns; `None` returns all
        available.
    :param join_output_with_input: whether to only return the requested columns
        or to join the requested columns to the input dataframe
    """
    hdbg.dassert_isinstance(df, pd.DataFrame)
    hdbg.dassert_in(bid_col, df.columns)
    hdbg.dassert_in(ask_col, df.columns)
    hdbg.dassert_in(bid_volume_col, df.columns)
    hdbg.dassert_in(ask_volume_col, df.columns)
    #
    if df.columns.nlevels == 1:
        # Single level column.
<<<<<<< HEAD
        hdbg.dassert(not (df[bid_col] >= df[ask_col]).any())
=======
        if (df[bid_col] >= df[ask_col]).any().any():
            _LOG.warning("Some bid values are above ask values.")
>>>>>>> 52b6420f
    elif df.columns.nlevels == 2:
        # Multiindex df.
        if (df[bid_col] >= df[ask_col]).any().any():
            _LOG.warning("Some bid values are above ask values.")
    else:
        raise ValueError("DataFrame type not supported:\n%s", df.head(3))
    supported_cols = [
        "mid",
        "geometric_mid",
        "quoted_spread",
        "relative_spread",
        "log_relative_spread",
        "weighted_mid",
        # These imbalances are with respect to shares.
        "order_book_imbalance",
        "centered_order_book_imbalance",
        "log_order_book_imbalance",
        # TODO: use `notional` instead of `value`.
        "bid_value",
        "ask_value",
        "mid_value",
    ]
    requested_cols = requested_cols or supported_cols
    hdbg.dassert_is_subset(
        requested_cols,
        supported_cols,
        "The available columns to request are %s",
        supported_cols,
    )
    hdbg.dassert(requested_cols)
    requested_cols = set(requested_cols)
    #
    results: Dict[str, Union[pd.Series, pd.DataFrame]] = {}
    def _append_feature_srs(
        tag: str, srs: Union[pd.Series, pd.DataFrame]
    ) -> None:
        """
        Assert result type and append to general results.
        """
        hdbg.dassert_isinstance(tag, str)
        hdbg.dassert_isinstance(srs, (pd.Series, pd.DataFrame))
        hdbg.dassert_not_in(tag, results.keys())
        results[tag] = srs
    #
    for tag in requested_cols:
        if tag == "mid":
            # (bid + ask) / 2.
            srs = (df[bid_col] + df[ask_col]) / 2
        if tag == "geometric_mid":
            # sqrt(bid * ask).
            srs = np.sqrt(df[bid_col] * df[ask_col])
        if tag == "quoted_spread":
            # bid - ask.
            srs = (df[ask_col] - df[bid_col])
        if tag == "relative_spread":
            # 2 * (ask - bid) / (ask + bid).
            srs = 2 * (df[ask_col] - df[bid_col]) / (df[ask_col] + df[bid_col])
        if tag == "log_relative_spread":
            # log(ask) - log(bid).
            srs = (np.log(df[ask_col]) - np.log(df[bid_col]))
        if tag == "weighted_mid":
            # bid * ask_volume + ask * bid_volume.
            srs = (
                df[bid_col] * df[ask_volume_col]
                + df[ask_col] * df[bid_volume_col]
            ) / (df[ask_volume_col] + df[bid_volume_col])
        if tag == "order_book_imbalance":
            # bid_volume / (bid_volume + ask_volume).
            srs = df[bid_volume_col] / (df[bid_volume_col] + df[ask_volume_col])
        if tag == "centered_order_book_imbalance":
            # (bid_volume - ask_volume) / (bid_volume + ask_volume).
            srs = (df[bid_volume_col] - df[ask_volume_col]) / (
                df[bid_volume_col] + df[ask_volume_col]
            )
        if tag == "log_order_book_imbalance":
            # log(bid_volume) - log(ask_volume).
            srs = np.log(df[bid_volume_col]) - np.log(df[ask_volume_col])
        if tag == "bid_value":
            # bid * bid_volume.
            srs = (df[bid_col] * df[bid_volume_col])
        if tag == "ask_value":
            # ask * ask_volume.
            srs = (df[ask_col] * df[ask_volume_col])
        if tag == "mid_value":
            # (bid * bid_volume + ask * ask_volume) / 2.
            srs = (
                df[bid_col] * df[bid_volume_col]
                + df[ask_col] * df[ask_volume_col]
            ) / 2
        # Add to general results.
        _append_feature_srs(tag, srs)
    out_df = pd.concat(results.values(), keys=results.keys(), axis=1)
    # TODO(gp): Maybe factor out this in a `_maybe_join_output_with_input` since
    #  it seems a common idiom.
    if join_output_with_input:
        out_df = out_df.merge(df, left_index=True, right_index=True, how="outer")
        hdbg.dassert(not out_df.columns.has_duplicates)
    return out_df


# TODO(gp): -> ...order_book...
def handle_orderbook_levels(
    df: pd.DataFrame,
    timestamp_col: str,
    *,
    bid_prefix: str = "bid_",
    ask_prefix: str = "ask_",
) -> pd.DataFrame:
    """
    Transform data with multiple bid-ask levels from a long form to a wide form.

    E.g.,
    ```
                                    knowledge_timestamp    level  bid_price
    timestamp
    2022-09-08 21:01:00+00:00 2022-09-08 21:01:15+00:00        1       2.31
    2022-09-08 21:01:00+00:00 2022-09-08 21:01:15+00:00        2       3.22
    2022-09-08 21:01:00+00:00 2022-09-08 21:01:15+00:00        3       2.33
    ```
    to:
    ```
                                    knowledge_timestamp  bid_price_l1  bid_price_l2  bid_price_3
    timestamp
    2022-09-08 21:01:00+00:00 2022-09-08 21:01:15+00:00         2.31         3.22         2.33
    ```
    """
    _LOG.debug(hprint.to_str("timestamp_col bid_prefix ask_prefix"))
    hdbg.dassert_in(timestamp_col, df.reset_index().columns)
    # Specify bid-ask and non-bid-ask columns.
    bid_ask_cols = [
        col
        for col in df.columns
        if col.startswith(bid_prefix) or col.startswith(ask_prefix)
    ]
    # Index of pivoted data shouldn't also contain `level` (used as columns) and `id` (creates duplicates).
    non_bid_ask_cols = [
        col
        for col in df.reset_index().columns
        if col not in bid_ask_cols + ["level", "id"]
    ]
    # TODO(Max): Create an assertion that all values for levels are identical,
    #  so we are merging the rows without duplicates (i.e., "knowledge_timestamp" and "end_download_timestamp").
    #  Merge `level` into bid-ask values (e.g., bid_price_1, bid_price_2, etc.).
    pivoted_data = df.reset_index().pivot(
        index=non_bid_ask_cols,
        columns=["level"],
        values=bid_ask_cols,
    )
    # Rename the columns to a desired {value}_{level} format.
    pivoted_data.columns = pivoted_data.columns.map("{0[0]}_l{0[1]}".format)
    # Fix indices.
    df = pivoted_data.reset_index(non_bid_ask_cols)
    df = df.set_index(timestamp_col)
    return df<|MERGE_RESOLUTION|>--- conflicted
+++ resolved
@@ -46,12 +46,8 @@
     #
     if df.columns.nlevels == 1:
         # Single level column.
-<<<<<<< HEAD
-        hdbg.dassert(not (df[bid_col] >= df[ask_col]).any())
-=======
         if (df[bid_col] >= df[ask_col]).any().any():
             _LOG.warning("Some bid values are above ask values.")
->>>>>>> 52b6420f
     elif df.columns.nlevels == 2:
         # Multiindex df.
         if (df[bid_col] >= df[ask_col]).any().any():
