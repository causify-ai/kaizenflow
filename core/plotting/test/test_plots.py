--- conflicted
+++ resolved
@@ -5,10 +5,7 @@
 import numpy as np
 import pandas as pd
 
-<<<<<<< HEAD
-=======
 import core.plotting.correlation as cplocorr
->>>>>>> 4b9314c8
 import core.plotting.misc_plotting as cplmiplo
 import core.plotting.visual_stationarity_test as cpvistte
 
@@ -110,19 +107,8 @@
         Smoke test for `plot_histograms_and_lagged_scatterplot()`.
         """
         # Set inputs.
-<<<<<<< HEAD
-        seq = np.concatenate(
-            [np.random.uniform(-1, 1, 100), np.random.choice([5, 10], 100)]
-        )
-        index = pd.date_range(start="2023-01-01", periods=len(seq), freq="D")
-        srs = pd.Series(seq, index=index)
-        lag = 7
-        # TODO(Dan): Remove after integration with `cmamp`
-        figsize = (20, 20)
-=======
         srs = self.get_plot_histograms_and_lagged_scatterplot1()
         lag = 7
->>>>>>> 4b9314c8
         # Plot.
         cpvistte.plot_histograms_and_lagged_scatterplot(
             srs, lag, figsize=self._figsize
@@ -138,7 +124,70 @@
         period = "time"
         cplmiplo.plot_time_series_by_period(test_series, period)
 
-<<<<<<< HEAD
+    def test_plot_heatmap1(self) -> None:
+        """
+        Smoke test for `plot_heatmap()`
+        """
+        mode = "clustermap"
+        corr_df = self.get_plot_heatmap1()
+        cplocorr.plot_heatmap(corr_df, mode, figsize=self._figsize)
+
+    def test_plot_effective_correlation_rank1(self) -> None:
+        """
+        Smoke test for `plot_effective_correlation_rank()`.
+
+        - `q_values` is None
+        """
+        test_df = self.get_plot_effective_correlation_rank1()
+        cplocorr.plot_effective_correlation_rank(test_df)
+
+    def test_plot_effective_correlation_rank2(self) -> None:
+        """
+        Smoke test for `plot_effective_correlation_rank()`.
+
+        - `q_values` is a list of values
+        """
+        num_q_values = 5
+        q_values = np.random.uniform(1, 10, num_q_values).tolist()
+        test_df = self.get_plot_effective_correlation_rank1()
+        cplocorr.plot_effective_correlation_rank(test_df, q_values)
+
+    def test_plot_timeseries_distribution1(self) -> None:
+        """
+        Smoke test for 'plot_timeseries_distribution()'.
+        """
+        srs = self.get_plot_timeseries_distribution1()
+        datetime_types = ["hour"]
+        cplmiplo.plot_timeseries_distribution(srs, datetime_types)
+
+    def test_plot_timeseries_distribution2(self) -> None:
+        """
+        Smoke test for 'plot_timeseries_distribution()'.
+        """
+        srs = self.get_plot_timeseries_distribution1()
+        datetime_types = ["hour", "month"]
+        cplmiplo.plot_timeseries_distribution(srs, datetime_types)
+
+    def test_plot_spectrum1(self) -> None:
+        """
+        Smoke test for `plot_spectrum`.
+
+        - `axes` is None
+        """
+        test_df = self.get_plot_spectrum1()
+        cplmiplo.plot_spectrum(test_df)
+
+    def test_plot_spectrum2(self) -> None:
+        """
+        Smoke test for `plot_spectrum`.
+
+        - `axes` is a list of Matplotlib axes
+        """
+        test_df = self.get_plot_spectrum1()
+        _, axes = plt.subplots(2, 2, figsize=self._figsize)
+        axes_flat = axes.flatten()
+        cplmiplo.plot_spectrum(signal=test_df, axes=axes_flat)
+
     def test_plot_projection(self) -> None:
         """
         Smoke test for `plot_projection()`.
@@ -154,69 +203,4 @@
         srs = pd.Series(data, index=index)
         fig = plt.figure()
         ax = fig.add_axes([0, 0, 1, 1])
-        cplmiplo.plot_projection(srs, special_values=[0], mode="scatter", ax=ax)
-=======
-    def test_plot_heatmap1(self) -> None:
-        """
-        Smoke test for `plot_heatmap()`
-        """
-        mode = "clustermap"
-        corr_df = self.get_plot_heatmap1()
-        cplocorr.plot_heatmap(corr_df, mode, figsize=self._figsize)
-
-    def test_plot_effective_correlation_rank1(self) -> None:
-        """
-        Smoke test for `plot_effective_correlation_rank()`.
-
-        - `q_values` is None
-        """
-        test_df = self.get_plot_effective_correlation_rank1()
-        cplocorr.plot_effective_correlation_rank(test_df)
-
-    def test_plot_effective_correlation_rank2(self) -> None:
-        """
-        Smoke test for `plot_effective_correlation_rank()`.
-
-        - `q_values` is a list of values
-        """
-        num_q_values = 5
-        q_values = np.random.uniform(1, 10, num_q_values).tolist()
-        test_df = self.get_plot_effective_correlation_rank1()
-        cplocorr.plot_effective_correlation_rank(test_df, q_values)
-
-    def test_plot_timeseries_distribution1(self) -> None:
-        """
-        Smoke test for 'plot_timeseries_distribution()'.
-        """
-        srs = self.get_plot_timeseries_distribution1()
-        datetime_types = ["hour"]
-        cplmiplo.plot_timeseries_distribution(srs, datetime_types)
-
-    def test_plot_timeseries_distribution2(self) -> None:
-        """
-        Smoke test for 'plot_timeseries_distribution()'.
-        """
-        srs = self.get_plot_timeseries_distribution1()
-        datetime_types = ["hour", "month"]
-        cplmiplo.plot_timeseries_distribution(srs, datetime_types)
-
-    def test_plot_spectrum1(self) -> None:
-        """
-        Smoke test for `plot_spectrum`.
-
-        - `axes` is None
-        """
-        test_df = self.get_plot_spectrum1()
-        cplmiplo.plot_spectrum(test_df)
-
-    def test_plot_spectrum2(self) -> None:
-        """
-        Smoke test for `plot_spectrum`.
-
-        - `axes` is a list of Matplotlib axes
-        """
-        test_df = self.get_plot_spectrum1()
-        _, axes = plt.subplots(2, 2, figsize=self._figsize)
-        axes_flat = axes.flatten()
-        cplmiplo.plot_spectrum(signal=test_df, axes=axes_flat)
->>>>>>> 4b9314c8
+        cplmiplo.plot_projection(srs, special_values=[0], mode="scatter", ax=ax)