import logging
import unittest

import numpy as np
import pandas as pd

import core.plotting.correlation as cplocorr
import core.plotting.misc_plotting as cplmiplo
import core.plotting.visual_stationarity_test as cpvistte

_LOG = logging.getLogger(__name__)


class Test_plots(unittest.TestCase):
    """
    Run smoke tests for plotting functions.
    """

    @staticmethod
    def get_plot_histograms_and_lagged_scatterplot1() -> pd.Series:
        """
        Get a random Gaussian data series for plotting histograms and lagged
        scatterplot.
        """
        rng = np.random.default_rng(seed=0)
        samples = rng.normal(size=100)
        index = pd.date_range(start="2023-01-01", periods=len(samples), freq="D")
        srs = pd.Series(samples, index=index)
        return srs

    @staticmethod
    def get_plot_time_series_by_period1() -> pd.Series:
        """
        Generate a test time series with daily timestamps.
        """
        np.random.seed(35)
        timestamps = pd.date_range(
            start="2023-07-01", end="2023-07-07", freq="4H"
        )
        values = np.random.rand(len(timestamps))
        test_series = pd.Series(values, index=timestamps)
        return test_series

    @staticmethod
    def get_plot_heatmap1() -> pd.core.frame.DataFrame:
        """
        Generate a data frame with some random features.
        """
        np.random.seed(35)
        df = pd.DataFrame(np.random.randn(10, 6), columns=list("ABCDEF"))
        return df

    def test_plot_histograms_and_lagged_scatterplot1(self) -> None:
        """
        Smoke test for `plot_histograms_and_lagged_scatterplot()`.
        """
        # Set inputs.
        srs = self.get_plot_histograms_and_lagged_scatterplot1()
        lag = 7
        # TODO(Dan): Remove after integration with `cmamp`. Changes from Cm #4722 are not in `sorrentum` yet.
        figsize = (20, 20)
        # Plot.
        cpvistte.plot_histograms_and_lagged_scatterplot(srs, lag, figsize=figsize)

    def test_plot_time_series_by_period1(self) -> None:
        test_series = self.get_plot_time_series_by_period1()
        period = "day"
        cplmiplo.plot_time_series_by_period(test_series, period)

    def test_plot_time_series_by_period2(self) -> None:
        test_series = self.get_plot_time_series_by_period1()
        period = "time"
        cplmiplo.plot_time_series_by_period(test_series, period)

<<<<<<< HEAD

class Test_plot_timeseries_distribution(unittest.TestCase):
    @staticmethod
    def get_plot_timeseries_distribution1(frequency: str) -> pd.Series:
        """
        Get test data for plotting time series distribution.
        """
        rng = np.random.default_rng(seed=0)
        samples = rng.normal(size=1000)
        index = pd.date_range(start="2023-01-01", periods=len(samples), freq=frequency)
        srs = pd.Series(samples, index=index)
        return srs

    def test_plot_timeseries_distribution1(self) -> None:
        srs = self.get_plot_timeseries_distribution1("H")
        datetime_types = ["hour"]
        cplmiplo.plot_timeseries_distribution(srs, datetime_types)

    def test_plot_timeseries_distribution2(self) -> None:
        srs = self.get_plot_timeseries_distribution1("H")
        datetime_types = ["hour", "month"]
        cplmiplo.plot_timeseries_distribution(srs, datetime_types)
=======
    def test_plot_heatmap1(self) -> None:
        """
        Smoke test for `plot_heatmap()`
        """
        # TODO(Dan): Move to the notebook config.
        mode = "clustermap"
        corr_df = self.get_plot_heatmap()
        figsize = (20, 20)
        cplocorr.plot_heatmap(corr_df, mode, figsize=figsize)
>>>>>>> 8f557a92
<|MERGE_RESOLUTION|>--- conflicted
+++ resolved
@@ -72,7 +72,15 @@
         period = "time"
         cplmiplo.plot_time_series_by_period(test_series, period)
 
-<<<<<<< HEAD
+    def test_plot_heatmap1(self) -> None:
+        """
+        Smoke test for `plot_heatmap()`
+        """
+        # TODO(Dan): Move to the notebook config.
+        mode = "clustermap"
+        corr_df = self.get_plot_heatmap()
+        figsize = (20, 20)
+        cplocorr.plot_heatmap(corr_df, mode, figsize=figsize)
 
 class Test_plot_timeseries_distribution(unittest.TestCase):
     @staticmethod
@@ -94,15 +102,4 @@
     def test_plot_timeseries_distribution2(self) -> None:
         srs = self.get_plot_timeseries_distribution1("H")
         datetime_types = ["hour", "month"]
-        cplmiplo.plot_timeseries_distribution(srs, datetime_types)
-=======
-    def test_plot_heatmap1(self) -> None:
-        """
-        Smoke test for `plot_heatmap()`
-        """
-        # TODO(Dan): Move to the notebook config.
-        mode = "clustermap"
-        corr_df = self.get_plot_heatmap()
-        figsize = (20, 20)
-        cplocorr.plot_heatmap(corr_df, mode, figsize=figsize)
->>>>>>> 8f557a92
+        cplmiplo.plot_timeseries_distribution(srs, datetime_types)