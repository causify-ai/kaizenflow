--- conflicted
+++ resolved
@@ -108,8 +108,26 @@
         corr_df = self.get_plot_heatmap1()
         figsize = (20, 20)
         cplocorr.plot_heatmap(corr_df, mode, figsize=figsize)
+        
+    def test_plot_effective_correlation_rank1(self) -> None:
+        """
+        Smoke test for `plot_effective_correlation_rank()`.
 
-<<<<<<< HEAD
+        - `q_values` is None
+        """
+        test_df = self.get_plot_effective_correlation_rank1()
+        cplocorr.plot_effective_correlation_rank(test_df)
+
+    def test_plot_effective_correlation_rank2(self) -> None:
+        """
+        Smoke test for `plot_effective_correlation_rank()`.
+
+        - `q_values` is a list of values
+        """
+        num_q_values = 5
+        q_values = np.random.uniform(1, 10, num_q_values).tolist()
+        test_df = self.get_plot_effective_correlation_rank1()
+        cplocorr.plot_effective_correlation_rank(test_df, q_values)
 
 class Test_plot_timeseries_distribution(unittest.TestCase):
     @staticmethod
@@ -131,25 +149,4 @@
     def test_plot_timeseries_distribution2(self) -> None:
         srs = self.get_plot_timeseries_distribution1()
         datetime_types = ["hour", "month"]
-        cplmiplo.plot_timeseries_distribution(srs, datetime_types)
-=======
-    def test_plot_effective_correlation_rank1(self) -> None:
-        """
-        Smoke test for `plot_effective_correlation_rank()`.
-
-        - `q_values` is None
-        """
-        test_df = self.get_plot_effective_correlation_rank1()
-        cplocorr.plot_effective_correlation_rank(test_df)
-
-    def test_plot_effective_correlation_rank2(self) -> None:
-        """
-        Smoke test for `plot_effective_correlation_rank()`.
-
-        - `q_values` is a list of values
-        """
-        num_q_values = 5
-        q_values = np.random.uniform(1, 10, num_q_values).tolist()
-        test_df = self.get_plot_effective_correlation_rank1()
-        cplocorr.plot_effective_correlation_rank(test_df, q_values)
->>>>>>> 3f84497d
+        cplmiplo.plot_timeseries_distribution(srs, datetime_types)