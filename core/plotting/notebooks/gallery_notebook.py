--- conflicted
+++ resolved
@@ -28,14 +28,11 @@
 # %% run_control={"marked": false}
 import logging
 
-<<<<<<< HEAD
-import core.plotting.correlation as cplocorr
-=======
 import matplotlib.pyplot as plt
 import numpy as np
 import pandas as pd
 
->>>>>>> 462723d6
+import core.plotting.correlation as cplocorr
 import core.plotting.misc_plotting as cplmiplo
 import core.plotting.test.test_plots as cptetepl
 import core.plotting.visual_stationarity_test as cpvistte
@@ -62,7 +59,11 @@
 
 # %%
 # Set inputs.
-srs = cptetepl.Test_plots.get_plot_histograms_and_lagged_scatterplot1()
+cptetepl.Test_plots.setUpClass()
+rng = np.random.default_rng(seed=cptetepl.Test_plots._seed)
+samples = rng.normal(size=100)
+index = pd.date_range(start="2023-01-01", periods=len(samples), freq="D")
+srs = pd.Series(samples, index=index)
 lag = 7
 # TODO(Dan): Remove after integration with `cmamp`. Changes from Cm #4722 are not in `sorrentum` yet.
 figsize = (20, 20)
@@ -107,7 +108,6 @@
 cplocorr.plot_heatmap(corr_df, mode, figsize=figsize)
 
 # %% [markdown]
-<<<<<<< HEAD
 # ## `plot_rets_signal_analysis()`
 
 # %%
@@ -122,7 +122,9 @@
     mode=eval_config["mode"],
     target_volatility=eval_config["target_volatility"],
 )
-=======
+
+
+# %% [markdown]
 # ## `plot_effective_correlation_rank()`
 
 # %%
@@ -133,7 +135,7 @@
 cplocorr.plot_effective_correlation_rank(test_df)
 
 # %%
-num_q_values = 5 
+num_q_values = 5
 q_values = np.random.uniform(1, 10, num_q_values).tolist()
 cplocorr.plot_effective_correlation_rank(test_df, q_values)
 
@@ -151,7 +153,4 @@
 figsize = (20, 20)
 _, axes = plt.subplots(2, 2, figsize=figsize)
 axes_flat = axes.flatten()
-cplmiplo.plot_spectrum(signal=test_df, axes=axes_flat)
->>>>>>> 462723d6
-
-# %%+cplmiplo.plot_spectrum(signal=test_df, axes=axes_flat)