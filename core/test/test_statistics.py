import logging

import numpy as np
import pandas as pd
import pytest

import core.artificial_signal_generators as sig_gen
import core.statistics as stats
import helpers.unit_test as hut

_LOG = logging.getLogger(__name__)


class TestComputeMoments1(hut.TestCase):
    @staticmethod
    def _get_series(seed: int) -> pd.Series:
        arparams = np.array([0.75, -0.25])
        maparams = np.array([0.65, 0.35])
        arma_process = sig_gen.ArmaProcess(arparams, maparams)
        date_range = {"start": "1/1/2010", "periods": 40, "freq": "M"}
        series = arma_process.generate_sample(
            date_range_kwargs=date_range, seed=seed
        )
        return series

    def test1(self) -> None:
        series = self._get_series(seed=1)
        actual = stats.compute_moments(series)
        actual_string = hut.convert_df_to_string(actual, index=True)
        self.check_string(actual_string)

    def test2(self) -> None:
        series = self._get_series(seed=1)
        actual = stats.compute_moments(series, prefix="moments_")
        actual_string = hut.convert_df_to_string(actual, index=True)
        self.check_string(actual_string)

    # Smoke test for empty input
    def test3(self) -> None:
        series = pd.Series([])
        stats.compute_moments(series)

    def test4(self) -> None:
        series = self._get_series(seed=1)
        # Place some `NaN` values in the series
        series[:5] = np.nan
        series[8:10] = np.nan
        actual = stats.compute_moments(series)
        actual_string = hut.convert_df_to_string(actual, index=True)
        self.check_string(actual_string)

    def test5(self) -> None:
        series = self._get_series(seed=1)
        # Place some `NaN` values in the series
        series[:5] = np.nan
        series[8:10] = np.nan
        actual = stats.compute_moments(series, nan_mode="ffill_and_drop_leading")
        actual_string = hut.convert_df_to_string(actual, index=True)
        self.check_string(actual_string)

    # Smoke test for input of `np.nan`s
    def test6(self) -> None:
        series = pd.Series([np.nan for i in range(10)])
        stats.compute_moments(series)


class TestComputeFracZero1(hut.TestCase):
    @staticmethod
    def _get_df(seed: int) -> pd.DataFrame:
        nrows = 15
        ncols = 5
        num_nans = 15
        num_infs = 5
        num_zeros = 20
        #
        np.random.seed(seed=seed)
        mat = np.random.randn(nrows, ncols)
        mat.ravel()[np.random.choice(mat.size, num_nans, replace=False)] = np.nan
        mat.ravel()[np.random.choice(mat.size, num_infs, replace=False)] = np.inf
        mat.ravel()[np.random.choice(mat.size, num_infs, replace=False)] = -np.inf
        mat.ravel()[np.random.choice(mat.size, num_zeros, replace=False)] = 0
        #
        index = pd.date_range(start="01-04-2018", periods=nrows, freq="30T")
        df = pd.DataFrame(data=mat, index=index)
        return df

    def test1(self) -> None:
        data = [0.466667, 0.2, 0.13333, 0.2, 0.33333]
        index = [0, 1, 2, 3, 4]
        expected = pd.Series(data=data, index=index)
        actual = stats.compute_frac_zero(self._get_df(seed=1))
        pd.testing.assert_series_equal(actual, expected, check_less_precise=3)

    def test2(self) -> None:
        data = [
            0.4,
            0.0,
            0.2,
            0.4,
            0.4,
            0.2,
            0.4,
            0.0,
            0.6,
            0.4,
            0.6,
            0.2,
            0.0,
            0.0,
            0.2,
        ]
        index = pd.date_range(start="1-04-2018", periods=15, freq="30T")
        expected = pd.Series(data=data, index=index)
        actual = stats.compute_frac_zero(self._get_df(seed=1), axis=1)
        pd.testing.assert_series_equal(actual, expected, check_less_precise=3)

    def test3(self) -> None:
        # Equals 20 / 75 = num_zeros / num_points.
        expected = 0.266666
        actual = stats.compute_frac_zero(self._get_df(seed=1), axis=None)
        np.testing.assert_almost_equal(actual, expected, decimal=3)

    def test4(self) -> None:
        series = self._get_df(seed=1)[0]
        expected = 0.466667
        actual = stats.compute_frac_zero(series)
        np.testing.assert_almost_equal(actual, expected, decimal=3)

    def test5(self) -> None:
        series = self._get_df(seed=1)[0]
        expected = 0.466667
        actual = stats.compute_frac_zero(series, axis=0)
        np.testing.assert_almost_equal(actual, expected, decimal=3)

    # Smoke test for empty input
    def test6(self) -> None:
        series = pd.Series([])
        stats.compute_frac_zero(series)


class TestComputeFracNan1(hut.TestCase):
    @staticmethod
    def _get_df(seed: int) -> pd.DataFrame:
        nrows = 15
        ncols = 5
        num_nans = 15
        num_infs = 5
        num_zeros = 20
        #
        np.random.seed(seed=seed)
        mat = np.random.randn(nrows, ncols)
        mat.ravel()[np.random.choice(mat.size, num_infs, replace=False)] = np.inf
        mat.ravel()[np.random.choice(mat.size, num_infs, replace=False)] = -np.inf
        mat.ravel()[np.random.choice(mat.size, num_zeros, replace=False)] = 0
        mat.ravel()[np.random.choice(mat.size, num_nans, replace=False)] = np.nan
        #
        index = pd.date_range(start="01-04-2018", periods=nrows, freq="30T")
        df = pd.DataFrame(data=mat, index=index)
        return df

    def test1(self) -> None:
        data = [0.4, 0.133333, 0.133333, 0.133333, 0.2]
        index = [0, 1, 2, 3, 4]
        expected = pd.Series(data=data, index=index)
        actual = stats.compute_frac_nan(self._get_df(seed=1))
        pd.testing.assert_series_equal(actual, expected, check_less_precise=3)

    def test2(self) -> None:
        data = [
            0.4,
            0.0,
            0.2,
            0.4,
            0.2,
            0.2,
            0.2,
            0.0,
            0.4,
            0.2,
            0.6,
            0.0,
            0.0,
            0.0,
            0.2,
        ]
        index = pd.date_range(start="1-04-2018", periods=15, freq="30T")
        expected = pd.Series(data=data, index=index)
        actual = stats.compute_frac_nan(self._get_df(seed=1), axis=1)
        pd.testing.assert_series_equal(actual, expected, check_less_precise=3)

    def test3(self) -> None:
        # Equals 15 / 75 = num_nans / num_points.
        expected = 0.2
        actual = stats.compute_frac_nan(self._get_df(seed=1), axis=None)
        np.testing.assert_almost_equal(actual, expected, decimal=3)

    def test4(self) -> None:
        series = self._get_df(seed=1)[0]
        expected = 0.4
        actual = stats.compute_frac_nan(series)
        np.testing.assert_almost_equal(actual, expected, decimal=3)

    def test5(self) -> None:
        series = self._get_df(seed=1)[0]
        expected = 0.4
        actual = stats.compute_frac_nan(series, axis=0)
        np.testing.assert_almost_equal(actual, expected, decimal=3)

    # Smoke test for empty input
    def test6(self) -> None:
        series = pd.Series([])
        stats.compute_frac_nan(series)


class TestComputeFracConstant1(hut.TestCase):
    @staticmethod
    def _get_df(seed: int) -> pd.DataFrame:
        nrows = 15
        ncols = 5
        num_nans = 4
        num_infs = 2
        #
        np.random.seed(seed=seed)
        mat = np.random.randint(-1, 1, (nrows, ncols)).astype("float")
        mat.ravel()[np.random.choice(mat.size, num_infs, replace=False)] = np.inf
        mat.ravel()[np.random.choice(mat.size, num_infs, replace=False)] = -np.inf
        mat.ravel()[np.random.choice(mat.size, num_nans, replace=False)] = np.nan
        #
        index = pd.date_range(start="01-04-2018", periods=nrows, freq="30T")
        df = pd.DataFrame(data=mat, index=index)
        return df

    def test1(self) -> None:
        data = [0.357143, 0.5, 0.285714, 0.285714, 0.071429]
        index = [0, 1, 2, 3, 4]
        expected = pd.Series(data=data, index=index)
        actual = stats.compute_frac_constant(self._get_df(seed=1))
        pd.testing.assert_series_equal(actual, expected, check_less_precise=3)

    def test2(self) -> None:
        series = self._get_df(seed=1)[0]
        expected = 0.357143
        actual = stats.compute_frac_constant(series)
        np.testing.assert_almost_equal(actual, expected, decimal=3)

    # Smoke test for empty input
    def test3(self) -> None:
        series = pd.Series([])
        stats.compute_frac_constant(series)


class TestComputeNumFiniteSamples1(hut.TestCase):
    @staticmethod
    # Smoke test for empty input
    def test1() -> None:
        series = pd.Series([])
        stats.count_num_finite_samples(series)


class TestComputeNumUniqueValues1(hut.TestCase):
    @staticmethod
    # Smoke test for empty input
    def test1() -> None:
        series = pd.Series([])
        stats.count_num_unique_values(series)


class TestComputeDenominatorAndPackage1(hut.TestCase):
    @staticmethod
    # Smoke test for empty input
    def test1() -> None:
        series = pd.Series([])
        stats._compute_denominator_and_package(reduction=1, data=series)


class TestTTest1samp1(hut.TestCase):
    @staticmethod
    def _get_series(seed: int) -> pd.Series:
        arparams = np.array([0.75, -0.25])
        maparams = np.array([0.65, 0.35])
        arma_process = sig_gen.ArmaProcess(arparams, maparams)
        date_range = {"start": "1/1/2010", "periods": 40, "freq": "M"}
        series = arma_process.generate_sample(
            date_range_kwargs=date_range, seed=seed
        )
        return series

    # Smoke test for empty input
    def test1(self) -> None:
        series = pd.Series([])
        stats.ttest_1samp(series)

    def test2(self) -> None:
        series = self._get_series(seed=1)
        # Place some `NaN` values in the series
        series[:5] = np.nan
        series[8:10] = np.nan
        actual = stats.ttest_1samp(series)
        actual_string = hut.convert_df_to_string(actual, index=True)
        self.check_string(actual_string)

    def test3(self) -> None:
        series = self._get_series(seed=1)
        # Place some `NaN` values in the series
        series[:5] = np.nan
        series[8:10] = np.nan
        actual = stats.ttest_1samp(series, nan_mode="ffill_and_drop_leading")
        actual_string = hut.convert_df_to_string(actual, index=True)
        self.check_string(actual_string)

    # Smoke test for input of `np.nan`s
    def test4(self) -> None:
        series = pd.Series([np.nan for i in range(10)])
        stats.ttest_1samp(series)


class TestMultipleTests1(hut.TestCase):
    @staticmethod
    def _get_series(seed: int) -> pd.Series:
        date_range = {"start": "1/1/2010", "periods": 40, "freq": "M"}
        series = hut.get_random_df(num_cols=1, seed=seed, **date_range,)[0]
        return series

    # Smoke test for empty input
    def test1(self) -> None:
        series = pd.Series([])
        stats.multipletests(series)

    # Test if error is raised with default arguments when input contains NaNs
    @pytest.mark.xfail()
    def test2(self) -> None:
        series_with_nans = self._get_series(seed=1)
        series_with_nans[0:5] = np.nan
        actual = stats.multipletests(series_with_nans)
        actual_string = hut.convert_df_to_string(actual, index=True)
        self.check_string(actual_string)

    def test3(self) -> None:
        series_with_nans = self._get_series(seed=1)
        series_with_nans[0:5] = np.nan
        actual = stats.multipletests(series_with_nans, nan_mode="ignore")
        actual_string = hut.convert_df_to_string(actual, index=True)
        self.check_string(actual_string)


class TestMultiTTest1(hut.TestCase):
    @staticmethod
    def _get_df_of_series(seed: int) -> pd.DataFrame:
        n_series = 7
        arparams = np.array([0.75, -0.25])
        maparams = np.array([0.65, 0.35])
        arma_process = sig_gen.ArmaProcess(arparams, maparams)
        date_range = {"start": "1/1/2010", "periods": 40, "freq": "M"}
        # Generating a dataframe from different series.
        df = pd.DataFrame(
            [
                arma_process.generate_sample(
                    date_range_kwargs=date_range, seed=seed + i
                )
                for i in range(n_series)
            ],
            index=["series_" + str(i) for i in range(n_series)],
        ).T
        return df

    # Smoke test for empty input
    def test1(self) -> None:
        df = pd.DataFrame(columns=["series_name"])
        stats.multi_ttest(df)

    def test2(self) -> None:
        df = self._get_df_of_series(seed=1)
        actual = stats.multi_ttest(df)
        actual_string = hut.convert_df_to_string(actual, index=True)
        self.check_string(actual_string)

    def test3(self) -> None:
        df = self._get_df_of_series(seed=1)
        actual = stats.multi_ttest(df, prefix="multi_ttest_")
        actual_string = hut.convert_df_to_string(actual, index=True)
        self.check_string(actual_string)

    def test4(self) -> None:
        df = self._get_df_of_series(seed=1)
        actual = stats.multi_ttest(df, popmean=1)
        actual_string = hut.convert_df_to_string(actual, index=True)
        self.check_string(actual_string)

    def test5(self) -> None:
        df = self._get_df_of_series(seed=1)
        actual = stats.multi_ttest(df, nan_mode="fill_with_zero")
        actual_string = hut.convert_df_to_string(actual, index=True)
        self.check_string(actual_string)

    def test6(self) -> None:
        df = self._get_df_of_series(seed=1)
        actual = stats.multi_ttest(df, method="sidak")
        actual_string = hut.convert_df_to_string(actual, index=True)
        self.check_string(actual_string)

    @pytest.mark.xfail()
    def test7(self) -> None:
        df = self._get_df_of_series(seed=1)
        df.iloc[:, 0] = np.nan
        actual = stats.multi_ttest(df)
        actual_string = hut.convert_df_to_string(actual, index=True)
        self.check_string(actual_string)


class TestApplyNormalityTest1(hut.TestCase):
    @staticmethod
    def _get_series(seed: int) -> pd.Series:
        arparams = np.array([0.75, -0.25])
        maparams = np.array([0.65, 0.35])
        arma_process = sig_gen.ArmaProcess(arparams, maparams)
        date_range = {"start": "1/1/2010", "periods": 40, "freq": "M"}
        series = arma_process.generate_sample(
            date_range_kwargs=date_range, seed=seed
        )
        return series

    def test1(self) -> None:
        series = self._get_series(seed=1)
        actual = stats.apply_normality_test(series)
        actual_string = hut.convert_df_to_string(actual, index=True)
        self.check_string(actual_string)

    def test2(self) -> None:
        series = self._get_series(seed=1)
        actual = stats.apply_normality_test(series, prefix="norm_test_")
        actual_string = hut.convert_df_to_string(actual, index=True)
        self.check_string(actual_string)

    # Smoke test for empty input
    def test3(self) -> None:
        series = pd.Series([])
        stats.apply_normality_test(series)

    def test4(self) -> None:
        series = self._get_series(seed=1)
        # Place some `NaN` values in the series
        series[:5] = np.nan
        series[8:10] = np.nan
        actual = stats.apply_normality_test(series)
        actual_string = hut.convert_df_to_string(actual, index=True)
        self.check_string(actual_string)

    def test5(self) -> None:
        series = self._get_series(seed=1)
        # Place some `NaN` values in the series
        series[:5] = np.nan
        series[8:10] = np.nan
        actual = stats.apply_normality_test(
            series, nan_mode="ffill_and_drop_leading"
        )
        actual_string = hut.convert_df_to_string(actual, index=True)
        self.check_string(actual_string)

    # Smoke test for input of `np.nan`s
    def test6(self) -> None:
        series = pd.Series([np.nan for i in range(10)])
        stats.apply_normality_test(series)


class TestApplyAdfTest1(hut.TestCase):
    @staticmethod
    def _get_series(seed: int) -> pd.Series:
        arparams = np.array([0.75, -0.25])
        maparams = np.array([0.65, 0.35])
        arma_process = sig_gen.ArmaProcess(arparams, maparams)
        date_range = {"start": "1/1/2010", "periods": 40, "freq": "M"}
        series = arma_process.generate_sample(
            date_range_kwargs=date_range, seed=seed
        )
        return series

    def test1(self) -> None:
        series = self._get_series(seed=1)
        actual = stats.apply_adf_test(series)
        actual_string = hut.convert_df_to_string(actual, index=True)
        self.check_string(actual_string)

    def test2(self) -> None:
        series = self._get_series(seed=1)
        actual = stats.apply_adf_test(series, regression="ctt")
        actual_string = hut.convert_df_to_string(actual, index=True)
        self.check_string(actual_string)

    def test3(self) -> None:
        series = self._get_series(seed=1)
        actual = stats.apply_adf_test(series, maxlag=5)
        actual_string = hut.convert_df_to_string(actual, index=True)
        self.check_string(actual_string)

    def test4(self) -> None:
        series = self._get_series(seed=1)
        actual = stats.apply_adf_test(series, autolag="t-stat")
        actual_string = hut.convert_df_to_string(actual, index=True)
        self.check_string(actual_string)

    def test5(self) -> None:
        series = self._get_series(seed=1)
        actual = stats.apply_adf_test(series, prefix="adf_")
        actual_string = hut.convert_df_to_string(actual, index=True)
        self.check_string(actual_string)

    # Smoke test for empty input
    def test6(self) -> None:
        series = pd.Series([])
        stats.apply_adf_test(series)

    def test7(self) -> None:
        series = self._get_series(seed=1)
        series[3:5] = np.nan
        actual = stats.apply_adf_test(series, nan_mode="fill_with_zero")
        actual_string = hut.convert_df_to_string(actual, index=True)
        self.check_string(actual_string)

    # Smoke test for input of `np.nan`s
    def test8(self) -> None:
        series = pd.Series([np.nan for i in range(10)])
        stats.apply_adf_test(series)


class TestApplyKpssTest1(hut.TestCase):
    @staticmethod
    def _get_series(seed: int) -> pd.Series:
        arparams = np.array([0.75, -0.25])
        maparams = np.array([0.65, 0.35])
        arma_process = sig_gen.ArmaProcess(arparams, maparams)
        date_range = {"start": "1/1/2010", "periods": 40, "freq": "M"}
        series = arma_process.generate_sample(
            date_range_kwargs=date_range, seed=seed
        )
        return series

    def test1(self) -> None:
        series = self._get_series(seed=1)
        actual = stats.apply_kpss_test(series)
        actual_string = hut.convert_df_to_string(actual, index=True)
        self.check_string(actual_string)

    def test2(self) -> None:
        series = self._get_series(seed=1)
        actual = stats.apply_kpss_test(series, regression="ct")
        actual_string = hut.convert_df_to_string(actual, index=True)
        self.check_string(actual_string)

    def test3(self) -> None:
        series = self._get_series(seed=1)
        actual = stats.apply_kpss_test(series, nlags="auto")
        actual_string = hut.convert_df_to_string(actual, index=True)
        self.check_string(actual_string)

    def test4(self) -> None:
        series = self._get_series(seed=1)
        actual = stats.apply_kpss_test(series, nlags=5)
        actual_string = hut.convert_df_to_string(actual, index=True)
        self.check_string(actual_string)

    def test5(self) -> None:
        series = self._get_series(seed=1)
        actual = stats.apply_kpss_test(series, prefix="kpss_")
        actual_string = hut.convert_df_to_string(actual, index=True)
        self.check_string(actual_string)

    # Smoke test for empty input
    def test6(self) -> None:
        series = pd.Series([])
        stats.apply_kpss_test(series)

    def test7(self) -> None:
        series = self._get_series(seed=1)
        series[3:5] = np.nan
        actual = stats.apply_kpss_test(series, nan_mode="fill_with_zero")
        actual_string = hut.convert_df_to_string(actual, index=True)
        self.check_string(actual_string)

    # Smoke test for input of `np.nan`s
    def test8(self) -> None:
        series = pd.Series([np.nan for i in range(10)])
        stats.apply_kpss_test(series)


class TestApplyLjungBoxTest1(hut.TestCase):
    @staticmethod
    def _get_series(seed: int) -> pd.Series:
        arparams = np.array([0.75, -0.25])
        maparams = np.array([0.65, 0.35])
        arma_process = sig_gen.ArmaProcess(arparams, maparams)
        date_range = {"start": "1/1/2010", "periods": 40, "freq": "M"}
        series = arma_process.generate_sample(
            date_range_kwargs=date_range, seed=seed
        )
        return series

    def test1(self) -> None:
        series = self._get_series(seed=1)
        actual = stats.apply_ljung_box_test(series)
        actual_string = hut.convert_df_to_string(actual, index=True)
        self.check_string(actual_string)

    def test2(self) -> None:
        series = self._get_series(seed=1)
        actual = stats.apply_ljung_box_test(series, lags=3)
        actual_string = hut.convert_df_to_string(actual, index=True)
        self.check_string(actual_string)

    def test3(self) -> None:
        series = self._get_series(seed=1)
        actual = stats.apply_ljung_box_test(series, model_df=3)
        actual_string = hut.convert_df_to_string(actual, index=True)
        self.check_string(actual_string)

    def test4(self) -> None:
        series = self._get_series(seed=1)
        actual = stats.apply_ljung_box_test(series, period=5)
        actual_string = hut.convert_df_to_string(actual, index=True)
        self.check_string(actual_string)

    def test5(self) -> None:
        series = self._get_series(seed=1)
        actual = stats.apply_ljung_box_test(series, prefix="lb_")
        actual_string = hut.convert_df_to_string(actual, index=True)
        self.check_string(actual_string)

    def test6(self) -> None:
        series = self._get_series(seed=1)
        actual = stats.apply_ljung_box_test(series, return_df=False)
        actual_string = hut.convert_df_to_string(actual, index=True)
        self.check_string(actual_string)

    # Smoke test for empty input
    def test7(self) -> None:
        series = pd.Series([])
        stats.apply_ljung_box_test(series)

    def test8(self) -> None:
        series = self._get_series(seed=1)
        series[3:5] = np.nan
        actual = stats.apply_ljung_box_test(series, nan_mode="fill_with_zero")
        actual_string = hut.convert_df_to_string(actual, index=True)
        self.check_string(actual_string)

    # Smoke test for input of `np.nan`s
    def test9(self) -> None:
        series = pd.Series([np.nan for i in range(10)])
        stats.apply_ljung_box_test(series)


class TestComputeZeroNanInfStats1(hut.TestCase):
    @staticmethod
    def _get_messy_series(seed: int) -> pd.Series:
        arparams = np.array([0.75, -0.25])
        maparams = np.array([0.65, 0.35])
        arma_process = sig_gen.ArmaProcess(arparams, maparams)
        date_range = {"start": "1/1/2010", "periods": 40, "freq": "M"}
        series = arma_process.generate_sample(
            date_range_kwargs=date_range, seed=seed
        )
        series[:5] = 0
        series[-5:] = np.nan
        series[10:13] = np.inf
        series[13:16] = -np.inf
        return series

    def test1(self) -> None:
        series = self._get_messy_series(seed=1)
        actual = stats.compute_zero_nan_inf_stats(series)
        actual_string = hut.convert_df_to_string(actual, index=True)
        self.check_string(actual_string)

    def test2(self) -> None:
        series = self._get_messy_series(seed=1)
        actual = stats.compute_zero_nan_inf_stats(series, prefix="data_")
        actual_string = hut.convert_df_to_string(actual, index=True)
        self.check_string(actual_string)

    # Smoke test for empty input
    def test3(self) -> None:
        series = pd.Series([])
        stats.compute_zero_nan_inf_stats(series)


class TestCalculateHitRate1(hut.TestCase):
    def test1(self) -> None:
        series = pd.Series([0, 1, 0, 0, 1, None])
        actual = stats.calculate_hit_rate(series)
        actual_string = hut.convert_df_to_string(actual, index=True)
        self.check_string(actual_string)

    def test2(self) -> None:
        np.random.seed(42)
        series = pd.Series(np.random.choice([0, 1, np.nan], size=(100,)))
        actual = stats.calculate_hit_rate(series)
        actual_string = hut.convert_df_to_string(actual, index=True)
        self.check_string(actual_string)

    def test3(self) -> None:
        np.random.seed(42)
        series = pd.Series(np.random.choice([0, 1, np.nan], size=(100,)))
        actual = stats.calculate_hit_rate(series, alpha=0.1)
        actual_string = hut.convert_df_to_string(actual, index=True)
        self.check_string(actual_string)

    def test4(self) -> None:
        series = pd.Series([0, 1, 0, 0, 1, None])
        actual = stats.calculate_hit_rate(series, nan_mode="fill_with_zero")
        actual_string = hut.convert_df_to_string(actual, index=True)
        self.check_string(actual_string)

    def test5(self) -> None:
        series = pd.Series([0, 1, 0, 0, 1, None])
        actual = stats.calculate_hit_rate(series, prefix="hit_")
        actual_string = hut.convert_df_to_string(actual, index=True)
        self.check_string(actual_string)

    # Smoke test for empty input
    def test6(self) -> None:
        series = pd.Series([])
        stats.calculate_hit_rate(series)

    # Smoke test for input of `np.nan`s
    def test7(self) -> None:
        series = pd.Series([np.nan] * 10)
        stats.calculate_hit_rate(series)

    def test_sign1(self) -> None:
        np.random.seed(42)
        data = list(np.random.randn(100)) + [np.inf, np.nan]
        series = pd.Series(data)
        actual = stats.calculate_hit_rate(series, mode="sign")
        self.check_string(hut.convert_df_to_string(actual, index=True))


class Test_compute_jensen_ratio1(hut.TestCase):
    @staticmethod
    def _get_signal(seed: int) -> pd.Series:
        np.random.seed(seed)
        n = 1000
        signal = pd.Series(np.random.randn(n))
        signal[30:50] = np.nan
        return signal

    def test1(self) -> None:
        signal = self._get_signal(seed=1)
        actual = stats.compute_jensen_ratio(signal,)
        actual_string = hut.convert_df_to_string(actual, index=True)
        self.check_string(actual_string)

    def test2(self) -> None:
        signal = self._get_signal(seed=1)
        actual = stats.compute_jensen_ratio(signal, p_norm=3,)
        actual_string = hut.convert_df_to_string(actual, index=True)
        self.check_string(actual_string)

    def test3(self) -> None:
        signal = self._get_signal(seed=1)
        signal[5:8] = np.inf
        actual = stats.compute_jensen_ratio(signal, inf_mode="ignore",)
        actual_string = hut.convert_df_to_string(actual, index=True)
        self.check_string(actual_string)

    def test4(self) -> None:
        signal = self._get_signal(seed=1)
        actual = stats.compute_jensen_ratio(signal, nan_mode="ffill",)
        actual_string = hut.convert_df_to_string(actual, index=True)
        self.check_string(actual_string)

    def test5(self) -> None:
        signal = self._get_signal(seed=1)
        actual = stats.compute_jensen_ratio(signal, prefix="commodity_",)
        actual_string = hut.convert_df_to_string(actual, index=True)
        self.check_string(actual_string)

    # Smoke test for empty input
    def test6(self) -> None:
        signal = pd.Series([])
        stats.compute_jensen_ratio(signal)


class Test_compute_forecastability1(hut.TestCase):
    @staticmethod
    def _get_signal(seed: int) -> pd.Series:
        np.random.seed(seed)
        n = 1000
        signal = pd.Series(np.random.randn(n))
        signal[30:50] = np.nan
        return signal

    def test1(self) -> None:
        signal = self._get_signal(seed=1)
        actual = stats.compute_forecastability(signal,)
        actual_string = hut.convert_df_to_string(actual, index=True)
        self.check_string(actual_string)

    def test2(self) -> None:
        signal = self._get_signal(seed=1)
        actual = stats.compute_forecastability(signal, mode="periodogram",)
        actual_string = hut.convert_df_to_string(actual, index=True)
        self.check_string(actual_string)

    def test3(self) -> None:
        signal = self._get_signal(seed=1)
        actual = stats.compute_forecastability(
            signal, nan_mode="ffill_and_drop_leading",
        )
        actual_string = hut.convert_df_to_string(actual, index=True)
        self.check_string(actual_string)

    def test4(self) -> None:
        signal = self._get_signal(seed=1)
        actual = stats.compute_forecastability(signal, prefix="commodity_",)
        actual_string = hut.convert_df_to_string(actual, index=True)
        self.check_string(actual_string)

    # Smoke test for empty input
    def test5(self) -> None:
        signal = self._get_signal(seed=1)
        stats.compute_forecastability(signal)


<<<<<<< HEAD
class TestComputeMaxDrawdown(hut.TestCase):
    @staticmethod
    def _get_series(seed: int) -> pd.Series:
        arma_process = sig_gen.ArmaProcess([0], [0])
        date_range = {"start": "1/1/2010", "periods": 40, "freq": "M"}
        series = arma_process.generate_sample(
            date_range_kwargs=date_range, scale=0.1, seed=seed
        )
        return series

    def test1(self) -> None:
        series = self._get_series(seed=1)
        actual = stats.compute_max_drawdown(series)
        actual_string = hut.convert_df_to_string(actual, index=True)
        self.check_string(actual_string)

    def test2(self) -> None:
        series = self._get_series(seed=1)
        actual = stats.compute_max_drawdown(series, prefix="new")
        actual_string = hut.convert_df_to_string(actual, index=True)
        self.check_string(actual_string)

    # Smoke test for empty input
    def test3(self) -> None:
        series = pd.Series([])
        stats.compute_max_drawdown(series)
=======
class Test_compute_sharpe_ratio(hut.TestCase):
    def test1(self) -> None:
        ar_params = []
        ma_params = []
        arma_process = sig_gen.ArmaProcess(ar_params, ma_params)
        realization = arma_process.generate_sample(
            {"start": "2000-01-01", "periods": 40, "freq": "B"},
            scale=1,
            burnin=5,
        )
        sr = stats.compute_sharpe_ratio(realization)
        np.testing.assert_almost_equal(sr, 0.057670899)


class Test_compute_sharpe_ratio_standard_error(hut.TestCase):
    def test1(self) -> None:
        ar_params = []
        ma_params = []
        arma_process = sig_gen.ArmaProcess(ar_params, ma_params)
        realization = arma_process.generate_sample(
            {"start": "2000-01-01", "periods": 40, "freq": "B"},
            scale=1,
            burnin=5,
        )
        sr_se = stats.compute_sharpe_ratio_standard_error(realization)
        np.testing.assert_almost_equal(sr_se, 0.158245297)


class Test_summarize_sharpe_ratio(hut.TestCase):
    def test1(self) -> None:
        ar_params = []
        ma_params = []
        arma_process = sig_gen.ArmaProcess(ar_params, ma_params)
        realization = arma_process.generate_sample(
            {"start": "2000-01-01", "periods": 40, "freq": "B"},
            scale=1,
            burnin=5,
        )
        res = stats.summarize_sharpe_ratio(realization)
        self.check_string(hut.convert_df_to_string(res, index=True))
>>>>>>> 648d81bd
<|MERGE_RESOLUTION|>--- conflicted
+++ resolved
@@ -820,7 +820,6 @@
         stats.compute_forecastability(signal)
 
 
-<<<<<<< HEAD
 class TestComputeMaxDrawdown(hut.TestCase):
     @staticmethod
     def _get_series(seed: int) -> pd.Series:
@@ -847,7 +846,8 @@
     def test3(self) -> None:
         series = pd.Series([])
         stats.compute_max_drawdown(series)
-=======
+
+
 class Test_compute_sharpe_ratio(hut.TestCase):
     def test1(self) -> None:
         ar_params = []
@@ -887,5 +887,4 @@
             burnin=5,
         )
         res = stats.summarize_sharpe_ratio(realization)
-        self.check_string(hut.convert_df_to_string(res, index=True))
->>>>>>> 648d81bd
+        self.check_string(hut.convert_df_to_string(res, index=True))