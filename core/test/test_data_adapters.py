import logging
from typing import List, Tuple

import gluonts

# TODO(*): gluon needs this import to work properly.
import gluonts.model.forecast as gmf  # isort: skip # noqa: F401 # pylint: disable=unused-import
import numpy as np
import pandas as pd

import core.data_adapters as adpt
import helpers.unit_test as hut

_LOG = logging.getLogger(__name__)


class _TestAdapter:
    def __init__(self, n_rows: int = 100, n_cols: int = 5):
        self._frequency = "T"
        self._n_rows = n_rows
        self._n_cols = n_cols
        self._df = self._get_test_df()
        self._x_vars = self._df.columns[:-2].tolist()
        self._y_vars = self._df.columns[-2:].tolist()

    def _get_test_df(self) -> pd.DataFrame:
        np.random.seed(42)
        idx = pd.Series(
            pd.date_range("2010-01-01", "2010-01-03", freq=self._frequency)
        ).sample(self._n_rows)
        df = pd.DataFrame(np.random.randn(self._n_rows, self._n_cols), index=idx)
        df.index.name = "timestamp"
        df.columns = [f"col_{j}" for j in range(0, self._n_cols)]
        df.sort_index(inplace=True)
        df = df.asfreq(self._frequency)
        return df

    @staticmethod
    def _list_tuples_to_str(
        features_target_pairs: List[Tuple[pd.DataFrame, pd.DataFrame]]
    ) -> str:
        pairs = []
        for i, (feature, target) in enumerate(features_target_pairs):
            pairs.append(
                f"{i}\nfeatures:\n{feature.to_string()}\ntarget:\n{target.to_string()}"
            )
        return "\n".join(pairs)


class TestTransformToGluon(hut.TestCase):
    def test_transform(self) -> None:
        ta = _TestAdapter()
        gluon_ts = adpt.transform_to_gluon(
            ta._df, ta._x_vars, ta._y_vars, ta._frequency
        )
        self.check_string(str(list(gluon_ts)))

    def test_transform_local_ts(self) -> None:
        ta = _TestAdapter()
        local_ts = pd.concat([ta._df, ta._df], keys=[0, 1])
        gluon_ts = adpt.transform_to_gluon(
            local_ts, ta._x_vars, ta._y_vars, ta._frequency
        )
        self.check_string(str(list(gluon_ts)))

    def test_transform_series_target(self) -> None:
        ta = _TestAdapter()
        y_vars = ta._y_vars[-1:]
        gluon_ts = adpt.transform_to_gluon(
            ta._df, ta._x_vars, y_vars, ta._frequency
        )
        self.check_string(str(list(gluon_ts)))


class TestTransformFromGluon(hut.TestCase):
    def test_transform(self) -> None:
        ta = _TestAdapter()
        gluon_ts = adpt.transform_to_gluon(
            ta._df, ta._x_vars, ta._y_vars, ta._frequency
        )
        df = adpt.transform_from_gluon(
            gluon_ts, ta._x_vars, ta._y_vars, index_name=ta._df.index.name,
        )
        self.check_string(df.to_string())

    def test_correctness(self) -> None:
        ta = _TestAdapter()
        gluon_ts = adpt.transform_to_gluon(
            ta._df, ta._x_vars, ta._y_vars, ta._frequency
        )
        inverted_df = adpt.transform_from_gluon(
            gluon_ts, ta._x_vars, ta._y_vars, index_name=ta._df.index.name,
        )
        inverted_df = inverted_df.astype(np.float64)
        pd.testing.assert_frame_equal(ta._df, inverted_df)


<<<<<<< HEAD
class TestTransformToSklean(hut.TestCase):
    def test_transform1(self) -> None:
        ta = _TestAdapter()
        df = ta._df.dropna()
        sklearn_input = adpt.transform_to_sklearn(df, ta._x_vars, ta._y_vars)
        self.check_string("x_vals:\n{}\ny_vals:\n{}".format(*sklearn_input))


class TestTransformFromSklean(hut.TestCase):
    @staticmethod
    def _get_sklearn_data() -> Tuple[pd.Index, pd.DataFrame, pd.DataFrame]:
        np.random.seed(42)
        ta = _TestAdapter()
        df = ta._df.dropna()
        idx = df.index
        x_vars = ta._x_vars
        x_vals = df[x_vars]
        return idx, x_vars, x_vals

    def test_transform1(self) -> None:
        sklearn_data = TestTransformFromSklean._get_sklearn_data()
        transformed_df = adpt.transform_from_sklearn(*sklearn_data)
        self.check_string(transformed_df.to_string())
=======
class TestTransformFromGluonForecasts(hut.TestCase):
    @staticmethod
    def _get_mock_forecasts(
        n_traces: int = 3,
        n_offsets: int = 50,
        n_forecasts: int = 2,
        frequency: str = "T",
    ) -> List[gluonts.model.forecast.SampleForecast]:
        np.random.seed(42)
        all_samples = np.random.randn(n_traces, n_offsets, n_forecasts)
        start_dates = pd.date_range(
            pd.Timestamp("2010-01-01"), freq="D", periods=n_forecasts
        )
        forecasts = [
            gluonts.model.forecast.SampleForecast(
                all_samples[:, :, i], start_date, frequency
            )
            for i, start_date in enumerate(start_dates)
        ]
        return forecasts

    def test_transform1(self) -> None:
        forecasts = TestTransformFromGluonForecasts._get_mock_forecasts()
        df = adpt.transform_from_gluon_forecasts(forecasts)
        self.check_string(df.to_string())
>>>>>>> 102ae8e9
<|MERGE_RESOLUTION|>--- conflicted
+++ resolved
@@ -95,31 +95,6 @@
         pd.testing.assert_frame_equal(ta._df, inverted_df)
 
 
-<<<<<<< HEAD
-class TestTransformToSklean(hut.TestCase):
-    def test_transform1(self) -> None:
-        ta = _TestAdapter()
-        df = ta._df.dropna()
-        sklearn_input = adpt.transform_to_sklearn(df, ta._x_vars, ta._y_vars)
-        self.check_string("x_vals:\n{}\ny_vals:\n{}".format(*sklearn_input))
-
-
-class TestTransformFromSklean(hut.TestCase):
-    @staticmethod
-    def _get_sklearn_data() -> Tuple[pd.Index, pd.DataFrame, pd.DataFrame]:
-        np.random.seed(42)
-        ta = _TestAdapter()
-        df = ta._df.dropna()
-        idx = df.index
-        x_vars = ta._x_vars
-        x_vals = df[x_vars]
-        return idx, x_vars, x_vals
-
-    def test_transform1(self) -> None:
-        sklearn_data = TestTransformFromSklean._get_sklearn_data()
-        transformed_df = adpt.transform_from_sklearn(*sklearn_data)
-        self.check_string(transformed_df.to_string())
-=======
 class TestTransformFromGluonForecasts(hut.TestCase):
     @staticmethod
     def _get_mock_forecasts(
@@ -145,4 +120,28 @@
         forecasts = TestTransformFromGluonForecasts._get_mock_forecasts()
         df = adpt.transform_from_gluon_forecasts(forecasts)
         self.check_string(df.to_string())
->>>>>>> 102ae8e9
+
+
+class TestTransformToSklean(hut.TestCase):
+    def test_transform1(self) -> None:
+        ta = _TestAdapter()
+        df = ta._df.dropna()
+        sklearn_input = adpt.transform_to_sklearn(df, ta._x_vars, ta._y_vars)
+        self.check_string("x_vals:\n{}\ny_vals:\n{}".format(*sklearn_input))
+
+
+class TestTransformFromSklean(hut.TestCase):
+    @staticmethod
+    def _get_sklearn_data() -> Tuple[pd.Index, pd.DataFrame, pd.DataFrame]:
+        np.random.seed(42)
+        ta = _TestAdapter()
+        df = ta._df.dropna()
+        idx = df.index
+        x_vars = ta._x_vars
+        x_vals = df[x_vars]
+        return idx, x_vars, x_vals
+
+    def test_transform1(self) -> None:
+        sklearn_data = TestTransformFromSklean._get_sklearn_data()
+        transformed_df = adpt.transform_from_sklearn(*sklearn_data)
+        self.check_string(transformed_df.to_string())