--- conflicted
+++ resolved
@@ -5,11 +5,7 @@
 """
 
 import logging
-<<<<<<< HEAD
-from typing import Any, Callable, Dict, List, Optional, Tuple, Union
-=======
-from typing import Iterable, List, Optional, Tuple, Union
->>>>>>> 7039b00d
+from typing import Any, Callable, Dict, Iterable, List, Optional, Tuple, Union
 
 import gluonts
 import gluonts.dataset.artificial as gda
@@ -71,7 +67,6 @@
     return train_df, test_df
 
 
-<<<<<<< HEAD
 def evaluate_recipe(
     recipe: List[Tuple[str, Callable]], length: int, **kwargs: Any
 ) -> Dict[str, np.array]:
@@ -150,7 +145,8 @@
         data_start=start_date,
     )
     return recipe_dataset.generate()
-=======
+
+
 def generate_arima_signal_and_response(
     start_date: str,
     freq: str,
@@ -258,5 +254,4 @@
     # get_gaussian_walk(0, .2, 252, seed=10)
     np.random.seed(seed=seed)
     gauss = np.random.normal(drift, vol, size)
-    return pd.Series(np.exp(gauss.cumsum()), name="gaussian_walk")
->>>>>>> 7039b00d
+    return pd.Series(np.exp(gauss.cumsum()), name="gaussian_walk")