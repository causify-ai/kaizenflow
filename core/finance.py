import datetime
import logging
from typing import Any, Dict, Optional, Union, cast

import numpy as np
import pandas as pd
import statsmodels.api as sm

import core.signal_processing as csigna
import helpers.dataframe as hdataf
import helpers.dbg as dbg
import helpers.printing as hprint

_LOG = logging.getLogger(__name__)


def remove_dates_with_no_data(
    df: pd.DataFrame, report_stats: bool
) -> pd.DataFrame:
    """
    Given a df indexed with timestamps, scan the data by date and filter out
    all the data when it's all nans.

    :return: filtered df
    """
    # This is not strictly necessary.
    dbg.dassert_strictly_increasing_index(df)
    #
    removed_days = []
    df_out = []
    num_days = 0
    for date, df_tmp in df.groupby(df.index.date):
        if np.isnan(df_tmp).all(axis=1).all():
            _LOG.debug("No data on %s", date)
            removed_days.append(date)
        else:
            df_out.append(df_tmp)
        num_days += 1
    df_out = pd.concat(df_out)
    dbg.dassert_strictly_increasing_index(df_out)
    #
    if report_stats:
        _LOG.info("df.index in [%s, %s]", df.index.min(), df.index.max())
        removed_perc = hprint.perc(df.shape[0] - df_out.shape[0], df.shape[0])
        _LOG.info("Rows removed: %s", removed_perc)
        #
        removed_perc = hprint.perc(len(removed_days), num_days)
        _LOG.info("Number of removed days: %s", removed_perc)
        # Find week days.
        removed_weekdays = [d for d in removed_days if d.weekday() < 5]
        removed_perc = hprint.perc(len(removed_weekdays), len(removed_days))
        _LOG.info("Number of removed weekdays: %s", removed_perc)
        _LOG.info("Weekdays removed: %s", ", ".join(map(str, removed_weekdays)))
        #
        removed_perc = hprint.perc(
            len(removed_days) - len(removed_weekdays), len(removed_days)
        )
        _LOG.info("Number of removed weekend days: %s", removed_perc)
        #

    return df_out


def resample(
    df: pd.DataFrame, agg_interval: Union[str, pd.Timedelta, pd.DateOffset]
) -> pd.DataFrame:
    """
    Resample returns (using sum) using our timing convention.
    """
    dbg.dassert_strictly_increasing_index(df)
    resampler = csigna.resample(df, rule=agg_interval, closed="left")
    rets = resampler.sum()
    return rets


def set_non_ath_to_nan(
    df: pd.DataFrame,
    start_time: Optional[datetime.time] = None,
    end_time: Optional[datetime.time] = None,
) -> pd.DataFrame:
    """
    Filter according to active trading hours.

    We assume time intervals are left closed, right open, labeled right.

    Row is not set to `np.nan` iff its `time` satisifies
      - `start_time < time`, and
      - `time <= end_time`
    """
    dbg.dassert_isinstance(df.index, pd.DatetimeIndex)
    dbg.dassert_strictly_increasing_index(df)
    if start_time is None:
        start_time = datetime.time(9, 30)
    if end_time is None:
        end_time = datetime.time(16, 0)
    dbg.dassert_lte(start_time, end_time)
    #
    times = df.index.time
    mask = (start_time < times) & (times <= end_time)
    #
    df = df.copy()
    df[~mask] = np.nan
    return df


def set_weekends_to_nan(df: pd.DataFrame) -> pd.DataFrame:
    """
    Filter out weekends.
    """
    dbg.dassert_isinstance(df.index, pd.DatetimeIndex)
    # 5 = Saturday, 6 = Sunday.
    mask = df.index.dayofweek.isin([5, 6])
    df = df.copy()
    df[mask] = np.nan
    return df


# #############################################################################
# Returns calculation and helpers.
# #############################################################################


def resample_ohlcv_bars(
    df: pd.DataFrame,
    rule: str,
    *,
    open_col: Optional[str] = "open",
    high_col: Optional[str] = "high",
    low_col: Optional[str] = "low",
    close_col: Optional[str] = "close",
    volume_col: Optional[str] = "volume",
    add_twap_vwap: bool = False,
) -> pd.DataFrame:
    """
    Resample OHLCV bars and optionally add TWAP, VWAP prices based on "close".

    :param df: input dataframe with datetime index
    :param rule: resampling frequency
    :param open_col: name of "open" column
    :param high_col: name of "high" column
    :param low_col: name of "low" column
    :param close_col: name of "close" column
    :param volume_col: name of "volume" column
    :param add_twap_vwap: if `True`, add "twap" and "vwap" columns
    :return: resampled OHLCV dataframe with same column names; if
        `add_twap_vwap`, then also includes "twap" and "vwap" columns.
    """

    def _merge(df1, df2):
        result_df = df1.merge(df2, how="outer", left_index=True, right_index=True)
        dbg.dassert(result_df.index.freq)
        return result_df

    #
    dbg.dassert_isinstance(df, pd.DataFrame)
    for col in [open_col, high_col, low_col, close_col, volume_col]:
        if col is not None:
            dbg.dassert_in(col, df.columns)
    result_df = pd.DataFrame()
    if open_col:
        open_df = resample_time_bars(
            df[[open_col]],
            rule=rule,
            price_cols=[open_col],
            price_agg_func="first",
        )
        result_df = _merge(result_df, open_df)
    if high_col:
        high_df = resample_time_bars(
            df[[high_col]], rule=rule, price_cols=[high_col], price_agg_func="max"
        )
        result_df = _merge(result_df, high_df)
    if low_col:
        low_df = resample_time_bars(
            df[[low_col]], rule=rule, price_cols=[low_col], price_agg_func="min"
        )
        result_df = _merge(result_df, low_df)
    if close_col:
        close_df = resample_time_bars(
            df[[close_col]],
            rule=rule,
            price_cols=[close_col],
            price_agg_func="last",
        )
        result_df = _merge(result_df, close_df)
    if volume_col:
        volume_df = resample_time_bars(
            df[[volume_col]], rule=rule, volume_cols=[volume_col]
        )
        result_df = _merge(result_df, volume_df)
    if add_twap_vwap:
        dbg.dassert(close_col)
        dbg.dassert(volume_col)
        dbg.dassert_not_in("twap", df.columns)
        dbg.dassert_not_in("vwap", df.columns)
        twap_vwap_df = compute_twap_vwap(
            df, rule=rule, price_col=close_col, volume_col=volume_col
        )
        result_df = _merge(result_df, twap_vwap_df)
    return result_df


def resample_time_bars(
    df: pd.DataFrame,
    rule: str,
    *,
    return_cols: Optional[list] = None,
    return_agg_func: Optional[str] = None,
    return_agg_func_kwargs: Optional[dict] = None,
    price_cols: Optional[list] = None,
    price_agg_func: Optional[str] = None,
    price_agg_func_kwargs: Optional[list] = None,
    volume_cols: Optional[list] = None,
    volume_agg_func: Optional[str] = None,
    volume_agg_func_kwargs: Optional[list] = None,
) -> pd.DataFrame:
    """
    Convenience resampler for time bars.

    Features:
    - Respects causality
    - Chooses sensible defaults:
      - returns are summed
      - prices are averaged
      - volume is summed
    - NaN intervals remain NaN
    - Defaults may be overidden (e.g., choose `last` instead of `mean` for
      price)

    :param df: input dataframe with datetime index
    :param rule: resampling frequency
    :param return_cols: columns containing returns
    :param return_agg_func: aggregation function
    :param return_agg_func_kwargs: kwargs
    :param price_cols: columns containing price
    :param price_agg_func: aggregation function
    :param price_agg_func_kwargs: kwargs
    :param volume_cols: columns containing volume
    :param volume_agg_func: aggregation function
    :param volume_agg_func_kwargs: kwargs
    :return: dataframe of resampled time bars
    """
    dbg.dassert_isinstance(df, pd.DataFrame)
    # Helper
    def _resample_financial(df, rule, cols, agg_func, agg_func_kwargs):
        dbg.dassert(not df.empty)
        dbg.dassert_isinstance(cols, list)
        dbg.dassert(cols, msg="`cols` must be nonempty.")
        dbg.dassert_is_subset(cols, df.columns)
        resampler = csigna.resample(df[cols], rule=rule)
        resampled = resampler.agg(agg_func, **agg_func_kwargs)
        return resampled

    result_df = pd.DataFrame()
    # Maybe resample returns.
    if return_cols:
        return_agg_func = return_agg_func or "sum"
        return_agg_func_kwargs = return_agg_func_kwargs or {"min_count": 1}
        return_df = _resample_financial(
            df, rule, return_cols, return_agg_func, return_agg_func_kwargs
        )
        result_df = result_df.merge(
            return_df, how="outer", left_index=True, right_index=True
        )
        dbg.dassert(result_df.index.freq)
    # Maybe resample prices.
    if price_cols:
        price_agg_func = price_agg_func or "mean"
        price_agg_func_kwargs = price_agg_func_kwargs or {}
        price_df = _resample_financial(
            df, rule, price_cols, price_agg_func, price_agg_func_kwargs
        )
        result_df = result_df.merge(
            price_df, how="outer", left_index=True, right_index=True
        )
        dbg.dassert(result_df.index.freq)
    # Maybe resample volume.
    if volume_cols:
        volume_agg_func = volume_agg_func or "sum"
        volume_agg_func_kwargs = volume_agg_func_kwargs or {"min_count": 1}
        volume_df = _resample_financial(
            df, rule, volume_cols, volume_agg_func, volume_agg_func_kwargs
        )
        result_df = result_df.merge(
            volume_df, how="outer", left_index=True, right_index=True
        )
        dbg.dassert(result_df.index.freq)
    return result_df


def compute_twap_vwap(
    df: pd.DataFrame,
    rule: str,
    *,
    price_col: Any,
    volume_col: Any,
) -> pd.Series:
    """
    Compute VWAP from price and volume.

    :param df: input dataframe with datetime index
    :param rule: resampling frequency and vwap aggregation window
    :param price_col: price for bar
    :param volume_col: volume for bar
    :return: vwap series
    """
    dbg.dassert_isinstance(df, pd.DataFrame)
    dbg.dassert(df.index.freq)
    dbg.dassert_in(price_col, df.columns)
    dbg.dassert_in(volume_col, df.columns)
    price = df[price_col]
    volume = df[volume_col]
    # Weight price according to volume.
    volume_weighted_price = price.multiply(volume)
    # Resample using `rule`.
    resampled_volume_weighted_price = csigna.resample(
        volume_weighted_price, rule=rule
    ).sum(min_count=1)
    resampled_volume = csigna.resample(volume, rule=rule).sum(min_count=1)
    # Complete the VWAP calculation.
    vwap = resampled_volume_weighted_price.divide(resampled_volume)
    # Replace infs with NaNs.
    vwap = vwap.replace([-np.inf, np.inf], np.nan)
    vwap.name = "vwap"
    # Calculate TWAP, but preserve NaNs for all-NaN bars.
    twap = csigna.resample(price, rule=rule).mean()
    twap.loc[resampled_volume_weighted_price.isna()] = np.nan
    twap.name = "twap"
    #
    return pd.concat([vwap, twap], axis=1)


def compute_ret_0(
    prices: Union[pd.Series, pd.DataFrame], mode: str
) -> Union[pd.Series, pd.DataFrame]:
    if mode == "pct_change":
        ret_0 = prices.divide(prices.shift(1)) - 1
    elif mode == "log_rets":
        ret_0 = np.log(prices) - np.log(prices.shift(1))
    elif mode == "diff":
        # TODO(gp): Use shifts for clarity, e.g.,
        # ret_0 = prices - prices.shift(1)
        ret_0 = prices.diff()
    else:
        raise ValueError("Invalid mode='%s'" % mode)
    if isinstance(ret_0, pd.Series):
        ret_0.name = "ret_0"
    return ret_0


def compute_ret_0_from_multiple_prices(
    prices: Dict[str, pd.DataFrame], col_name: str, mode: str
) -> pd.DataFrame:
    dbg.dassert_isinstance(prices, dict)
    rets = []
    for s, price_df in prices.items():
        _LOG.debug("Processing s=%s", s)
        rets_tmp = compute_ret_0(price_df[col_name], mode)
        rets_tmp = pd.DataFrame(rets_tmp)
        rets_tmp.columns = ["%s_ret_0" % s]
        rets.append(rets_tmp)
    rets = pd.concat(rets, sort=True, axis=1)
    return rets


# TODO(GPPJ): Add a decorator for handling multi-variate prices as in
#  https://github.com/ParticleDev/commodity_research/issues/568


def compute_prices_from_rets(
    price: pd.Series,
    rets: pd.Series,
    mode: str,
) -> pd.Series:
    """
<<<<<<< HEAD
    Compute price p_1 at moment t_1 with given price p_0 at t_0 and return ret_1

    This implies that input has ret_1 at moment t_1 and uses price p_0 from
    previous step t_0. If we have forward returns instead (ret_1 and p_0 are at
    t_0), we need to shift input returns index one step ahead.
=======
    Compute price p_1 at moment t_1 with given price p_0 at t_0 and return
    ret_1.

    This implies that input has ret_1 at moment t_1 and uses price p_0 from
    previous step t_0. If we have forward returns instead (ret_1 and p_0 are at
    t_0), we need to shift input returns one step ahead.
>>>>>>> d3e615c7

    :param price: series with prices
    :param rets: series with returns
    :param mode: returns mode as in compute_ret_0
    :return: series with computed prices
    """
    dbg.dassert_isinstance(price, pd.Series)
    dbg.dassert_isinstance(rets, pd.Series)
    price = price.reindex(rets.index).shift(1)
    if mode == "pct_change":
        price_pred = price * (rets + 1)
    elif mode == "log_rets":
        price_pred = price * np.exp(rets)
    elif mode == "diff":
        price_pred = price + rets
    else:
        raise ValueError("Invalid mode='%s'" % mode)
    return price_pred


def convert_log_rets_to_pct_rets(
    log_rets: Union[float, pd.Series, pd.DataFrame]
) -> Union[float, pd.Series, pd.DataFrame]:
    """
    Convert log returns to percentage returns.

    :param log_rets: time series of log returns
    :return: time series of percentage returns
    """
    return np.exp(log_rets) - 1


def convert_pct_rets_to_log_rets(
    pct_rets: Union[float, pd.Series, pd.DataFrame]
) -> Union[float, pd.Series, pd.DataFrame]:
    """
    Convert percentage returns to log returns.

    :param pct_rets: time series of percentage returns
    :return: time series of log returns
    """
    return np.log(pct_rets + 1)


def rescale_to_target_annual_volatility(
    srs: pd.Series, volatility: float
) -> pd.Series:
    """
    Rescale srs to achieve target annual volatility.

    NOTE: This is not a causal rescaling, but SR is an invariant.

    :param srs: returns series. Index must have `freq`.
    :param volatility: annualized volatility as a proportion (e.g., `0.1`
        corresponds to 10% annual volatility)
    :return: rescaled returns series
    """
    dbg.dassert_isinstance(srs, pd.Series)
    scale_factor = compute_volatility_normalization_factor(
        srs, target_volatility=volatility
    )
    return scale_factor * srs


def compute_inverse_volatility_weights(df: pd.DataFrame) -> pd.Series:
    """
    Calculate inverse volatility relative weights.

    :param df: cols contain log returns
    :return: series of weights
    """
    dbg.dassert_isinstance(df, pd.DataFrame)
    dbg.dassert(not df.columns.has_duplicates)
    # Compute inverse volatility weights.
    # The result of `compute_volatility_normalization_factor()`
    # is independent of the `target_volatility`.
    weights = df.apply(
        lambda x: compute_volatility_normalization_factor(
            x, target_volatility=0.1
        )
    )
    # Replace inf's with 0's in weights.
    weights.replace([np.inf, -np.inf], np.nan, inplace=True)
    # Rescale weights to percentages.
    weights /= weights.sum()
    weights.name = "weights"
    # Replace NaN with zero for weights.
    weights = hdataf.apply_nan_mode(weights, mode="fill_with_zero")
    return weights


def aggregate_log_rets(df: pd.DataFrame, weights: pd.Series) -> pd.Series:
    """
    Compute aggregate log returns.

    :param df: cols contain log returns
    :param weights: series of weights
    :return: series of log returns
    """
    dbg.dassert_isinstance(df, pd.DataFrame)
    dbg.dassert(not df.columns.has_duplicates)
    dbg.dassert(df.columns.equals(weights.index))
    df = df.apply(
        lambda x: rescale_to_target_annual_volatility(x, weights[x.name])
    )
    df = df.apply(convert_log_rets_to_pct_rets)
    df = df.mean(axis=1)
    srs = df.squeeze()
    srs = convert_pct_rets_to_log_rets(srs)
    return srs


def compute_volatility_normalization_factor(
    srs: pd.Series, target_volatility: float
) -> float:
    """
    Compute scale factor of a series according to a target volatility.

    :param srs: returns series. Index must have `freq`.
    :param target_volatility: target volatility as a proportion (e.g., `0.1`
        corresponds to 10% annual volatility)
    :return: scale factor
    """
    dbg.dassert_isinstance(srs, pd.Series)
    ppy = hdataf.infer_sampling_points_per_year(srs)
    srs = hdataf.apply_nan_mode(srs, mode="fill_with_zero")
    scale_factor = target_volatility / (np.sqrt(ppy) * srs.std())
    _LOG.debug("`scale_factor`=%f", scale_factor)
    scale_factor = cast(float, scale_factor)
    return scale_factor


# TODO(*): Consider moving to `statistics.py`.
# #############################################################################
# Returns stats.
# #############################################################################


def compute_kratio(log_rets: pd.Series) -> float:
    """
    Calculate K-Ratio of a time series of log returns.

    :param log_rets: time series of log returns
    :return: K-Ratio
    """
    dbg.dassert_isinstance(log_rets, pd.Series)
    dbg.dassert(log_rets.index.freq)
    log_rets = hdataf.apply_nan_mode(log_rets, mode="fill_with_zero")
    cum_rets = log_rets.cumsum()
    # Fit the best line to the daily rets.
    x = range(len(cum_rets))
    x = sm.add_constant(x)
    reg = sm.OLS(cum_rets, x)
    model = reg.fit()
    # Compute k-ratio as slope / std err of slope.
    kratio = model.params[1] / model.bse[1]
    # Adjust k-ratio by the number of observations and points per year.
    ppy = hdataf.infer_sampling_points_per_year(log_rets)
    kratio = kratio * np.sqrt(ppy) / len(log_rets)
    kratio = cast(float, kratio)
    return kratio


def compute_drawdown(log_rets: pd.Series) -> pd.Series:
    r"""Calculate drawdown of a time series of log returns.

    Define the drawdown at index location j to be
        d_j := max_{0 \leq i \leq j} \log(p_i / p_j)
    where p_k is price. Though this definition is in terms of prices, we
    calculate the drawdown series using log returns.

    Using this definition, drawdown is always nonnegative.

    :param log_rets: time series of log returns
    :return: drawdown time series
    """
    dbg.dassert_isinstance(log_rets, pd.Series)
    log_rets = hdataf.apply_nan_mode(log_rets, mode="fill_with_zero")
    cum_rets = log_rets.cumsum()
    running_max = np.maximum.accumulate(cum_rets)  # pylint: disable=no-member
    drawdown = running_max - cum_rets
    return drawdown


def compute_perc_loss_from_high_water_mark(log_rets: pd.Series) -> pd.Series:
    """
    Calculate drawdown in terms of percentage loss.

    :param log_rets: time series of log returns
    :return: drawdown time series as percentage loss
    """
    dd = compute_drawdown(log_rets)
    return 1 - np.exp(-dd)


def compute_time_under_water(log_rets: pd.Series) -> pd.Series:
    """
    Generate time under water series.

    :param log_rets: time series of log returns
    :return: series of number of consecutive time points under water
    """
    drawdown = compute_drawdown(log_rets)
    underwater_mask = drawdown != 0
    # Cumulatively count number of values in True/False groups.
    # Calculate the start of each underwater series.
    underwater_change = underwater_mask != underwater_mask.shift()
    # Assign each underwater series unique number, repeated inside each series.
    underwater_groups = underwater_change.cumsum()
    # Use `.cumcount()` on each underwater series.
    cumulative_count_groups = underwater_mask.groupby(
        underwater_groups
    ).cumcount()
    cumulative_count_groups += 1
    # Set zero drawdown counts to zero.
    n_timepoints_underwater = underwater_mask * cumulative_count_groups
    return n_timepoints_underwater


def compute_turnover(
    pos: pd.Series, unit: Optional[str] = None, nan_mode: Optional[str] = None
) -> pd.Series:
    """
    Compute turnover for a sequence of positions.

    :param pos: sequence of positions
    :param unit: desired output unit (e.g. 'B', 'W', 'M', etc.)
    :param nan_mode: argument for hdataf.apply_nan_mode()
    :return: turnover
    """
    dbg.dassert_isinstance(pos, pd.Series)
    dbg.dassert(pos.index.freq)
    nan_mode = nan_mode or "ffill"
    pos = hdataf.apply_nan_mode(pos, mode=nan_mode)
    numerator = pos.diff().abs()
    denominator = (pos.abs() + pos.shift().abs()) / 2
    if unit:
        numerator = csigna.resample(numerator, rule=unit).sum()
        denominator = csigna.resample(denominator, rule=unit).sum()
    turnover = numerator / denominator
    # Raise if we upsample.
    if len(turnover) > len(pos):
        raise ValueError("Upsampling is not allowed.")
    return turnover


def compute_average_holding_period(
    pos: pd.Series, unit: Optional[str] = None, nan_mode: Optional[str] = None
) -> pd.Series:
    """
    Compute average holding period for a sequence of positions.

    :param pos: sequence of positions
    :param unit: desired output unit (e.g. 'B', 'W', 'M', etc.)
    :param nan_mode: argument for hdataf.apply_nan_mode()
    :return: average holding period in specified units
    """
    unit = unit or "B"
    dbg.dassert_isinstance(pos, pd.Series)
    dbg.dassert(pos.index.freq)
    pos_freq_in_year = hdataf.infer_sampling_points_per_year(pos)
    unit_freq_in_year = hdataf.infer_sampling_points_per_year(
        csigna.resample(pos, rule=unit).sum()
    )
    dbg.dassert_lte(
        unit_freq_in_year,
        pos_freq_in_year,
        msg=f"Upsampling pos freq={pd.infer_freq(pos.index)} to unit freq={unit} is not allowed",
    )
    nan_mode = nan_mode or "ffill"
    pos = hdataf.apply_nan_mode(pos, mode=nan_mode)
    unit_coef = unit_freq_in_year / pos_freq_in_year
    average_holding_period = (
        pos.abs().mean() / pos.diff().abs().mean()
    ) * unit_coef
    return average_holding_period


def compute_bet_runs(
    positions: pd.Series, nan_mode: Optional[str] = None
) -> pd.Series:
    """
    Calculate runs of long/short bets.

    A bet "run" is a (maximal) series of positions on the same "side", e.g.,
    long or short.

    :param positions: series of long/short positions
    :return: series of -1/0/1 with 1's indicating long bets and -1 indicating
        short bets
    """
    dbg.dassert_monotonic_index(positions)
    # Forward fill NaN positions by default (e.g., do not assume they are
    # closed out).
    nan_mode = nan_mode or "ffill"
    positions = hdataf.apply_nan_mode(positions, mode=nan_mode)
    # Locate zero positions so that we can avoid dividing by zero when
    # determining bet sign.
    zero_mask = positions == 0
    # Calculate bet "runs".
    bet_runs = positions.copy()
    bet_runs.loc[~zero_mask] /= np.abs(bet_runs.loc[~zero_mask])
    return bet_runs


def compute_bet_starts(
    positions: pd.Series, nan_mode: Optional[str] = None
) -> pd.Series:
    """
    Calculate the start of each new bet.

    :param positions: series of long/short positions
    :return: a series with a +1 at the start of each new long bet and a -1 at
        the start of each new short bet; 0 indicates continuation of bet and
        `NaN` indicates absence of bet.
    """
    bet_runs = compute_bet_runs(positions, nan_mode)
    # Determine start of bets.
    bet_starts = bet_runs.subtract(bet_runs.shift(1, fill_value=0), fill_value=0)
    # TODO(*): Consider factoring out this operation.
    # Locate zero positions so that we can avoid dividing by zero when
    # determining bet sign.
    bet_starts_zero_mask = bet_starts == 0
    bet_starts.loc[~bet_starts_zero_mask] /= np.abs(
        bet_starts.loc[~bet_starts_zero_mask]
    )
    # Set zero bet runs to `NaN`.
    bet_runs_zero_mask = bet_runs == 0
    bet_starts.loc[bet_runs_zero_mask] = np.nan
    bet_starts.loc[bet_runs.isna()] = np.nan
    return bet_starts


def compute_bet_ends(
    positions: pd.Series, nan_mode: Optional[str] = None
) -> pd.Series:
    """
    Calculate the end of each bet.

    NOTE: This function is not casual (because of our choice of indexing).

    :param positions: as in `compute_bet_starts()`
    :param nan_mode: as in `compute_bet_starts()`
    :return: as in `compute_bet_starts()`, but with long/short bet indicator at
        the last time of the bet. Note that this is not casual.
    """
    # Apply the NaN mode casually (e.g., `ffill` is not time reversible).
    nan_mode = nan_mode or "ffill"
    positions = hdataf.apply_nan_mode(positions, mode=nan_mode)
    # Calculate bet ends by calculating the bet starts of the reversed series.
    reversed_positions = positions.iloc[::-1]
    reversed_bet_starts = compute_bet_starts(reversed_positions, nan_mode=None)
    bet_ends = reversed_bet_starts.iloc[::-1]
    return bet_ends


def compute_signed_bet_lengths(
    positions: pd.Series,
    nan_mode: Optional[str] = None,
) -> pd.Series:
    """
    Calculate lengths of bets (in sampling freq).

    :param positions: series of long/short positions
    :param nan_mode: argument for hdataf.apply_nan_mode()
    :return: signed lengths of bets, i.e., the sign indicates whether the
        length corresponds to a long bet or a short bet. Index corresponds to
        end of bet (not causal).
    """
    bet_runs = compute_bet_runs(positions, nan_mode)
    bet_starts = compute_bet_starts(positions, nan_mode)
    bet_ends = compute_bet_ends(positions, nan_mode)
    # Sanity check indices.
    dbg.dassert(bet_runs.index.equals(bet_starts.index))
    dbg.dassert(bet_starts.index.equals(bet_ends.index))
    # Get starts of bets or zero positions runs (zero positions are filled with
    # `NaN`s in `compute_bet_runs`).
    bet_starts_idx = bet_starts.loc[bet_starts != 0].dropna().index
    bet_ends_idx = bet_ends.loc[bet_ends != 0].dropna().index
    # To calculate lengths of bets, we take a running cumulative sum of
    # absolute values so that bet lengths can be calculated by subtracting
    # the value at the beginning of each bet from its value at the end.
    bet_runs_abs_cumsum = bet_runs.abs().cumsum()
    # Align bet starts and ends for vectorized subtraction.
    t0s = bet_runs_abs_cumsum.loc[bet_starts_idx].reset_index(drop=True)
    t1s = bet_runs_abs_cumsum.loc[bet_ends_idx].reset_index(drop=True)
    # Subtract and correct for off-by-one.
    bet_lengths = t1s - t0s + 1
    # Recover bet signs (positive for long, negative for short).
    bet_lengths = bet_lengths * bet_starts.loc[bet_starts_idx].reset_index(
        drop=True
    )
    # Reindex according to the bet ends index.
    bet_length_srs = pd.Series(
        index=bet_ends_idx, data=bet_lengths.values, name=positions.name
    )
    return bet_length_srs


def compute_returns_per_bet(
    positions: pd.Series, log_rets: pd.Series, nan_mode: Optional[str] = None
) -> pd.Series:
    """
    Calculate returns for each bet.

    :param positions: series of long/short positions
    :param log_rets: log returns
    :param nan_mode: argument for hdataf.apply_nan_mode()
    :return: signed returns for each bet, index corresponds to the last date of
        bet
    """
    dbg.dassert(positions.index.equals(log_rets.index))
    dbg.dassert_strictly_increasing_index(log_rets)
    bet_ends = compute_bet_ends(positions, nan_mode)
    # Retrieve locations of bet starts and bet ends.
    bet_ends_idx = bet_ends.loc[bet_ends != 0].dropna().index
    pnl_bets = log_rets * positions
    bet_rets_cumsum = pnl_bets.cumsum().ffill()
    # Select rets cumsum for periods when bets end.
    bet_rets_cumsum_ends = bet_rets_cumsum.loc[bet_ends_idx].reset_index(
        drop=True
    )
    # Difference between rets cumsum of bet ends is equal to the rets cumsum
    # for the time between these bet ends i.e. rets cumsum per bet.
    rets_per_bet = bet_rets_cumsum_ends.diff()
    # The 1st element of rets_per_bet equals the 1st one of bet_rets_cumsum_ends
    # because it is the first bet so nothing to subtract from it.
    rets_per_bet[0] = bet_rets_cumsum_ends[0]
    rets_per_bet = pd.Series(
        data=rets_per_bet.values, index=bet_ends_idx, name=log_rets.name
    )
    return rets_per_bet


def compute_annualized_return(srs: pd.Series) -> float:
    """
    Annualize mean return.

    :param srs: series with datetimeindex with `freq`
    :return: annualized return; pct rets if `srs` consists of pct rets,
        log rets if `srs` consists of log rets.
    """
    srs = hdataf.apply_nan_mode(srs, mode="fill_with_zero")
    ppy = hdataf.infer_sampling_points_per_year(srs)
    mean_rets = srs.mean()
    annualized_mean_rets = ppy * mean_rets
    annualized_mean_rets = cast(float, annualized_mean_rets)
    return annualized_mean_rets


def compute_annualized_volatility(srs: pd.Series) -> float:
    """
    Annualize sample volatility.

    :param srs: series with datetimeindex with `freq`
    :return: annualized volatility (stdev)
    """
    srs = hdataf.apply_nan_mode(srs, mode="fill_with_zero")
    ppy = hdataf.infer_sampling_points_per_year(srs)
    std = srs.std()
    annualized_volatility = np.sqrt(ppy) * std
    annualized_volatility = cast(float, annualized_volatility)
    return annualized_volatility<|MERGE_RESOLUTION|>--- conflicted
+++ resolved
@@ -373,20 +373,11 @@
     mode: str,
 ) -> pd.Series:
     """
-<<<<<<< HEAD
     Compute price p_1 at moment t_1 with given price p_0 at t_0 and return ret_1
 
     This implies that input has ret_1 at moment t_1 and uses price p_0 from
     previous step t_0. If we have forward returns instead (ret_1 and p_0 are at
     t_0), we need to shift input returns index one step ahead.
-=======
-    Compute price p_1 at moment t_1 with given price p_0 at t_0 and return
-    ret_1.
-
-    This implies that input has ret_1 at moment t_1 and uses price p_0 from
-    previous step t_0. If we have forward returns instead (ret_1 and p_0 are at
-    t_0), we need to shift input returns one step ahead.
->>>>>>> d3e615c7
 
     :param price: series with prices
     :param rets: series with returns
