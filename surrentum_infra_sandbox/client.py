--- conflicted
+++ resolved
@@ -31,19 +31,10 @@
         end_timestamp is excluded.
 
         :param dataset_signature: signature of the dataset to load
-<<<<<<< HEAD
         :param start_timestamp: beginning of the time period to load. If None,
             start with the earliest saved data
         :param end_timestamp: end of the time period to load. If None, download
             up to the latest saved data
-=======
-        :param start_timestamp: beginning of the time period to load
-         (context differs based on data type).
-        If None, start with the earliest saved data.
-        :param end_timestamp: end of the time period to load
-        (context differs based on data type)
-        If None, download up to the latest saved data.
->>>>>>> 90225528
         :return: loaded data
         """
         ...