--- conflicted
+++ resolved
@@ -6,6 +6,7 @@
 import helpers.s3 as hs3
 import helpers.system_interaction as si
 import helpers.unit_test as ut
+import vendors.cme.reader as cmer
 import vendors.etfs.utils as etfut
 import vendors.first_rate.reader as frr
 import vendors.kibot.utils as kut
@@ -94,15 +95,11 @@
         self.check_string(ut.get_df_signature(df))
 
 
-<<<<<<< HEAD
-@pytest.mark.skip
-=======
 # #############################################################################
 # first_rate
 # #############################################################################
 
 
->>>>>>> fc10fe16
 @pytest.mark.slow()
 class Test_first_rate1(ut.TestCase):
     def test_downloader1(self):
@@ -121,9 +118,6 @@
         pq_dir = "pq_dst_dir %s/pq" % dir_name
         file_name = os.listdir(pq_dir)[0]
         file_path = os.path.join(pq_dir, file_name)
-<<<<<<< HEAD
-        frr.read_pq(file_path)
-=======
         frr.read_pq(file_path)
 
 
@@ -151,5 +145,4 @@
         cmer.read_product_specs()
 
     def test_read_product_list(self):
-        cmer.read_product_list()
->>>>>>> fc10fe16
+        cmer.read_product_list()