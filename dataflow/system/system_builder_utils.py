--- conflicted
+++ resolved
@@ -157,18 +157,12 @@
     if days is None:
         dag_builder = system.config.get_and_mark_as_used("dag_builder_object")
         dag_config = system.config.get_and_mark_as_used("dag_config")
-<<<<<<< HEAD
         # TODO(Grisha): it is a hack, we should enforce that a `DagBuilder`
         # has `_get_required_lookback_in_effective_days()` method.
         days = 4
         # days = (
-        #     dag_builder._get_required_lookback_in_effective_days(dag_config) * 2
+        #     dag_builder.get_required_lookback_in_effective_days(dag_config) * 2
         # )
-=======
-        days = (
-            dag_builder.get_required_lookback_in_effective_days(dag_config) * 2
-        )
->>>>>>> 0a2dddcb
     market_data_history_lookback = pd.Timedelta(days=days)
     system.config[
         "market_data_config", "history_lookback"
