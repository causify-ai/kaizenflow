--- conflicted
+++ resolved
@@ -462,13 +462,8 @@
         "ath_end_time": datetime.time(16, 40),
         "trading_end_time": datetime.time(16, 40),
     }
-<<<<<<< HEAD
     config = cconfig.Config.from_dict(dict_)
-    system.config["process_forecasts_config", "process_forecasts_config"].update(
-=======
-    config = cconfig.get_config_from_nested_dict(dict_)
     system.config["process_forecasts_node_dict", "process_forecasts_dict"].update(
->>>>>>> d02e47f1
         config
     )
     return system
@@ -488,13 +483,8 @@
         "ath_end_time": None,
         "trading_end_time": None,
     }
-<<<<<<< HEAD
     config = cconfig.Config.from_dict(dict_)
-    system.config["process_forecasts_config", "process_forecasts_config"].update(
-=======
-    config = cconfig.get_config_from_nested_dict(dict_)
     system.config["process_forecasts_node_dict", "process_forecasts_dict"].update(
->>>>>>> d02e47f1
         config
     )
     return system
