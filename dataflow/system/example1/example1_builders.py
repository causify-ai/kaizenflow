--- conflicted
+++ resolved
@@ -145,13 +145,8 @@
     # Append the ProcessForecast node.
     stage = "process_forecasts"
     _LOG.debug("stage=%s", stage)
-<<<<<<< HEAD
     node = dtfsysinod.ProcessForecasts(
         stage, **system.config["process_forecasts_config"]
-=======
-    node = dtfsysinod.ProcessForecastsNode(
-        stage, **system.config["process_forecasts_config"].to_dict()
->>>>>>> d3593b32
     )
     dag.append_to_tail(node)
     return dag