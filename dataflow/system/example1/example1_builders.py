"""
Import as:

import dataflow.system.example1.example1_builders as dtfsexexbu
"""

import datetime
import logging

import pandas as pd

import dataflow.core as dtfcore

# TODO(gp): We can't use dtfsys because we are inside dataflow/system.
#  Consider moving out Example1 from this dir somehow so that we can use dtfsys
#  like we do for other systems.
import dataflow.system.sink_nodes as dtfsysinod
import dataflow.system.source_nodes as dtfsysonod
import dataflow.system.system as dtfsyssyst
import dataflow.system.system_builder_utils as dtfssybuut
import helpers.hdbg as hdbg
import market_data as mdata

_LOG = logging.getLogger(__name__)

# TODO(gp): -> example1_system_builder.py? What's the convention now?

# #############################################################################
# Market data instances
# #############################################################################


def get_Example1_MarketData_example2(
    system: dtfsyssyst.System,
) -> mdata.ImClientMarketData:
    """
    Build a replayed MarketData from an ImClient feeding data from a df.
    """
    im_client = system.config["market_data_config", "im_client"]
    asset_ids = system.config["market_data_config", "asset_ids"]
    # TODO(gp): Specify only the columns that are needed.
    columns = None
    columns_remap = None
    market_data = mdata.get_HistoricalImClientMarketData_example1(
        im_client, asset_ids, columns, columns_remap
    )
    return market_data


# #############################################################################
# DAG instances.
# #############################################################################


def get_Example1_HistoricalDag_example1(system: dtfsyssyst.System) -> dtfcore.DAG:
    """
    Build a DAG with a historical data source for simulation.
    """
    hdbg.dassert_isinstance(system, dtfsyssyst.System)
    # Create HistoricalDataSource.
    stage = "read_data"
    market_data = system.market_data
    # TODO(gp): This in the original code was
    #  `ts_col_name = "timestamp_db"`.
    ts_col_name = "end_datetime"
    multiindex_output = True
    col_names_to_remove = ["start_ts"]
    node = dtfsysonod.HistoricalDataSource(
        stage,
        market_data,
        ts_col_name,
        multiindex_output,
        col_names_to_remove=col_names_to_remove,
    )
    dag = dtfssybuut.build_dag_with_data_source_node(system, node)
    return dag


def get_Example1_RealtimeDag_example2(system: dtfsyssyst.System) -> dtfcore.DAG:
    """
    Build a DAG with a real time data source.
    """
    hdbg.dassert_isinstance(system, dtfsyssyst.System)
    # How much history is needed for the DAG to compute.
<<<<<<< HEAD
    # Set lookback to `31D` in order to get data for a month.
    timedelta = pd.Timedelta("31D")
    node = dtfsysonod.RealTimeDataSource(
        stage,
        market_data,
        timedelta,
        ts_col_name,
        multiindex_output,
    )
    dag = dtfssybuut.build_dag_with_data_source_node(system, node)
=======
    # TODO(Grisha): Create `apply_market_lookback()` CmTask #2475
    history_lookback = pd.Timedelta("20T")
    system.config["market_data_config", "history_lookback"] = history_lookback
    dag = dtfssybuut.add_real_time_data_source(system)
>>>>>>> 4dce53b0
    return dag


def get_Example1_RealtimeDag_example3(system: dtfsyssyst.System) -> dtfcore.DAG:
    """
    Build a DAG with a real time data source and forecast processor.
    """
    stage = "load_prices"
    # How much history is needed for the DAG to compute.
    # TODO(gp): This should be
    # 198     system_config[
    # 199         "market_data_config", "history_lookback"
    # 200     ] = market_data_history_lookback
    timedelta = pd.Timedelta("7D")
    ts_col_name = "end_datetime"
    # The DAG works on multi-index dataframe containing multiple
    # features for multiple assets.
    multiindex_output = True
    node = dtfsysonod.RealTimeDataSource(
        stage,
        system.market_data,
        timedelta,
        ts_col_name,
        multiindex_output,
    )
    dag = dtfssybuut.build_dag_with_data_source_node(system, node)
    # Copied from E8_system_example.py
    # Configure a `ProcessForecast` node.
    # TODO(gp): @all we should use get_process_forecasts_dict_example1 or a similar
    #  function.
    prediction_col = "feature1"
    volatility_col = "vwap.ret_0.vol"
    spread_col = None
    bulk_frac_to_remove = 0.0
    target_gmv = 1e5
    log_dir = None
    # log_dir = os.path.join("process_forecasts", datetime.date.today().isoformat())
    order_type = "price@twap"
    forecast_evaluator_from_prices_dict = None
    process_forecasts_config_dict = {
        "order_config": {
            "order_type": order_type,
            "order_duration_in_mins": 5,
        },
        "optimizer_config": {
            "backend": "pomo",
            "params": {
                "style": "cross_sectional",
                "kwargs": {
                    "bulk_frac_to_remove": bulk_frac_to_remove,
                    "bulk_fill_method": "zero",
                    "target_gmv": target_gmv,
                },
            },
        },
        "ath_start_time": datetime.time(9, 30),
        "trading_start_time": datetime.time(9, 30),
        "ath_end_time": datetime.time(16, 40),
        "trading_end_time": datetime.time(16, 40),
        "execution_mode": "real_time",
        "log_dir": log_dir,
    }
    system.config["process_forecasts_config"] = {
        "prediction_col": prediction_col,
        "volatility_col": volatility_col,
        "spread_col": spread_col,
        "portfolio": system.portfolio,
        "process_forecasts_config": process_forecasts_config_dict,
        "forecast_evaluator_from_prices_dict": forecast_evaluator_from_prices_dict,
    }
    # Append the ProcessForecast node.
    stage = "process_forecasts"
    _LOG.debug("stage=%s", stage)
    node = dtfsysinod.ProcessForecasts(
        stage, **system.config["process_forecasts_config"]
    )
    dag.append_to_tail(node)
    return dag<|MERGE_RESOLUTION|>--- conflicted
+++ resolved
@@ -82,23 +82,11 @@
     """
     hdbg.dassert_isinstance(system, dtfsyssyst.System)
     # How much history is needed for the DAG to compute.
-<<<<<<< HEAD
     # Set lookback to `31D` in order to get data for a month.
-    timedelta = pd.Timedelta("31D")
-    node = dtfsysonod.RealTimeDataSource(
-        stage,
-        market_data,
-        timedelta,
-        ts_col_name,
-        multiindex_output,
-    )
-    dag = dtfssybuut.build_dag_with_data_source_node(system, node)
-=======
-    # TODO(Grisha): Create `apply_market_lookback()` CmTask #2475
-    history_lookback = pd.Timedelta("20T")
+    # TODO(Grisha): Create `apply_market_lookback()` CmTask #2475.
+    history_lookback = pd.Timedelta("31D")
     system.config["market_data_config", "history_lookback"] = history_lookback
     dag = dtfssybuut.add_real_time_data_source(system)
->>>>>>> 4dce53b0
     return dag
 
 
