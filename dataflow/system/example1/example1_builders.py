"""
Import as:

import dataflow.system.example1.example1_builders as dtfsexexbu
"""

import datetime
import logging

import pandas as pd

import core.config as cconfig
import dataflow.core as dtfcore

# TODO(gp): We can't use dtfsys because we are inside dataflow/system.
#  Consider moving out Example1 from this dir somehow so that we can use dtfsys
#  like we do for other systems.
import dataflow.system.sink_nodes as dtfsysinod
import dataflow.system.source_nodes as dtfsysonod
import dataflow.system.system as dtfsyssyst
import dataflow.system.system_builder_utils as dtfssybuut
import helpers.hdbg as hdbg
import market_data as mdata
<<<<<<< HEAD
import core.config.config_utils as ccocouti
=======
import oms
>>>>>>> ded479b3

_LOG = logging.getLogger(__name__)

# TODO(gp): -> example1_system_builder.py? What's the convention now?

# #############################################################################
# Market data instances
# #############################################################################


def get_Example1_MarketData_example2(
    system: dtfsyssyst.System,
) -> mdata.ImClientMarketData:
    """
    Build a replayed MarketData from an ImClient feeding data from a df.
    """
    im_client = system.config["market_data_config", "im_client"]
    asset_ids = system.config["market_data_config", "asset_ids"]
    # TODO(gp): Specify only the columns that are needed.
    columns = None
    columns_remap = None
    market_data = mdata.get_HistoricalImClientMarketData_example1(
        im_client, asset_ids, columns, columns_remap
    )
    return market_data


# #############################################################################
# DAG instances.
# #############################################################################


def get_Example1_HistoricalDag_example1(system: dtfsyssyst.System) -> dtfcore.DAG:
    """
    Build a DAG with a historical data source for simulation.
    """
    hdbg.dassert_isinstance(system, dtfsyssyst.System)
    # Create HistoricalDataSource.
    stage = "read_data"
    market_data = system.market_data
    # TODO(gp): This in the original code was
    #  `ts_col_name = "timestamp_db"`.
    ts_col_name = "end_datetime"
    multiindex_output = True
    col_names_to_remove = ["start_ts"]
    node = dtfsysonod.HistoricalDataSource(
        stage,
        market_data,
        ts_col_name,
        multiindex_output,
        col_names_to_remove=col_names_to_remove,
    )
    dag = dtfssybuut.build_dag_with_data_source_node(system, node)
    return dag


def get_Example1_RealtimeDag_example2(system: dtfsyssyst.System) -> dtfcore.DAG:
    """
    Build a DAG with a real time data source.
    """
    hdbg.dassert_isinstance(system, dtfsyssyst.System)
    # How much history is needed for the DAG to compute.
    # Set lookback to `1D` in order to get data for a day.
    # TODO(Grisha): Create `apply_market_lookback()` CmTask #2475.
    history_lookback = pd.Timedelta("1D")
    system.config["market_data_config", "history_lookback"] = history_lookback
    dag = dtfssybuut.add_real_time_data_source(system)
    return dag


def get_Example1_RealtimeDag_example3(system: dtfsyssyst.System) -> dtfcore.DAG:
    """
    Build a DAG with a real time data source and forecast processor.
    """
    stage = "load_prices"
    # How much history is needed for the DAG to compute.
    # TODO(gp): This should be
    # 198     system_config[
    # 199         "market_data_config", "history_lookback"
    # 200     ] = market_data_history_lookback
    timedelta = pd.Timedelta("7D")
    ts_col_name = "end_datetime"
    # The DAG works on multi-index dataframe containing multiple
    # features for multiple assets.
    multiindex_output = True
    node = dtfsysonod.RealTimeDataSource(
        stage,
        system.market_data,
        timedelta,
        ts_col_name,
        multiindex_output,
    )
    dag = dtfssybuut.build_dag_with_data_source_node(system, node)
    # Copied from E8_system_example.py
    # Configure a `ProcessForecast` node.
    # TODO(gp): @all we should use get_process_forecasts_dict_example1 or a similar
    #  function.
    prediction_col = "feature1"
    volatility_col = "vwap.ret_0.vol"
    spread_col = None
    bulk_frac_to_remove = 0.0
    target_gmv = 1e5
    log_dir = None
    # log_dir = os.path.join("process_forecasts", datetime.date.today().isoformat())
    order_type = "price@twap"
    forecast_evaluator_from_prices_dict = None
    process_forecasts_config_dict = {
        "order_config": {
            "order_type": order_type,
            "order_duration_in_mins": 5,
        },
        "optimizer_config": {
            "backend": "pomo",
            "params": {
                "style": "cross_sectional",
                "kwargs": {
                    "bulk_frac_to_remove": bulk_frac_to_remove,
                    "bulk_fill_method": "zero",
                    "target_gmv": target_gmv,
                },
            },
        },
        "ath_start_time": datetime.time(9, 30),
        "trading_start_time": datetime.time(9, 30),
        "ath_end_time": datetime.time(16, 40),
        "trading_end_time": datetime.time(16, 40),
        "execution_mode": "real_time",
        "log_dir": log_dir,
    }
    process_forecasts_config = {
        "prediction_col": prediction_col,
        "volatility_col": volatility_col,
        "spread_col": spread_col,
        "portfolio": system.portfolio,
        "process_forecasts_config": process_forecasts_config_dict,
        "forecast_evaluator_from_prices_dict": forecast_evaluator_from_prices_dict,
    }
<<<<<<< HEAD
    system.config["process_forecasts_config"] = cconfig.get_config_from_nested_dict(
            process_forecasts_config
    )
=======
    system.config[
        "process_forecasts_config"
    ] = cconfig.get_config_from_nested_dict(process_forecasts_config)
>>>>>>> ded479b3
    # Append the ProcessForecast node.
    stage = "process_forecasts"
    _LOG.debug("stage=%s", stage)
    node = dtfsysinod.ProcessForecasts(
        stage, **system.config["process_forecasts_config"].to_dict()
    )
    dag.append_to_tail(node)
    return dag<|MERGE_RESOLUTION|>--- conflicted
+++ resolved
@@ -21,11 +21,7 @@
 import dataflow.system.system_builder_utils as dtfssybuut
 import helpers.hdbg as hdbg
 import market_data as mdata
-<<<<<<< HEAD
-import core.config.config_utils as ccocouti
-=======
 import oms
->>>>>>> ded479b3
 
 _LOG = logging.getLogger(__name__)
 
@@ -163,15 +159,9 @@
         "process_forecasts_config": process_forecasts_config_dict,
         "forecast_evaluator_from_prices_dict": forecast_evaluator_from_prices_dict,
     }
-<<<<<<< HEAD
-    system.config["process_forecasts_config"] = cconfig.get_config_from_nested_dict(
-            process_forecasts_config
-    )
-=======
     system.config[
         "process_forecasts_config"
     ] = cconfig.get_config_from_nested_dict(process_forecasts_config)
->>>>>>> ded479b3
     # Append the ProcessForecast node.
     stage = "process_forecasts"
     _LOG.debug("stage=%s", stage)
