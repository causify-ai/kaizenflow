--- conflicted
+++ resolved
@@ -63,21 +63,6 @@
     Get Example1_ForecastSystem object for backtest simulation.
     """
     system = Example1_ForecastSystem()
-<<<<<<< HEAD
-    # Set the trading period.
-    # TODO(gp): Use a setter.
-    hdbg.dassert_in(trading_period_str, ("1T", "5T", "15T"))
-    system.config[
-        "dag_config_config", "resample", "transformer_kwargs", "rule"
-    ] = trading_period_str
-    system.config["dag_runner_object"] = system.get_dag_runner
-    # Name of the asset_ids to save.
-    system.config["market_data_config", "asset_id_col_name"] = "asset_id"
-    #
-    system.config["backtest_config", "universe_str"] = universe_str
-    system.config["backtest_config", "trading_period_str"] = trading_period_str
-    system.config["backtest_config", "time_interval_str"] = time_interval_str
-=======
     system = dtfssybuut.apply_backtest_config(system, backtest_config)
     # Fill pipeline-specific backtest config parameters.
     system.config["backtest_config", "freq_as_pd_str"] = "M"
@@ -92,7 +77,6 @@
     system.config["research_pnl", "volatility_col"] = "vwap.ret_0.vol"
     system.config["research_pnl", "prediction_col"] = "vwap.ret_0.vol_adj.c"
     system = dtfssybuut.apply_market_data_config(system)
->>>>>>> e6d7f8a8
     return system
 
 
