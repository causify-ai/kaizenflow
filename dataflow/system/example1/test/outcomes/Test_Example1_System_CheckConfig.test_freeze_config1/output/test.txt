--- conflicted
+++ resolved
@@ -65,98 +65,6 @@
   kwargs:
     target_gmv: 100000.0
     liquidate_at_end_of_day: False
-<<<<<<< HEAD
-market_object: <market_data.im_client_market_data.ImClientMarketData object>
-object.str:
-  market_object: <market_data.im_client_market_data.ImClientMarketData object>:
-    _asset_id_col='asset_id' <str>
-    _asset_ids='[3303714233, 1467591036]' <list>
-    _start_time_col_name='start_ts' <str>
-    _end_time_col_name='end_ts' <str>
-    _columns='None' <NoneType>
-    _sleep_in_secs='1.0' <float>
-    _timezone='America/New_York' <str>
-    _column_remap='None' <NoneType>
-    _filter_data_mode='assert' <str>
-    _max_iterations='120' <int>
-    _im_client='<im_v2.common.data.client.data_frame_im_clients.DataFrameImClient object>' <im_v2.common.data.client.data_frame_im_clients.DataFrameImClient>
-  dag_object: name=None
-  mode=strict
-  json=
-    {
-        "directed": true,
-        "graph": {},
-        "links": [
-            {
-                "df_in": "df_out",
-                "source": "resample",
-                "target": "compute_ret_0"
-            },
-            {
-                "df_in": "df_out",
-                "source": "compute_ret_0",
-                "target": "compute_vol"
-            },
-            {
-                "df_in": "df_out",
-                "source": "compute_vol",
-                "target": "adjust_rets"
-            },
-            {
-                "df_in": "df_out",
-                "source": "adjust_rets",
-                "target": "compress_rets"
-            },
-            {
-                "df_in": "df_out",
-                "source": "read_data",
-                "target": "resample"
-            }
-        ],
-        "multigraph": false,
-        "nodes": [
-            {
-                "id": "resample",
-                "stage": "GroupedColDfToDfTransformer"
-            },
-            {
-                "id": "compute_ret_0",
-                "stage": "GroupedColDfToDfTransformer"
-            },
-            {
-                "id": "compute_vol",
-                "stage": "SeriesToSeriesTransformer"
-            },
-            {
-                "id": "adjust_rets",
-                "stage": "GroupedColDfToDfTransformer"
-            },
-            {
-                "id": "compress_rets",
-                "stage": "GroupedColDfToDfTransformer"
-            },
-            {
-                "id": "read_data",
-                "stage": "HistoricalDataSource"
-            }
-        ]
-    }
-  dag_runner_object: <dataflow.core.dag_runner.FitPredictDagRunner object>
-object.builder_function:
-  market_object: dataflow.system.example1.example1_forecast_system._get_market_data
-  dag_object: dataflow.system.example1.example1_forecast_system._get_dag
-  dag_runner_object: dataflow.system.example1.example1_forecast_system._get_dag_runner
-dag_object: dag=<dataflow.core.dag.DAG object>
-  name=None
-  mode=strict
-  nodes=[('resample', {'stage': <dataflow.core.nodes.transformers.GroupedColDfToDfTransformer object at 0x>}), ('compute_ret_0', {'stage': <dataflow.core.nodes.transformers.GroupedColDfToDfTransformer object at 0x>}), ('compute_vol', {'stage': <dataflow.core.nodes.transformers.SeriesToSeriesTransformer object at 0x>}), ('adjust_rets', {'stage': <dataflow.core.nodes.transformers.GroupedColDfToDfTransformer object at 0x>}), ('compress_rets', {'stage': <dataflow.core.nodes.transformers.GroupedColDfToDfTransformer object at 0x>}), ('read_data', {'stage': <dataflow.system.source_nodes.HistoricalDataSource object>})]
-  edges=[('resample', 'compute_ret_0', {'df_in': 'df_out'}), ('compute_ret_0', 'compute_vol', {'df_in': 'df_out'}), ('compute_vol', 'adjust_rets', {'df_in': 'df_out'}), ('adjust_rets', 'compress_rets', {'df_in': 'df_out'}), ('read_data', 'resample', {'df_in': 'df_out'})]
-  save_node_io=
-  profile_execution=False
-  dst_dir=None
-  force_free_nodes=False
-=======
 market_object: ImClientMarketData at 0x=(_asset_id_col=asset_id <str>, _asset_ids=[3303714233, 1467591036] <list>, _start_time_col_name=start_ts <str>, _end_time_col_name=end_ts <str>, _columns=None <NoneType>, _sleep_in_secs=1.0 <float>, _timezone=America/New_York <str>, _column_remap=None <NoneType>, _filter_data_mode=assert <str>, _max_iterations=120 <int>, _im_client=<im_v2.common.data.client.data_frame_im_clients.DataFrameImClient object> <im_v2.common.data.client.data_frame_im_clients.DataFrameImClient>)
 dag_object: DAG at 0x=(_nx_dag=DiGraph with 6 nodes and 5 edges <networkx.classes.digraph.DiGraph>, _name=None <NoneType>, _mode=strict <str>, _save_node_io= <str>, _profile_execution=False <bool>, _dst_dir=None <NoneType>, force_free_nodes=False <bool>)
->>>>>>> f4f41083
 dag_runner_object: <dataflow.core.dag_runner.FitPredictDagRunner object>