--- conflicted
+++ resolved
@@ -157,35 +157,5 @@
         "portfolio": portfolio,
         # This configures `process_forecasts()`.
         "process_forecasts_config": process_forecasts_config_dict,
-<<<<<<< HEAD
-        # This configures `ForecastEvaluatorFromPrices`.
-        "forecast_evaluator_from_prices_dict": forecast_evaluator_from_prices_dict,
-    }
-    return process_forecasts_dict
-
-
-def get_process_forecasts_dict_example2(
-    portfolio: omportfo.Portfolio,
-    order_duration_in_mins: int,
-) -> Dict[str, Any]:
-    """
-    Used by E8d.
-    """
-    #prediction_col = "prediction"
-    # TODO(Grisha): We want to call the output "prediction". It's not clear if
-    # we want to rename the DAG or we want to add a renaming stage after the
-    # DAG.
-    prediction_col = "vwap.ret_0.vol_adj_2_hat"
-    volatility_col = "vwap.ret_0.vol"
-    price_col = "vwap"
-    #spread_col = "pct_bar_spread"
-    spread_col = None
-    style = "cross_sectional"
-    #
-    compute_target_positions_kwargs = {
-        "bulk_frac_to_remove": 0.0,
-        "target_gmv": 2000,
-=======
->>>>>>> d24dc205
     }
     return process_forecasts_dict