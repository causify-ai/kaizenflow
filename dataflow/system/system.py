--- conflicted
+++ resolved
@@ -533,21 +533,12 @@
             self.portfolio,
             asset_id_name,
             max_wait_time_for_order_in_secs,
-<<<<<<< HEAD
-        )
         # We add extra 5 seconds for the `OrderProcessor` to account for
         # the first bar that the DAG spends in fit mode.
         real_time_loop_time_out_in_secs = (
             self.config["dag_runner_config", "real_time_loop_time_out_in_secs"]
             + 5
         )
-=======
-        )
-        #
-        real_time_loop_time_out_in_secs = self.config[
-            "dag_runner_config", "real_time_loop_time_out_in_secs"
-        ]
->>>>>>> 9f29ddc5
         order_processor_coroutine = oms.get_order_processor_coroutine_example1(
             order_processor, self.portfolio, real_time_loop_time_out_in_secs
         )
