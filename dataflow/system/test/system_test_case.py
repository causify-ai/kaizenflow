--- conflicted
+++ resolved
@@ -203,26 +203,8 @@
         - Save the signature of the system
         """
         dtfssybuut.apply_unit_test_log_dir(self, system)
-<<<<<<< HEAD
         result_bundle = run_ForecastSystem_dag(system, "fit")
         # Check outcome.
-=======
-        # Force building the DAG runner.
-        dag_runner = system.dag_runner
-        hdbg.dassert_isinstance(dag_runner, dtfcore.DagRunner)
-        # 1) Check config.
-        # Set the time boundaries.
-        start_datetime = system.config[
-            "backtest_config", "start_timestamp_with_lookback"
-        ]
-        end_datetime = system.config["backtest_config", "end_timestamp"]
-        dag_runner.set_fit_intervals(
-            [(start_datetime, end_datetime)],
-        )
-        # Run.
-        result_bundle = dag_runner.fit()
-        # 2) Check outcome.
->>>>>>> ff0c942d
         actual = get_signature(system.config, result_bundle, output_col_name)
         self.check_string(actual, fuzzy_match=True, purify_text=True)
 
@@ -328,26 +310,12 @@
         system: dtfsyssyst.System,
     ) -> None:
         dtfssybuut.apply_unit_test_log_dir(self, system)
-<<<<<<< HEAD
-        result_bundle = run_ForecastSystem_dag(system, "fit")
-        # Check.
-=======
-        dag_runner = system.dag_runner
         # 1) Check the system config.
         tag = "forecast_system"
         check_system_config(self, system, tag)
-        # Set the time boundaries.
-        start_datetime = system.config[
-            "backtest_config", "start_timestamp_with_lookback"
-        ]
-        end_datetime = system.config["backtest_config", "end_timestamp"]
-        dag_runner.set_fit_intervals(
-            [(start_datetime, end_datetime)],
-        )
-        # Run.
-        result_bundle = dag_runner.fit()
-        # 2) Check the pnl.
->>>>>>> ff0c942d
+        # 2) Run.
+        result_bundle = run_ForecastSystem_dag(system, "fit")
+        # 3) Check the pnl.
         system_tester = SystemTester()
         forecast_evaluator_from_prices_dict = system.config[
             "research_forecast_evaluator_from_prices"
