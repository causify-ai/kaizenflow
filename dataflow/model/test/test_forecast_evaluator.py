--- conflicted
+++ resolved
@@ -291,13 +291,8 @@
             portfolio_df_str, expected_portfolio_df_str, fuzzy_match=True
         )
         #
-<<<<<<< HEAD
-        stats_df_str = hpandas.dataframe_to_str(stats_df, precision=precision)
+        stats_df_str = hpandas.df_to_str(stats_df, num_rows=None, precision=precision)
         expected_stats_df_str = r"""
-=======
-        stats_df_str = hpandas.df_to_str(stats_df, num_rows=None, precision=precision)
-        expected_stats_df_str = r"""                              
->>>>>>> ecf8af96
                                pnl  gross_volume  net_volume        gmv        nmv
 2022-01-03 09:30:00-05:00      NaN           NaN         NaN        NaN        NaN
 2022-01-03 09:35:00-05:00      NaN           NaN         NaN        NaN        NaN
