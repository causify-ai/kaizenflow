import logging
<<<<<<< HEAD
from typing import Tuple
=======
import pytest
>>>>>>> 4b9314c8

import dataflow.model.model_plotter as dtfmomoplo
import dataflow.model.test.test_model_evaluator as cdmttme
import helpers.hprint as hprint
import helpers.hunit_test as hunitest
from core.config import Config
from dataflow.model.model_evaluator import ModelEvaluator
from dataflow.model.model_plotter import ModelPlotter

_LOG = logging.getLogger(__name__)


# TODO(gp): For now we just test that code executes, without checking the output.
#  When we add DataFrame output to the ModelPlotter functions so we can check that.


def get_example_model_plotter() -> Tuple[ModelPlotter, ModelEvaluator, Config]:
    evaluator, eval_config = cdmttme.get_example_model_evaluator()
    # Build the ModelPlotter.
    plotter = dtfmomoplo.ModelPlotter(evaluator)
    return plotter, evaluator, eval_config


class TestModelPlotter1(hunitest.TestCase):
    def test_plot_multiple_tests_adjustment1(self) -> None:
        plotter, _, eval_config = get_example_model_plotter()
        #
        plotter.plot_multiple_tests_adjustment(
            threshold=eval_config["bh_adj_threshold"], mode=eval_config["mode"]
        )
    @pytest.mark.requires_ck_infra
    def test_model_selection1(self) -> None:
        plotter, evaluator, eval_config = get_example_model_plotter()
        # Calculate stats.
        pnl_stats = evaluator.calculate_stats(
            mode=eval_config["mode"],
            target_volatility=eval_config["target_volatility"],
        )
        # TODO(gp): Move this chunk of code in a function and call that.
        col_mask = (
            pnl_stats.loc["ratios"].loc["sr.adj_pval"]
            < eval_config["bh_adj_threshold"]
        )
        selected = pnl_stats.loc[:, col_mask].columns.to_list()
        not_selected = pnl_stats.loc[:, ~col_mask].columns.to_list()
        #
        print(
            "num model selected=%s"
            % hprint.perc(len(selected), pnl_stats.shape[1])
        )
        print("model selected=%s" % selected)
        print("model not selected=%s" % not_selected)
        #
        plotter.plot_multiple_pnls(
            keys=selected,
            resample_rule=eval_config["resample_rule"],
            mode=eval_config["mode"],
        )

    def test_plot_return_correlation1(self) -> None:
        plotter, _, eval_config = get_example_model_plotter()
        #
        plotter.plot_correlation_matrix(
            series="returns",
            resample_rule=eval_config["resample_rule"],
            mode=eval_config["mode"],
        )

    def test_plot_model_return_correlation1(self) -> None:
        plotter, _, eval_config = get_example_model_plotter()
        #
        plotter.plot_correlation_matrix(
            series="pnl",
            resample_rule=eval_config["resample_rule"],
            mode=eval_config["mode"],
        )

    def test_plot_sharpe_ratio_panel1(self) -> None:
        plotter, _, eval_config = get_example_model_plotter()
        # Use all the models.
        keys = None
        plotter.plot_sharpe_ratio_panel(keys=keys, mode=eval_config["mode"])

    def test_plot_rets_signal_analysis1(self) -> None:
        plotter, _, eval_config = get_example_model_plotter()
        # Use all the models.
        keys = None
        plotter.plot_rets_signal_analysis(
            keys=keys,
            resample_rule=eval_config["resample_rule"],
            mode=eval_config["mode"],
            target_volatility=eval_config["target_volatility"],
        )

    def test_plot_performance1(self) -> None:
        plotter, _, eval_config = get_example_model_plotter()
        # Use all the models.
        keys = None
        plotter.plot_performance(
            keys=keys,
            resample_rule=eval_config["resample_rule"],
            mode=eval_config["mode"],
            target_volatility=eval_config["target_volatility"],
        )

    def test_plot_rets_and_vol1(self) -> None:
        plotter, _, eval_config = get_example_model_plotter()
        # Use all the models.
        keys = None
        plotter.plot_rets_and_vol(
            keys=keys,
            resample_rule=eval_config["resample_rule"],
            mode=eval_config["mode"],
            target_volatility=eval_config["target_volatility"],
        )

    def test_plot_positions1(self) -> None:
        plotter, _, eval_config = get_example_model_plotter()
        # Use all the models.
        keys = None
        plotter.plot_positions(
            keys=keys,
            mode=eval_config["mode"],
            target_volatility=eval_config["target_volatility"],
        )

    def test_plot_returns_and_predictions1(self) -> None:
        plotter, _, eval_config = get_example_model_plotter()
        # Use all the models.
        keys = None
        plotter.plot_returns_and_predictions(
            keys=keys,
            resample_rule=eval_config["resample_rule"],
            mode=eval_config["mode"],
        )<|MERGE_RESOLUTION|>--- conflicted
+++ resolved
@@ -1,9 +1,6 @@
 import logging
-<<<<<<< HEAD
 from typing import Tuple
-=======
 import pytest
->>>>>>> 4b9314c8
 
 import dataflow.model.model_plotter as dtfmomoplo
 import dataflow.model.test.test_model_evaluator as cdmttme
