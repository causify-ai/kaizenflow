"""
Import as:

import dataflow.core.runners as dtfcorrunn
"""

# TODO(gp): -> dag_runner.py

import abc
import logging
from typing import Generator, Optional, Tuple

import pandas as pd

import core.config as cconfig
import dataflow.core.builders as dtfcorbuil
import dataflow.core.dag as dtfcordag
import dataflow.core.node as dtfcornode
import dataflow.core.result_bundle as dtfcorebun
import dataflow.core.utils as dtfcorutil
import dataflow.core.visitors as dtfcorvisi
import helpers.hdatetime as hdateti
import helpers.hdbg as hdbg

_LOG = logging.getLogger(__name__)


# TODO(gp): Should we call the `start` params -> `start_timestamp`

# #############################################################################


class AbstractDagRunner(abc.ABC):
    """
    Abstract class with the common code to all `DagRunner`s.

    There is not a method common to all `DagRunner`s that is abstract,
    so we use `abc.ABC` to guarantee that this class is not instantiated
    directly.
    """

    def __init__(
        self, config: cconfig.Config, dag_builder: dtfcorbuil.DagBuilder
    ) -> None:
        """
        Constructor.

        :param config: config for DAG
        :param dag_builder: `DagBuilder` instance to build a DAG from the config
        """
        # Save input parameters.
        self.config = config
        # Build DAG using DAG builder.
        # TODO(gp): Now a DagRunner builds and runs a DAG. This creates some coupling.
        #  Consider having a DagRunner accept a DAG however built and run it.
        if isinstance(dag_builder, dtfcorbuil.DagBuilder):
            self._dag_builder = dag_builder
            self.dag = self._dag_builder.get_dag(self.config)
            _LOG.debug("dag=%s", self.dag)
            # Check that the DAG has the required methods.
            methods = self._dag_builder.methods
            _LOG.debug("methods=%s", methods)
            hdbg.dassert_in("fit", methods)
            hdbg.dassert_in("predict", methods)
            # Get the mapping from columns to tags.
            self._column_to_tags_mapping = (
                self._dag_builder.get_column_to_tags_mapping(self.config)
            )
            _LOG.debug("_column_to_tags_mapping=%s", self._column_to_tags_mapping)
        elif isinstance(dag_builder, dtfcordag.DAG):
            self.dag = dag_builder
<<<<<<< HEAD
=======
            # TODO(gp): Not sure what to do here.
>>>>>>> 011b07ca
            self._column_to_tags_mapping = []
        else:
            raise ValueError("Invalid dag_builder=%s" % dag_builder)
        # Extract the sink node.
        self._result_nid = self.dag.get_unique_sink()
        _LOG.debug("_result_nid=%s", self._result_nid)

    def _set_fit_predict_intervals(
        self, method: dtfcornode.Method, intervals: Optional[dtfcorutil.Intervals]
    ) -> None:
        """
        Set fit or predict intervals for all the source nodes.

        :param intervals: as in `DataSource` node, but allowing `None` to mean no
            interval
        """
        if intervals is None:
            return
        # Propagate the intervals to all source nodes.
        for input_nid in self.dag.get_sources():
            node = self.dag.get_node(input_nid)
            if method == "fit":
                node.set_fit_intervals(intervals)
            elif method == "predict":
                node.set_predict_intervals(intervals)
            else:
                raise ValueError("Invalid method='%s'" % method)

    def _run_dag_helper(
        self, method: dtfcornode.Method
    ) -> Tuple[pd.DataFrame, dtfcorvisi.NodeInfo]:
        """
        Run the DAG for the given method.

        :return: the dataframe for the only output and the associated Info
        """
        nid = self._result_nid
        # TODO(gp): Add a check for `df_out`.
        df_out = self.dag.run_leq_node(nid, method)["df_out"]
        info = dtfcorvisi.extract_info(self.dag, [method])
        return df_out, info

    # TODO(gp): This could be folded into `_run_dag_helper()` if we collapse
    #  `ResultBundle` and `PredictionResultBundle`.
    def _to_result_bundle(
        self,
        method: dtfcornode.Method,
        df_out: pd.DataFrame,
        info: dtfcorvisi.NodeInfo,
    ) -> dtfcorebun.ResultBundle:
        """
        Package the result of a DAG execution into a ResultBundle.
        """
        return dtfcorebun.ResultBundle(
            config=self.config,
            result_nid=self._result_nid,
            method=method,
            result_df=df_out,
            column_to_tags=self._column_to_tags_mapping,
            info=info,
        )


# #############################################################################


class FitPredictDagRunner(AbstractDagRunner):
    """
    Run DAGs that have fit / predict methods.
    """

    def set_fit_intervals(
        self, intervals: Optional[dtfcorutil.Intervals]
    ) -> None:
        """
        Set fit intervals for all the source nodes.

        :param intervals: as in `DataSource` node, but allowing `None`
        """
        method = "fit"
        self._set_fit_predict_intervals(method, intervals)

    def set_predict_intervals(
        self, intervals: Optional[dtfcorutil.Intervals]
    ) -> None:
        """
        Set predict intervals for all the source nodes.

        :param intervals: as in `DataSource` node, but allowing `None`
        """
        method = "predict"
        self._set_fit_predict_intervals(method, intervals)

    def fit(self) -> dtfcorebun.ResultBundle:
        """
        Fitting means running `fit()` method on the DAG up to the sink node.
        """
        method = "fit"
        return self._run_dag(method)

    def predict(self) -> dtfcorebun.ResultBundle:
        """
        Predicting means running `predict()` method on the DAG up to the sink
        node.
        """
        method = "predict"
        return self._run_dag(method)

    def _run_dag(self, method: dtfcornode.Method) -> dtfcorebun.ResultBundle:
        df_out, info = self._run_dag_helper(method)
        return self._to_result_bundle(method, df_out, info)


# #############################################################################


class PredictionDagRunner(FitPredictDagRunner):
    """
    Run prediction DAGs.

    Identical to `FitPredictDagRunner`, but returning a
    `PredictionResultBundle`.
    """

    def _run_dag(
        self, method: dtfcornode.Method
    ) -> dtfcorebun.PredictionResultBundle:
        """
        Same as super class but return a `PredictionResultBundle`.
        """
        df_out, info = self._run_dag_helper(method)
        return dtfcorebun.PredictionResultBundle(
            config=self.config,
            result_nid=self._result_nid,
            method=method,
            result_df=df_out,
            column_to_tags=self._column_to_tags_mapping,
            info=info,
        )


# #############################################################################


class RollingFitPredictDagRunner(AbstractDagRunner):
    """
    Run a DAG by periodic fitting on previous history and evaluating on new
    data.
    """

    def __init__(
        self,
        config: cconfig.Config,
        dag_builder: dtfcorbuil.DagBuilder,
        start: hdateti.Datetime,
        end: hdateti.Datetime,
        retraining_freq: str,
        retraining_lookback: int,
    ) -> None:
        """
        Constructor.

        :param start: start of available data for use in training
        :param end: end of available data for use in training
        :param retraining_freq: how often to retrain using Pandas frequency
            convention (e.g., `2B`)
        :param retraining_lookback: number of periods of past data to include
            in retraining, expressed in integral units of `retraining_freq`
        """
        super().__init__(config, dag_builder)
        # Save input parameters.
        self._start = start
        self._end = end
        self._retraining_freq = retraining_freq
        self._retraining_lookback = retraining_lookback
        # Generate retraining dates.
        self._retraining_datetimes = self._generate_retraining_datetimes(
            start=self._start,
            end=self._end,
            retraining_freq=self._retraining_freq,
            retraining_lookback=self._retraining_lookback,
        )
        _LOG.info("_retraining_datetimes=%s", self._retraining_datetimes)

    def fit_predict(self) -> Generator:
        """
        Fit at each retraining date and predict until next retraining date.

        :return: the training time, fit `ResultBundle`, predict `ResultBundle`
        """
        for training_datetime in self._retraining_datetimes:
            (
                fit_result_bundle,
                predict_result_bundle,
            ) = self.fit_predict_at_datetime(training_datetime)
            # TODO(gp): Better to return a pd.Timestamp rather than its representation.
            training_datetime_str = training_datetime.strftime("%Y%m%d_%H%M%S")
            yield training_datetime_str, fit_result_bundle, predict_result_bundle

    def fit_predict_at_datetime(
        self,
        datetime_: hdateti.Datetime,
    ) -> Tuple[dtfcorebun.ResultBundle, dtfcorebun.ResultBundle]:
        """
        Fit with all the history up and including `datetime` and then predict
        forward.

        :param datetime_: point in time at which to train (historically) and then
            predict (one step ahead)
        :return: populated fit and predict `ResultBundle`s
        """
        # Determine fit interval.
        idx = pd.date_range(
            end=datetime_,
            freq=self._retraining_freq,
            periods=self._retraining_lookback,
        )
        start_datetime = idx[0]
        fit_interval = (start_datetime, datetime_)
        # Fit in the interval [start_datetime, datetime_].
        fit_result_bundle = self._run_fit(fit_interval)
        # Determine predict interval.
        idx = idx.shift(freq=self._retraining_freq)
        end_datetime = idx[-1]
        predict_interval = (start_datetime, end_datetime)
        # Predict in the interval [datetime_ + \epsilon, end_datetime].
        predict_result_bundle = self._run_predict(predict_interval, datetime_)
        return fit_result_bundle, predict_result_bundle

    # TODO(gp): -> _fit for symmetry with the rest of the code.
    def _run_fit(
        self, interval: Tuple[hdateti.Datetime, hdateti.Datetime]
    ) -> dtfcorebun.ResultBundle:
        # Set fit interval on all source nodes of the DAG.
        for input_nid in self.dag.get_sources():
            node = self.dag.get_node(input_nid)
            node.set_fit_intervals([interval])
        # Fit.
        method = "fit"
        df_out, info = self._run_dag_helper(method)
        return self._to_result_bundle(method, df_out, info)

    def _run_predict(
        self,
        # TODO(gp): Use Interval
        interval: Tuple[hdateti.Datetime, hdateti.Datetime],
        oos_start: hdateti.Datetime,
    ) -> dtfcorebun.ResultBundle:
        # Set predict interval on all source nodes of the DAG.
        for input_nid in self.dag.get_sources():
            self.dag.get_node(input_nid).set_predict_intervals([interval])
        # Predict.
        method = "predict"
        df_out, info = self._run_dag_helper(method)
        # Restrict `df_out` to out-of-sample portion.
        df_out = df_out.loc[oos_start:]
        return self._to_result_bundle(method, df_out, info)

    @staticmethod
    def _generate_retraining_datetimes(
        start: hdateti.Datetime,
        end: hdateti.Datetime,
        retraining_freq: str,
        retraining_lookback: int,
    ) -> pd.DatetimeIndex:
        """
        Generate an index of retraining dates based on specs.

        The input parameters have the same meaning as in the constructor.

        :return: (re)training dates
        """
        # Populate an initial index of candidate retraining dates.
        grid = pd.date_range(start=start, end=end, freq=retraining_freq)
        # The ability to compute a nonempty `idx` is the first sanity-check.
        hdbg.dassert(
            not grid.empty, msg="Not enough data for requested training schedule!"
        )
        hdbg.dassert_isinstance(retraining_lookback, int)
        # Ensure that `grid` has enough lookback points.
        hdbg.dassert_lt(
            retraining_lookback,
            grid.size,
            msg="Input data does not have %i periods" % retraining_lookback,
        )
        # Shift the start of the index by the lookback amount. The new start
        # represents the first data point that will be used in (the first)
        # training.
        lookback = str(retraining_lookback) + retraining_freq
        idx = grid.shift(freq=lookback)
        # Trim end of date range back to `end`. This is needed because the
        # previous `shift()` also moves the end of the index.
        # TODO(Paul): Add back `end` for a fit-only step.
        idx = idx[idx < end]
        #
        hdbg.dassert(not idx.empty)
        return idx

    def _run_dag(self, method: dtfcornode.Method) -> dtfcorebun.ResultBundle:
        """
        Run DAG and return a ResultBundle.
        """
        df_out, info = self._run_dag_helper(method)
        return self._to_result_bundle(method, df_out, info)


# #############################################################################


class IncrementalDagRunner(AbstractDagRunner):
    """
    Run DAGs in incremental fashion, i.e., running one step at a time.

    # TODO(gp): Improve description.
    """

    def __init__(
        self,
        config: cconfig.Config,
        dag_builder: dtfcorbuil.DagBuilder,
        start: hdateti.Datetime,
        end: hdateti.Datetime,
        freq: str,
        fit_state: cconfig.Config,
    ) -> None:
        """
        Constructor.

        :param config: config for DAG
        :param dag_builder: `DagBuilder` instance
        :param start: first prediction datetime_ (e.g., first time at which we
            generate a prediction in `predict` mode, using all available data
            up to and including `start`)
        :param end: last prediction datetime_
        :param freq: prediction frequency (typically the same as the frequency
            of the underlying DAG)
        :param fit_state: Config containing any learned state required for
            initializing the DAG
        """
        super().__init__(config, dag_builder)
        self._start = start
        self._end = end
        self._freq = freq
        self._fit_state = fit_state
        dtfcorvisi.set_fit_state(self.dag, self._fit_state)
        # Create predict range.
        self._date_range = pd.date_range(
            start=self._start, end=self._end, freq=self._freq
        )

    def predict(self) -> Generator:
        """
        Generate a filtration and predict at each index of the filtration.

        Here we use "filtration" as it is used in the context of stochastic
        processes. To ensure that predictions are non-anticipating, we restrict
        the model inputs to times up to and including the prediction time.

        :return: a generator of `ResultBundle`s (one `ResultBundle` for each
            prediction)
        """
        for end_dt in self._date_range:
            result_bundle = self.predict_at_datetime(end_dt)
            yield result_bundle

    # TODO(gp): dt -> datetime_ as used elsewhere.
    def predict_at_datetime(
        self, dt: hdateti.Datetime
    ) -> dtfcorebun.ResultBundle:
        """
        Generate a prediction as of `dt` (for a future point in time).

        :param dt: point in time at which to generate a prediction
        :return: populated `ResultBundle`
        """
        # Cut off data at `end_dt`. Do not restrict the start datetime_ so
        # so as not to adversely affect any required warm-up period.
        interval = [(None, dt)]
        # Set prediction intervals and predict.
        for input_nid in self.dag.get_sources():
            self.dag.get_node(input_nid).set_predict_intervals(interval)
        result_bundle = self._run_dag("predict")
        return result_bundle

    def _run_dag(self, method: dtfcornode.Method) -> dtfcorebun.ResultBundle:
        """
        Run DAG and return a ResultBundle.
        """
        df_out, info = self._run_dag_helper(method)
        return self._to_result_bundle(method, df_out, info)<|MERGE_RESOLUTION|>--- conflicted
+++ resolved
@@ -69,10 +69,7 @@
             _LOG.debug("_column_to_tags_mapping=%s", self._column_to_tags_mapping)
         elif isinstance(dag_builder, dtfcordag.DAG):
             self.dag = dag_builder
-<<<<<<< HEAD
-=======
             # TODO(gp): Not sure what to do here.
->>>>>>> 011b07ca
             self._column_to_tags_mapping = []
         else:
             raise ValueError("Invalid dag_builder=%s" % dag_builder)
