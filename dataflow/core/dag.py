--- conflicted
+++ resolved
@@ -76,49 +76,6 @@
         self._mode = mode
         #
         self.set_debug_mode(save_node_interface, profile_execution, dst_dir)
-<<<<<<< HEAD
-
-    def set_debug_mode(self,
-        save_node_interface: str,
-        profile_execution: bool,
-        dst_dir: Optional[str],
-    ) -> None:
-        """
-        Set the debug parameters see
-
-        Sometimes it's difficult to pass these parameters (e.g., through a
-        `DagBuilder`) so we allow to set them after construction.
-
-        :param save_node_interface: store the values at the interface of the nodes
-            into a directory `dst_dir`. Disclaimer: the amount of data generate can
-            be huge
-            - ``: save no information
-            - `stats`: save high level information about the node interface
-            - `df_as_csv`: save the full content of the node interface, using CSV for
-              dataframes
-            - `df_as_parquet`: like `df_as_csv` but using Parquet for dataframes
-        :param profile_execution: if not `None`, store information about the
-            execution of the nodes
-        :param dst_dir: directory to save node interface and execution profiling info
-        """
-        hdbg.dassert_in(save_node_interface, ("", "stats", "df_as_csv", "df_as_parquet"))
-        self._save_node_interface = save_node_interface
-        # To process the profiling info in a human consumable form:
-        # ```
-        # ls -tr -1 tmp.dag_profile/*after* | xargs -n 1 -i sh -c 'echo; echo; echo "# {}"; cat {}'
-        # ```
-        self._profile_execution = profile_execution
-        self._dst_dir = dst_dir
-        if self._dst_dir:
-            hio.create_dir(self._dst_dir, incremental=False)
-        if self._save_node_interface or self._profile_execution:
-            _LOG.warning("Setting up debug mode: " +
-                hprint.to_str("save_node_interface profile_execution dst_dir"))
-            hdbg.dassert_is_not(
-                dst_dir, None, "Need to specify a directory to save the data"
-            )
-=======
->>>>>>> 011b07ca
 
     def __str__(self) -> str:
         """
@@ -483,11 +440,7 @@
         method: dtfcornode.Method,
         file_tag: str,
         *,
-<<<<<<< HEAD
-        extra_txt: str = ""
-=======
         extra_txt: str = "",
->>>>>>> 011b07ca
     ) -> None:
         """
         Write information about the system (e.g., time and memory) before running a
@@ -510,18 +463,12 @@
             txt.append(extra_txt)
         txt = "\n".join(txt)
         # Report the information on the screen.
-<<<<<<< HEAD
-        _LOG.info("\n%s\n%s",
-            hprint.frame("%s: method '%s' for node topological_id=%s nid='%s'"
-                         % (file_tag, method, topological_id, nid)),
-=======
         _LOG.info(
             "\n%s\n%s",
             hprint.frame(
                 "%s: method '%s' for node topological_id=%s nid='%s'"
                 % (file_tag, method, topological_id, nid)
             ),
->>>>>>> 011b07ca
             txt,
         )
         # Save information to file.
@@ -552,21 +499,6 @@
         if isinstance(obj, pd.DataFrame):
             df = obj
             # Save high level description about the df.
-<<<<<<< HEAD
-            txt = hpandas.df_to_str(df, print_dtypes=True, print_shape_info=True)
-            hio.to_file(file_name + ".txt", txt)
-            # Save content of the df.
-            if self._save_node_interface == "csv":
-                df.to_csv(file_name + ".csv")
-            elif self._save_node_interface == "parquet":
-                import helpers.hparquet as hparque
-
-                hparque.to_parquet(df, file_name + ".parquet")
-            else:
-                raise ValueError(
-                    "Invalid save_node_interface='%s'", self._save_node_interface
-                )
-=======
             txt = hpandas.df_to_str(
                 df,
                 print_dtypes=True,
@@ -582,7 +514,6 @@
                 import helpers.hparquet as hparque
 
                 hparque.to_parquet(df, file_name + ".parquet")
->>>>>>> 011b07ca
         else:
             _LOG.warning(
                 "Can't save node input / output of type '%s': %s",
@@ -625,10 +556,6 @@
             for input_name, value in kvs.items():
                 # Retrieve output from store.
                 kwargs[input_name] = pred_node.get_output(method, value)
-<<<<<<< HEAD
-                _LOG.debug("input_name=%s", input_name)
-=======
->>>>>>> 011b07ca
             # TODO(gp): Save info for inputs, if needed.
         _LOG.debug("kwargs are %s", kwargs)
         # Execute `node.method()`.
@@ -660,24 +587,35 @@
             txt.append(htimer.dmemory_stop(run_node_dmemory))
             txt = "\n".join(txt)
             self._write_system_stats_to_dst_dir(
-<<<<<<< HEAD
-                topological_id, nid, method, file_tag, extra_txt=txt,
-            )
-
-
-# #############################################################################
-
-
-def insert_at_head(stage, node, dag):
-    source_nid = dag.get_unique_source()
-    dag.add_node(node)
-    dag.connect(stage, source_nid)
-    return dag
-=======
                 topological_id,
                 nid,
                 method,
                 file_tag,
                 extra_txt=txt,
             )
->>>>>>> 011b07ca
+            if self._save_node_interface:
+                # Save info for the output of the node.
+                self._write_node_interface_to_dst_dir(
+                    topological_id, nid, method, output_name, value
+                )
+        # Save system info after execution the node.
+        if self._profile_execution:
+            file_tag = "after_execution"
+            txt = []
+            txt.append(ts.get_result())
+            txt.append(htimer.dtimer_stop(run_node_dtimer)[0])
+            txt.append(htimer.dmemory_stop(run_node_dmemory))
+            txt = "\n".join(txt)
+            self._write_system_stats_to_dst_dir(
+                topological_id, nid, method, file_tag, extra_txt=txt,
+            )
+
+
+# #############################################################################
+
+
+def insert_at_head(stage, node, dag):
+    source_nid = dag.get_unique_source()
+    dag.add_node(node)
+    dag.connect(stage, source_nid)
+    return dag