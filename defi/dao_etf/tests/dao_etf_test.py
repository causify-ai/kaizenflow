--- conflicted
+++ resolved
@@ -1,12 +1,9 @@
-<<<<<<< HEAD
-=======
 """
 Import as:
 
 import defi.dao_etf.tests.dao_etf_test as ddetdette
 """
 
->>>>>>> b75eab7a
 from brownie import DaoETF, accounts
 
 
