--- conflicted
+++ resolved
@@ -210,11 +210,7 @@
         limit_prices: List[float],
     ) -> List[ddacrord.Order]:
         """
-<<<<<<< HEAD
         Get four orders for the unit tests (two buy and two sell orders).
-=======
-        Get toy BTC orders for the unit tests.
->>>>>>> 61420481
 
         :param limit_prices: limit in prices: quote token per base token
         :return: buy and sell orders with the base token "BTC"
@@ -228,13 +224,9 @@
         timestamp = None
         deposit_address = 1
         wallet_address = 1
-<<<<<<< HEAD
         # Generate buy orders.
         buy_action = "buy"
         #
-=======
-        # Genereate buy orders.
->>>>>>> 61420481
         quantity = 4
         order_0 = ddacrord.Order(
             base_token,
@@ -377,21 +369,6 @@
         The limit price condition is False for a buy order and True for the
         sell order.
         """
-<<<<<<< HEAD
-        exchange_rate = 4
-        limit_price_buy_1 = 3
-        limit_price_sell_1 = 3
-        test_orders = self.get_test_orders(limit_price_buy_1, limit_price_sell_1)
-        result = ddacropt.run_solver(test_orders, exchange_rate)
-        # Check that the solution is found, but it equals zero.
-        self.assertEqual(result["problem_objective_value"], 10)
-        # Check the executed quantity values.
-        var_values_str = pprint.pformat(result["q_base_asterisk"])
-        exp = r"""
-        [0.0, 5.0, 5.0, 0.0]
-        """
-        self.assert_equal(var_values_str, exp, fuzzy_match=True)
-=======
         prices = {"BTC": 2, "ETH": 8}
         btc_limit_prices = [5, 2, 3, 2]
         btc_orders = self.get_test_btc_orders(btc_limit_prices)
@@ -399,35 +376,16 @@
         expected_volume = 16
         expected_quantities = "(4) 4.0 0.0 4.0 0.0"
         _check(self, btc_orders, prices, expected_volume, expected_quantities)
->>>>>>> 61420481
 
     def test3(self) -> None:
         """
         The limit price condition is False for a sell order, and True for the
         sell order.
         """
-<<<<<<< HEAD
-        exchange_rate = 4
-        limit_price_buy_1 = 5
-        limit_price_sell_1 = 5
-        test_orders = self.get_test_orders(limit_price_buy_1, limit_price_sell_1)
-        result = ddacropt.run_solver(test_orders, exchange_rate)
-        # Check that the solution is found, but it equals zero.
-        self.assertEqual(result["problem_objective_value"], 2)
-        # Check the executed quantity values.
-        var_values_str = pprint.pformat(result["q_base_asterisk"])
-        exp = r"""
-        [1.0, 0.0, 0.0, 1.0]
-        """
-        self.assert_equal(var_values_str, exp, fuzzy_match=True)
-
-    # TODO(gp): @all add more unit tests.
-=======
         prices = {"BTC": 2, "ETH": 8}
         btc_limit_prices = [5, 5.5, 3, 6]
         btc_orders = self.get_test_btc_orders(btc_limit_prices)
         # Run the check.
         expected_volume = 24
         expected_quantities = "(4) 1.0 5.0 6.0 0.0"
-        _check(self, btc_orders, prices, expected_volume, expected_quantities)
->>>>>>> 61420481
+        _check(self, btc_orders, prices, expected_volume, expected_quantities)