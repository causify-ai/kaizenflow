from typing import List

import pandas as pd

import defi.dao_cross.dao_cross as ddcrdacr
import defi.dao_cross.order as ddacrord
import helpers.hpandas as hpandas
import helpers.hunit_test as hunitest


class TestMatchOrders1(hunitest.TestCase):
    def test_match_orders1(self) -> None:
        orders = self._get_test_orders()
<<<<<<< HEAD
        clearing_price = 1
        # Match orders.
=======
        clearing_price = 2
        # Get the actual outcome.
>>>>>>> 61420481
        actual_df = ddcrdacr.match_orders(orders, clearing_price)
        # Check the unique tokens.
        actual_tokens = sorted(list(actual_df["token"].unique()))
        expected_tokens = ["BTC", "ETH"]
        self.assertEqual(actual_tokens, expected_tokens)
        # Check that the DaoCross conservation law is fullfilled.
        btc_quantity = actual_df[actual_df["token"] == "BTC"]["amount"].sum()
        eth_quantity = actual_df[actual_df["token"] == "ETH"]["amount"].sum()
        self.assertEqual(btc_quantity * clearing_price, eth_quantity)
        # Check the signature.
        actual_signature = hpandas.df_to_str(
            actual_df,
            print_shape_info=True,
            tag="df",
        )
        expected_signature = r"""
        # df=
        index=[0, 5]
        columns=token,amount,from,to
        shape=(6, 4)
        token  amount  from  to
        0   BTC     1.2     1   1
        1   ETH     2.4     1   1
        2   BTC     0.3     1   2
        3   ETH     0.6     2   1
        4   BTC     1.1     6   2
        5   ETH     2.2     2   6
        """
        self.assert_equal(
            actual_signature,
            expected_signature,
            dedent=True,
            fuzzy_match=True,
        )

    # TODO(gp): @all make it static and rename `get_test_orders()`.
    def _get_test_orders(self) -> List[ddacrord.Order]:
        base_token = "BTC"
        quote_token = "ETH"
        timestamp = pd.Timestamp("2023-01-01 00:00:01+00:00")
        #
        order_1 = ddacrord.Order(
            base_token=base_token,
            quote_token=quote_token,
            action="buy",
            quantity=1.2,
            limit_price=2.1,
            deposit_address=1,
            wallet_address=1,
            timestamp=timestamp,
        )
        order_2 = ddacrord.Order(
            base_token=base_token,
            quote_token=quote_token,
            action="buy",
            quantity=1.5,
            limit_price=2.3,
            deposit_address=2,
            wallet_address=2,
            timestamp=timestamp + pd.Timedelta("2s"),
        )
        order_3 = ddacrord.Order(
            base_token=base_token,
            quote_token=quote_token,
            action="sell",
            quantity=1.8,
            limit_price=2.1,
            deposit_address=3,
            wallet_address=3,
            timestamp=timestamp + pd.Timedelta("3s"),
        )
        order_4 = ddacrord.Order(
            base_token=base_token,
            quote_token=quote_token,
            action="buy",
            quantity=2.1,
            limit_price=0.4,
            deposit_address=4,
            wallet_address=4,
            timestamp=timestamp + pd.Timedelta("4s"),
        )
        order_5 = ddacrord.Order(
            base_token=base_token,
            quote_token=quote_token,
            action="sell",
            quantity=1.5,
            limit_price=0.5,
            deposit_address=1,
            wallet_address=1,
            timestamp=timestamp + pd.Timedelta("5s"),
        )
        order_6 = ddacrord.Order(
            base_token=base_token,
            quote_token=quote_token,
            action="sell",
            quantity=1.1,
            limit_price=0.1,
            deposit_address=6,
            wallet_address=6,
            timestamp=timestamp + pd.Timedelta("6s"),
        )
        orders = [order_1, order_2, order_3, order_4, order_5, order_6]
        return orders<|MERGE_RESOLUTION|>--- conflicted
+++ resolved
@@ -11,13 +11,8 @@
 class TestMatchOrders1(hunitest.TestCase):
     def test_match_orders1(self) -> None:
         orders = self._get_test_orders()
-<<<<<<< HEAD
         clearing_price = 1
         # Match orders.
-=======
-        clearing_price = 2
-        # Get the actual outcome.
->>>>>>> 61420481
         actual_df = ddcrdacr.match_orders(orders, clearing_price)
         # Check the unique tokens.
         actual_tokens = sorted(list(actual_df["token"].unique()))
