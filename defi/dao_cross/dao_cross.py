--- conflicted
+++ resolved
@@ -136,33 +136,7 @@
         buy_order.quantity -= quantity
         sell_order.quantity -= quantity
     # Get DataFrame with the transfers implemented to match the passed orders.
-<<<<<<< HEAD
     transfer_df = _get_transfer_df(transfers)
-    return transfer_df
-=======
-    transfer_df = get_transfer_df(transfers)
-    return transfer_df
-
-
-def get_transfer_df(transfers: Optional[List[Dict[str, Any]]]) -> pd.DataFrame:
-    """
-    Get a table of all the passed transfers.
-
-    Transfer is a dict with the following format:
-    {
-        "token": name of a token to transfer,
-        "amount": transferred quantity,
-        "from": wallet address to send transfer from,
-        "to": deposit to send transfer to,
-    }
-
-    :param transfers: list of transfers
-    :return: table of transfers
-    """
-    if transfers:
-        transfer_df = pd.DataFrame(transfers)
-    else:
-        transfer_df = pd.DataFrame(columns=["token", "amount", "from", "to"])
     return transfer_df
 
 
@@ -176,5 +150,4 @@
         return False
     if not order.quantity > 0:
         return False
-    return True
->>>>>>> 61420481
+    return True