--- conflicted
+++ resolved
@@ -27,28 +27,17 @@
     Find the maximum exchanged volume given the constraints.
 
     :param orders: buy / sell orders
-<<<<<<< HEAD
     :param exchange_rate: price (in terms of quote token) per unit of base token
     :return: solver's output in human readable format
-=======
-    :param prices: prices in terms of a reference common currency (e.g., USDT)
-        for each token
-    :return: solver's output in a human readable format
->>>>>>> 61420481
     """
     _LOG.debug(hprint.to_str("orders"))
     n_orders = len(orders)
     hdbg.dassert_lt(0, n_orders)
     hdbg.dassert_container_type(orders, list, ddacrord.Order)
     #
-<<<<<<< HEAD
-    _LOG.debug(hprint.to_str("exchange_rate"))
-    hdbg.dassert_lt(0, exchange_rate)
-=======
     _LOG.debug(hprint.to_str("prices"))
     hdbg.dassert_isinstance(prices, dict)
     hdbg.dassert_lt(0, len(prices))
->>>>>>> 61420481
     # Initialize the model.
     problem = pulp.LpProblem("The DaoCross problem", pulp.LpMaximize)
     # Specify the executed quantities vars. Setting the lower bound to zero
