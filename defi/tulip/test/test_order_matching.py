from typing import List

import pandas as pd

<<<<<<< HEAD
import defi.tulip.implementation.order_matching as dtuimorm
import defi.tulip.implementation.order as dtuimor
=======
import defi.tulip.implementation.order as dtuimord
import defi.tulip.implementation.order_matching as dtimorma
>>>>>>> 2fcd040a
import helpers.hpandas as hpandas
import helpers.hunit_test as hunitest


class TestMatchOrders1(hunitest.TestCase):
    @staticmethod
<<<<<<< HEAD
    def get_test_orders() -> List[dtuimor.Order]:
=======
    def get_test_orders() -> List[dtuimord.Order]:
>>>>>>> 2fcd040a
        timestamp = pd.Timestamp("2023-01-01 00:00:01+00:00")
        base_token = "BTC"
        quote_token = "ETH"
        #
<<<<<<< HEAD
        order_1 = dtuimor.Order(
=======
        order_1 = dtuimord.Order(
>>>>>>> 2fcd040a
            timestamp=timestamp,
            action="buy",
            quantity=1.2,
            base_token=base_token,
            limit_price=2.1,
            quote_token=quote_token,
            deposit_address=1,
            wallet_address=1,
        )
<<<<<<< HEAD
        order_2 = dtuimor.Order(
=======
        order_2 = dtuimord.Order(
>>>>>>> 2fcd040a
            timestamp=timestamp + pd.Timedelta("2s"),
            action="buy",
            quantity=2.3,
            base_token=base_token,
            limit_price=2.3,
            quote_token=quote_token,
            deposit_address=2,
            wallet_address=2,
        )
<<<<<<< HEAD
        order_3 = dtuimor.Order(
=======
        order_3 = dtuimord.Order(
>>>>>>> 2fcd040a
            timestamp=timestamp + pd.Timedelta("3s"),
            action="sell",
            quantity=1.8,
            base_token=base_token,
            limit_price=2.1,
            quote_token=quote_token,
            deposit_address=3,
            wallet_address=3,
        )
<<<<<<< HEAD
        order_4 = dtuimor.Order(
=======
        order_4 = dtuimord.Order(
>>>>>>> 2fcd040a
            timestamp=timestamp + pd.Timedelta("4s"),
            action="buy",
            quantity=2.1,
            base_token=base_token,
            limit_price=0.4,
            quote_token=quote_token,
            deposit_address=4,
            wallet_address=4,
        )
<<<<<<< HEAD
        order_5 = dtuimor.Order(
=======
        order_5 = dtuimord.Order(
>>>>>>> 2fcd040a
            timestamp=timestamp + pd.Timedelta("5s"),
            action="sell",
            quantity=1.5,
            base_token=base_token,
            limit_price=0.5,
            quote_token=quote_token,
            deposit_address=1,
            wallet_address=1,
        )
<<<<<<< HEAD
        order_6 = dtuimor.Order(
=======
        order_6 = dtuimord.Order(
>>>>>>> 2fcd040a
            timestamp=timestamp + pd.Timedelta("6s"),
            action="sell",
            quantity=1.1,
            base_token=base_token,
            limit_price=0.1,
            quote_token=quote_token,
            deposit_address=6,
            wallet_address=6,
        )
        orders = [order_1, order_2, order_3, order_4, order_5, order_6]
        return orders

    def test1(self) -> None:
        """
        All the orders have similar base and quote tokens.
        """
        orders = self.get_test_orders()
        clearing_price = 1
        base_token = "BTC"
        quote_token = "ETH"
        # Match orders.
<<<<<<< HEAD
        actual_df = dtuimorm.match_orders(
=======
        actual_df = dtimorma.match_orders(
>>>>>>> 2fcd040a
            orders, clearing_price, base_token, quote_token
        )
        # Check the unique tokens.
        actual_tokens = sorted(list(actual_df["token"].unique()))
        expected_tokens = ["BTC", "ETH"]
        self.assertEqual(actual_tokens, expected_tokens)
        # Check that the DaoCross conservation law is fullfilled.
        btc_quantity = actual_df[actual_df["token"] == "BTC"]["amount"].sum()
        eth_quantity = actual_df[actual_df["token"] == "ETH"]["amount"].sum()
        self.assertEqual(btc_quantity * clearing_price, eth_quantity)
        # Check the signature.
        actual_signature = hpandas.df_to_str(
            actual_df,
            print_shape_info=True,
            tag="df",
        )
        expected_signature = r"""
        # df=
        index=[0, 5]
        columns=token,amount,from,to
        shape=(6, 4)
        token  amount  from  to
        0   BTC     1.2     1   1
        1   ETH     1.2     1   1
        2   BTC     0.3     1   2
        3   ETH     0.3     2   1
        4   BTC     1.1     6   2
        5   ETH     1.1     2   6
        """
        self.assert_equal(
            actual_signature,
            expected_signature,
            dedent=True,
            fuzzy_match=True,
        )

    def test2(self) -> None:
        """
        All buy orders are replaced by their equivalent.
        """
        mixed_orders = []
        orders = self.get_test_orders()
        clearing_price = 1
        for order in orders:
            if order.action == "buy":
                # Replace "buy" order with its "sell" equivalent.
<<<<<<< HEAD
                order = dtuimorm.get_equivalent_order(order, clearing_price)
=======
                order = dtimorma.get_equivalent_order(order, clearing_price)
>>>>>>> 2fcd040a
            mixed_orders.append(order)
        base_token = "BTC"
        quote_token = "ETH"
        # Match orders.
<<<<<<< HEAD
        actual_df = dtuimorm.match_orders(
=======
        actual_df = dtimorma.match_orders(
>>>>>>> 2fcd040a
            mixed_orders, clearing_price, base_token, quote_token
        )
        # Check the unique tokens.
        actual_tokens = sorted(list(actual_df["token"].unique()))
        expected_tokens = ["BTC", "ETH"]
        self.assertEqual(actual_tokens, expected_tokens)
        # Check that the DaoCross conservation law is fullfilled.
        btc_quantity = actual_df[actual_df["token"] == "BTC"]["amount"].sum()
        eth_quantity = actual_df[actual_df["token"] == "ETH"]["amount"].sum()
        self.assertEqual(btc_quantity * clearing_price, eth_quantity)
        # Check the signature.
        actual_signature = hpandas.df_to_str(
            actual_df,
            print_shape_info=True,
            tag="df",
        )
        expected_signature = r"""
        # df=
        index=[0, 5]
        columns=token,amount,from,to
        shape=(6, 4)
        token  amount  from  to
        0   BTC     1.2     1   1
        1   ETH     1.2     1   1
        2   BTC     0.3     1   2
        3   ETH     0.3     2   1
        4   BTC     1.1     6   2
        5   ETH     1.1     2   6
        """
        self.assert_equal(
            actual_signature,
            expected_signature,
            dedent=True,
            fuzzy_match=True,
        )
        
    def test3(self) -> None:
        """
        All orders are randomly generated.
        """
        orders = []
        for i in range(6):
            order = dtuimor.get_random_order(seed=i)
            orders.append(order)
        clearing_price = 1
        base_token = "ETH"
        quote_token = "BTC"
        # Match orders.
        actual_df = dtuimorm.match_orders(
            orders, clearing_price, base_token, quote_token
        )
        # Check the unique tokens.
        actual_tokens = sorted(list(actual_df["token"].unique()))
        expected_tokens = ["BTC", "ETH"]
        self.assertEqual(actual_tokens, expected_tokens)
        # Check that the DaoCross conservation law is fullfilled.
        btc_quantity = actual_df[actual_df["token"] == "BTC"]["amount"].sum()
        eth_quantity = actual_df[actual_df["token"] == "ETH"]["amount"].sum()
        self.assertEqual(btc_quantity * clearing_price, eth_quantity)
        # Check the signature.
        actual_signature = hpandas.df_to_str(
            actual_df,
            print_shape_info=True,
            tag="df",
        )
        expected_signature = r"""
        # df=
        index=[0, 7]
        columns=token,amount,from,to
        shape=(8, 4)
        token  amount  from  to
        0   ETH       4    -3   0
        1   BTC       4     0  -3
        2   ETH       5    -3   0
        ...
        5   BTC       1     2  -3
        6   ETH       8    -2   2
        7   BTC       8     2  -2
        """
        self.assert_equal(
            actual_signature,
            expected_signature,
            dedent=True,
            fuzzy_match=True,
        )

class TestGetEquivalentOrder1(hunitest.TestCase):
    def test1(self) -> None:
        """
        Check that equivalent order is returned correctly.
        """
        timestamp = pd.Timestamp("2023-01-01 00:00:01+00:00")
        action = "sell"
        quantity = 3.2
        base_token = "BTC"
        limit_price = 0.25
        quote_token = "ETH"
        deposit_address = 1
        wallet_address = 1
        #
<<<<<<< HEAD
        input_order = dtuimor.Order(
=======
        input_order = dtuimord.Order(
>>>>>>> 2fcd040a
            timestamp=timestamp,
            action=action,
            quantity=quantity,
            base_token=base_token,
            limit_price=limit_price,
            quote_token=quote_token,
            deposit_address=deposit_address,
            wallet_address=wallet_address,
        )
        clearing_price = 0.5
        # Get equivalent order and check its signature.
<<<<<<< HEAD
        output_order = dtuimorm.get_equivalent_order(input_order, clearing_price)
=======
        output_order = dtimorma.get_equivalent_order(input_order, clearing_price)
>>>>>>> 2fcd040a
        expected_signature = "timestamp=2023-01-01 00:00:01+00:00 action=buy quantity=1.6 base_token=ETH limit_price=4.0 quote_token=BTC deposit_address=1 wallet_address=1"
        self.assertEqual(output_order.__repr__(), expected_signature)<|MERGE_RESOLUTION|>--- conflicted
+++ resolved
@@ -2,33 +2,20 @@
 
 import pandas as pd
 
-<<<<<<< HEAD
-import defi.tulip.implementation.order_matching as dtuimorm
-import defi.tulip.implementation.order as dtuimor
-=======
 import defi.tulip.implementation.order as dtuimord
 import defi.tulip.implementation.order_matching as dtimorma
->>>>>>> 2fcd040a
 import helpers.hpandas as hpandas
 import helpers.hunit_test as hunitest
 
 
 class TestMatchOrders1(hunitest.TestCase):
     @staticmethod
-<<<<<<< HEAD
-    def get_test_orders() -> List[dtuimor.Order]:
-=======
     def get_test_orders() -> List[dtuimord.Order]:
->>>>>>> 2fcd040a
         timestamp = pd.Timestamp("2023-01-01 00:00:01+00:00")
         base_token = "BTC"
         quote_token = "ETH"
         #
-<<<<<<< HEAD
-        order_1 = dtuimor.Order(
-=======
         order_1 = dtuimord.Order(
->>>>>>> 2fcd040a
             timestamp=timestamp,
             action="buy",
             quantity=1.2,
@@ -38,11 +25,7 @@
             deposit_address=1,
             wallet_address=1,
         )
-<<<<<<< HEAD
-        order_2 = dtuimor.Order(
-=======
         order_2 = dtuimord.Order(
->>>>>>> 2fcd040a
             timestamp=timestamp + pd.Timedelta("2s"),
             action="buy",
             quantity=2.3,
@@ -52,11 +35,7 @@
             deposit_address=2,
             wallet_address=2,
         )
-<<<<<<< HEAD
-        order_3 = dtuimor.Order(
-=======
         order_3 = dtuimord.Order(
->>>>>>> 2fcd040a
             timestamp=timestamp + pd.Timedelta("3s"),
             action="sell",
             quantity=1.8,
@@ -66,11 +45,7 @@
             deposit_address=3,
             wallet_address=3,
         )
-<<<<<<< HEAD
-        order_4 = dtuimor.Order(
-=======
         order_4 = dtuimord.Order(
->>>>>>> 2fcd040a
             timestamp=timestamp + pd.Timedelta("4s"),
             action="buy",
             quantity=2.1,
@@ -80,11 +55,7 @@
             deposit_address=4,
             wallet_address=4,
         )
-<<<<<<< HEAD
-        order_5 = dtuimor.Order(
-=======
         order_5 = dtuimord.Order(
->>>>>>> 2fcd040a
             timestamp=timestamp + pd.Timedelta("5s"),
             action="sell",
             quantity=1.5,
@@ -94,11 +65,7 @@
             deposit_address=1,
             wallet_address=1,
         )
-<<<<<<< HEAD
-        order_6 = dtuimor.Order(
-=======
         order_6 = dtuimord.Order(
->>>>>>> 2fcd040a
             timestamp=timestamp + pd.Timedelta("6s"),
             action="sell",
             quantity=1.1,
@@ -120,11 +87,7 @@
         base_token = "BTC"
         quote_token = "ETH"
         # Match orders.
-<<<<<<< HEAD
-        actual_df = dtuimorm.match_orders(
-=======
         actual_df = dtimorma.match_orders(
->>>>>>> 2fcd040a
             orders, clearing_price, base_token, quote_token
         )
         # Check the unique tokens.
@@ -171,20 +134,12 @@
         for order in orders:
             if order.action == "buy":
                 # Replace "buy" order with its "sell" equivalent.
-<<<<<<< HEAD
-                order = dtuimorm.get_equivalent_order(order, clearing_price)
-=======
                 order = dtimorma.get_equivalent_order(order, clearing_price)
->>>>>>> 2fcd040a
             mixed_orders.append(order)
         base_token = "BTC"
         quote_token = "ETH"
         # Match orders.
-<<<<<<< HEAD
-        actual_df = dtuimorm.match_orders(
-=======
         actual_df = dtimorma.match_orders(
->>>>>>> 2fcd040a
             mixed_orders, clearing_price, base_token, quote_token
         )
         # Check the unique tokens.
@@ -227,13 +182,13 @@
         """
         orders = []
         for i in range(6):
-            order = dtuimor.get_random_order(seed=i)
+            order = dtuimord.get_random_order(seed=i)
             orders.append(order)
         clearing_price = 1
         base_token = "ETH"
         quote_token = "BTC"
         # Match orders.
-        actual_df = dtuimorm.match_orders(
+        actual_df = dtimorma.match_orders(
             orders, clearing_price, base_token, quote_token
         )
         # Check the unique tokens.
@@ -285,11 +240,7 @@
         deposit_address = 1
         wallet_address = 1
         #
-<<<<<<< HEAD
-        input_order = dtuimor.Order(
-=======
         input_order = dtuimord.Order(
->>>>>>> 2fcd040a
             timestamp=timestamp,
             action=action,
             quantity=quantity,
@@ -301,10 +252,6 @@
         )
         clearing_price = 0.5
         # Get equivalent order and check its signature.
-<<<<<<< HEAD
-        output_order = dtuimorm.get_equivalent_order(input_order, clearing_price)
-=======
         output_order = dtimorma.get_equivalent_order(input_order, clearing_price)
->>>>>>> 2fcd040a
         expected_signature = "timestamp=2023-01-01 00:00:01+00:00 action=buy quantity=1.6 base_token=ETH limit_price=4.0 quote_token=BTC deposit_address=1 wallet_address=1"
         self.assertEqual(output_order.__repr__(), expected_signature)