--- conflicted
+++ resolved
@@ -254,14 +254,9 @@
         full_symbols = ["kibot::HD", "kibot::AMP"]
         start_ts = pd.Timestamp("2015-09-29T09:23:00+00:00")
         end_ts = pd.Timestamp("2015-09-29T09:35:00+00:00")
-<<<<<<< HEAD
-        client = imvkdckcex.get_KibotEquitiesCsvParquetByAssetClient_example1(
-            True
-=======
         unadjusted = True
         client = imvkdckcex.get_KibotEquitiesCsvParquetByAssetClient_example1(
             unadjusted
->>>>>>> 6d432c8b
         )
         #
         expected_length = 19
@@ -745,7 +740,49 @@
             expected_signature,
         )
 
-<<<<<<< HEAD
+    # ////////////////////////////////////////////////////////////////////////
+
+    def test_get_start_ts_for_symbol1(self) -> None:
+        full_symbol = "kibot::ZI"
+        #
+        contract_type = "continuous"
+        client = imvkdckcex.get_KibotFuturesCsvParquetByAssetClient_example2(
+            contract_type
+        )
+        expected_start_ts = pd.to_datetime("2009-09-28 19:25:00", utc=True)
+        self._test_get_start_ts_for_symbol1(
+            client, full_symbol, expected_start_ts
+        )
+
+    def test_get_end_ts_for_symbol1(self) -> None:
+        full_symbol = "kibot::ZI"
+        #
+        contract_type = "continuous"
+        client = imvkdckcex.get_KibotFuturesCsvParquetByAssetClient_example2(
+            contract_type
+        )
+        expected_end_ts = pd.to_datetime("2009-09-29 13:43:00", utc=True)
+        self._test_get_end_ts_for_symbol1(client, full_symbol, expected_end_ts)
+
+    # ////////////////////////////////////////////////////////////////////////
+
+    def test_get_universe1(self) -> None:
+        contract_type = "continuous"
+        client = imvkdckcex.get_KibotFuturesCsvParquetByAssetClient_example1(
+            contract_type
+        )
+        expected_length = 0
+        expected_first_elements = []
+        expected_last_elements = []
+        self._test_get_universe1(
+            client,
+            expected_length,
+            expected_first_elements,
+            expected_last_elements,
+        )
+
+    # ////////////////////////////////////////////////////////////////////////
+
     def test_get_metadata1(self) -> None:
         client = imvkdckcex.get_KibotFuturesCsvParquetByAssetClient_example1(
             "continuous"
@@ -775,62 +812,6 @@
             expected_column_names,
             expected_column_unique_values,
             expected_signature,
-        )
-
-    @staticmethod
-    def _get_expected_column_names() -> List[str]:
-        """
-        Return a list of expected column names.
-        """
-        expected_column_names = [
-            "full_symbol",
-            "open",
-            "high",
-            "low",
-            "close",
-            "volume",
-        ]
-        return expected_column_names
-=======
-    # ////////////////////////////////////////////////////////////////////////
-
-    def test_get_start_ts_for_symbol1(self) -> None:
-        full_symbol = "kibot::ZI"
-        #
-        contract_type = "continuous"
-        client = imvkdckcex.get_KibotFuturesCsvParquetByAssetClient_example2(
-            contract_type
-        )
-        expected_start_ts = pd.to_datetime("2009-09-28 19:25:00", utc=True)
-        self._test_get_start_ts_for_symbol1(
-            client, full_symbol, expected_start_ts
-        )
-
-    def test_get_end_ts_for_symbol1(self) -> None:
-        full_symbol = "kibot::ZI"
-        #
-        contract_type = "continuous"
-        client = imvkdckcex.get_KibotFuturesCsvParquetByAssetClient_example2(
-            contract_type
-        )
-        expected_end_ts = pd.to_datetime("2009-09-29 13:43:00", utc=True)
-        self._test_get_end_ts_for_symbol1(client, full_symbol, expected_end_ts)
-
-    # ////////////////////////////////////////////////////////////////////////
-
-    def test_get_universe1(self) -> None:
-        contract_type = "continuous"
-        client = imvkdckcex.get_KibotFuturesCsvParquetByAssetClient_example1(
-            contract_type
-        )
-        expected_length = 0
-        expected_first_elements = []
-        expected_last_elements = []
-        self._test_get_universe1(
-            client,
-            expected_length,
-            expected_first_elements,
-            expected_last_elements,
         )
 
 
@@ -846,5 +827,4 @@
         "close",
         "volume",
     ]
-    return expected_column_names
->>>>>>> 6d432c8b
+    return expected_column_names