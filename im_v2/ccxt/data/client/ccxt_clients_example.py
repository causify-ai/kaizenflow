"""
Import as:

import im_v2.ccxt.data.client.ccxt_clients_example as imvcdcccex
"""

import os

import helpers.hdbg as hdbg
import helpers.hgit as hgit
import helpers.hs3 as hs3
import im_v2.ccxt.data.client.ccxt_clients as imvcdccccl


def get_test_data_dir() -> str:
    """
    Get dir with data files for the tests.

    The files in the dir are copies of some `CCXT` data files from S3
    that were loaded for our research purposes. These copies are checked
    out locally in order to test functions without dependencies on S3.
    """
    test_data_dir = os.path.join(
        hgit.get_amp_abs_path(),
        "im_v2/ccxt/data/client/test/test_data",
    )
    hdbg.dassert_dir_exists(test_data_dir)
    return test_data_dir


# #############################################################################
# CcxtCsvClient
# #############################################################################


def get_CcxtCsvClient_example1(
    resample_1min: bool,
) -> imvcdccccl.CcxtCddCsvParquetByAssetClient:
    """
    Get `CcxtCddCsvParquetByAssetClient` object for the tests.

    Extension is `csv.gz`.
    """
    vendor = "CCXT"
    universe_version = "small"
    root_dir = get_test_data_dir()
    extension = "csv.gz"
    data_snapshot = "latest"
    ccxt_file_client = imvcdccccl.CcxtCddCsvParquetByAssetClient(
        vendor,
        universe_version,
        resample_1min,
        root_dir,
        extension,
        data_snapshot,
    )
    return ccxt_file_client


def get_CcxtCsvClient_example2() -> imvcdccccl.CcxtCddCsvParquetByAssetClient:
    """
    Get `CcxtCddCsvParquetByAssetClient` object for the tests.

    Extension is `csv`.
    """
    resample_1min = True
    vendor = "CCXT"
    universe_version = "small"
    root_dir = get_test_data_dir()
    extension = "csv"
    data_snapshot = "latest"
    ccxt_file_client = imvcdccccl.CcxtCddCsvParquetByAssetClient(
        vendor,
        universe_version,
        resample_1min,
        root_dir,
        extension,
        data_snapshot,
    )
    return ccxt_file_client


# #############################################################################
# CcxtParquetByAssetClient
# #############################################################################


def get_CcxtParquetByAssetClient_example1(
    resample_1min: bool,
) -> imvcdccccl.CcxtCddCsvParquetByAssetClient:
    """
    Get `CcxtCddCsvParquetByAssetClient` object for the tests.

    Extension is `pq`.
    """
    vendor = "CCXT"
    universe_version = "small"
    root_dir = get_test_data_dir()
    extension = "pq"
    data_snapshot = "latest"
    ccxt_client = imvcdccccl.CcxtCddCsvParquetByAssetClient(
        vendor,
        universe_version,
        resample_1min,
        root_dir,
        extension,
        data_snapshot,
    )
    return ccxt_client


# #############################################################################
# CcxtHistoricalPqByTileClient
# #############################################################################


def get_CcxtHistoricalPqByTileClient_example1(
    # TODO(Grisha): make it optional since it is not needed for real-time data.
    universe_version: str,
    # TODO(Grisha): always use `resample_1min = False`.
    resample_1min: bool,
    dataset: str,
    contract_type: str,
    data_snapshot: str,
) -> imvcdccccl.CcxtHistoricalPqByTileClient:
    """
    Get `CcxtHistoricalPqByTileClient` object for the prod model reading CCXT
    historical or real-time data.
    """
    aws_profile = "ck"
    s3_bucket_path = hs3.get_s3_bucket_path(aws_profile)
<<<<<<< HEAD
    # TODO(gp): We need to pass also this.
    #root_dir = os.path.join(s3_bucket_path, "reorg", "historical.manual.pq")
    root_dir = "s3://cryptokaizen-data/reorg/daily_staged.airflow.pq"
=======
    if data_snapshot == "":
        # Use the data updated in real-time.
        root_dir = os.path.join(
            s3_bucket_path, "reorg", "daily_staged.airflow.pq"
        )
    else:
        # Use the the historical data.
        root_dir = os.path.join(
            s3_bucket_path, "reorg", "historical.manual.pq"
        )
>>>>>>> ee0176c6
    partition_mode = "by_year_month"
    ccxt_parquet_client = imvcdccccl.CcxtHistoricalPqByTileClient(
        universe_version,
        resample_1min,
        root_dir,
        partition_mode,
        dataset,
        contract_type,
        data_snapshot,
        aws_profile=aws_profile,
    )
    return ccxt_parquet_client


def get_CcxtHistoricalPqByTileClient_example2(
    resample_1min: bool,
) -> imvcdccccl.CcxtHistoricalPqByTileClient:
    """
    Get `CcxtHistoricalPqByTileClient` object for the tests reading data
    snippets created for unit tests.

    Client is initialized to process CCXT data for:
    - universe version: "small"
    - contract type: "spot"
    """
    # TODO(gp): express this guy in terms of get_CcxtHistoricalPqByTileClient_example1
    #  but the problem is that this uses "unit_test" instead of "reorg".
    universe_version = "small"
    aws_profile = "ck"
    s3_bucket_path = hs3.get_s3_bucket_path(aws_profile)
    root_dir = os.path.join(s3_bucket_path, "unit_test", "historical.manual.pq")
    partition_mode = "by_year_month"
    dataset = "ohlcv"
    contract_type = "spot"
    data_snapshot = "20220705"
    ccxt_parquet_client = imvcdccccl.CcxtHistoricalPqByTileClient(
        universe_version,
        resample_1min,
        root_dir,
        partition_mode,
        dataset,
        contract_type,
        data_snapshot,
        aws_profile=aws_profile,
    )
    return ccxt_parquet_client<|MERGE_RESOLUTION|>--- conflicted
+++ resolved
@@ -129,11 +129,6 @@
     """
     aws_profile = "ck"
     s3_bucket_path = hs3.get_s3_bucket_path(aws_profile)
-<<<<<<< HEAD
-    # TODO(gp): We need to pass also this.
-    #root_dir = os.path.join(s3_bucket_path, "reorg", "historical.manual.pq")
-    root_dir = "s3://cryptokaizen-data/reorg/daily_staged.airflow.pq"
-=======
     if data_snapshot == "":
         # Use the data updated in real-time.
         root_dir = os.path.join(
@@ -144,7 +139,6 @@
         root_dir = os.path.join(
             s3_bucket_path, "reorg", "historical.manual.pq"
         )
->>>>>>> ee0176c6
     partition_mode = "by_year_month"
     ccxt_parquet_client = imvcdccccl.CcxtHistoricalPqByTileClient(
         universe_version,
