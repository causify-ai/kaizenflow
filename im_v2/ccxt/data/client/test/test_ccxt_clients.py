import os
from typing import List

import pandas as pd
import pytest

import helpers.hparquet as hparque
import helpers.hsql as hsql
import helpers.hsystem as hsystem
import im_v2.ccxt.data.client as icdcl
import im_v2.ccxt.data.client.ccxt_clients_example as imvcdcccex
import im_v2.ccxt.db.utils as imvccdbut
import im_v2.common.data.client.test.im_client_test_case as icdctictc
import im_v2.common.db.db_utils as imvcddbut
import im_v2.common.universe as ivcu


def get_expected_column_names() -> List[str]:
    """
    Return a list of expected column names.
    """
    expected_column_names = [
        "full_symbol",
        "open",
        "high",
        "low",
        "close",
        "volume",
    ]
    return expected_column_names


# #############################################################################
# TestCcxtCsvClient1
# #############################################################################


class TestCcxtCsvClient1(icdctictc.ImClientTestCase):
    """
    For all the test methods see description of corresponding private method in
    the parent class.
    """

    def test_read_data1(self) -> None:
        im_client = imvcdcccex.get_CcxtCsvClient_example2()
        full_symbol = "binance::BTC_USDT"
        #
        expected_length = 100
        expected_column_names = get_expected_column_names()
        expected_column_unique_values = {"full_symbol": ["binance::BTC_USDT"]}
        # pylint: disable=line-too-long
        expected_signature = r"""
        # df=
        index=[2018-08-17 00:00:00+00:00, 2018-08-17 01:39:00+00:00]
        columns=full_symbol,open,high,low,close,volume
        shape=(100, 6)
                                         full_symbol     open     high      low    close     volume
        timestamp
        2018-08-17 00:00:00+00:00  binance::BTC_USDT  6316.00  6319.04  6310.32  6311.64   9.967395
        2018-08-17 00:01:00+00:00  binance::BTC_USDT  6311.64  6311.77  6302.81  6302.81  16.781206
        2018-08-17 00:02:00+00:00  binance::BTC_USDT  6302.81  6306.00  6292.79  6297.26  55.373226
        ...
        2018-08-17 01:37:00+00:00  binance::BTC_USDT  6346.96  6347.00  6343.00  6343.14  10.787817
        2018-08-17 01:38:00+00:00  binance::BTC_USDT  6345.98  6345.98  6335.04  6339.25  38.197244
        2018-08-17 01:39:00+00:00  binance::BTC_USDT  6339.25  6348.91  6339.00  6342.95  16.394692
        """
        # pylint: enable=line-too-long
        self._test_read_data1(
            im_client,
            full_symbol,
            expected_length,
            expected_column_names,
            expected_column_unique_values,
            expected_signature,
        )

    def test_read_data2(self) -> None:
        resample_1min = True
        im_client = imvcdcccex.get_CcxtCsvClient_example1(resample_1min)
        full_symbols = ["kucoin::ETH_USDT", "binance::BTC_USDT"]
        #
        expected_length = 199
        expected_column_names = get_expected_column_names()
        expected_column_unique_values = {
            "full_symbol": ["binance::BTC_USDT", "kucoin::ETH_USDT"]
        }
        # pylint: disable=line-too-long
        expected_signature = r"""
        # df=
        index=[2018-08-17 00:00:00+00:00, 2018-08-17 01:39:00+00:00]
        columns=full_symbol,open,high,low,close,volume
        shape=(199, 6)
                                         full_symbol         open         high          low        close     volume
        timestamp
        2018-08-17 00:00:00+00:00  binance::BTC_USDT  6316.000000  6319.040000  6310.320000  6311.640000   9.967395
        2018-08-17 00:01:00+00:00  binance::BTC_USDT  6311.640000  6311.770000  6302.810000  6302.810000  16.781206
        2018-08-17 00:01:00+00:00   kucoin::ETH_USDT   286.712987   286.712987   286.712987   286.712987   0.017500
        ...
        2018-08-17 01:38:00+00:00   kucoin::ETH_USDT   292.158945   293.007409   292.158945   293.007409   0.001164
        2018-08-17 01:39:00+00:00  binance::BTC_USDT  6339.250000  6348.910000  6339.000000  6342.950000  16.394692
        2018-08-17 01:39:00+00:00   kucoin::ETH_USDT   292.158945   292.158946   292.158945   292.158946   0.235161
        """
        # pylint: enable=line-too-long
        self._test_read_data2(
            im_client,
            full_symbols,
            expected_length,
            expected_column_names,
            expected_column_unique_values,
            expected_signature,
        )

    def test_read_data3(self) -> None:
        resample_1min = True
        im_client = imvcdcccex.get_CcxtCsvClient_example1(resample_1min)
        full_symbols = ["kucoin::ETH_USDT", "binance::BTC_USDT"]
        start_ts = pd.Timestamp("2018-08-17T00:02:00-00:00")
        #
        expected_length = 196
        expected_column_names = get_expected_column_names()
        expected_column_unique_values = {
            "full_symbol": ["binance::BTC_USDT", "kucoin::ETH_USDT"]
        }
        # pylint: disable=line-too-long
        expected_signature = r"""
        # df=
        index=[2018-08-17 00:02:00+00:00, 2018-08-17 01:39:00+00:00]
        columns=full_symbol,open,high,low,close,volume
        shape=(196, 6)
                                         full_symbol         open         high          low        close     volume
        timestamp
        2018-08-17 00:02:00+00:00  binance::BTC_USDT  6302.810000  6306.000000  6292.790000  6297.260000  55.373226
        2018-08-17 00:02:00+00:00   kucoin::ETH_USDT   286.405988   286.405988   285.400193   285.400197   0.162255
        2018-08-17 00:03:00+00:00  binance::BTC_USDT  6299.970000  6299.970000  6286.930000  6294.520000  34.611797
        ...
        2018-08-17 01:38:00+00:00   kucoin::ETH_USDT   292.158945   293.007409   292.158945   293.007409   0.001164
        2018-08-17 01:39:00+00:00  binance::BTC_USDT  6339.250000  6348.910000  6339.000000  6342.950000  16.394692
        2018-08-17 01:39:00+00:00   kucoin::ETH_USDT   292.158945   292.158946   292.158945   292.158946   0.235161
        """
        # pylint: enable=line-too-long
        self._test_read_data3(
            im_client,
            full_symbols,
            start_ts,
            expected_length,
            expected_column_names,
            expected_column_unique_values,
            expected_signature,
        )

    def test_read_data4(self) -> None:
        resample_1min = True
        im_client = imvcdcccex.get_CcxtCsvClient_example1(resample_1min)
        full_symbols = ["kucoin::ETH_USDT", "binance::BTC_USDT"]
        end_ts = pd.Timestamp("2018-08-17T00:04:00-00:00")
        #
        expected_length = 9
        expected_column_names = get_expected_column_names()
        expected_column_unique_values = {
            "full_symbol": ["binance::BTC_USDT", "kucoin::ETH_USDT"]
        }
        # pylint: disable=line-too-long
        expected_signature = r"""
        # df=
        index=[2018-08-17 00:00:00+00:00, 2018-08-17 00:04:00+00:00]
        columns=full_symbol,open,high,low,close,volume
        shape=(9, 6)
                                         full_symbol         open         high          low        close     volume
        timestamp
        2018-08-17 00:00:00+00:00  binance::BTC_USDT  6316.000000  6319.040000  6310.320000  6311.640000   9.967395
        2018-08-17 00:01:00+00:00  binance::BTC_USDT  6311.640000  6311.770000  6302.810000  6302.810000  16.781206
        2018-08-17 00:01:00+00:00   kucoin::ETH_USDT   286.712987   286.712987   286.712987   286.712987   0.017500
        ...
        2018-08-17 00:03:00+00:00   kucoin::ETH_USDT   285.400193   285.400193   285.400193   285.400193   0.020260
        2018-08-17 00:04:00+00:00  binance::BTC_USDT  6294.520000  6299.980000  6290.000000  6296.100000  22.088586
        2018-08-17 00:04:00+00:00   kucoin::ETH_USDT   285.400193   285.884638   285.400193   285.884638   0.074655
        """
        # pylint: enable=line-too-long
        self._test_read_data4(
            im_client,
            full_symbols,
            end_ts,
            expected_length,
            expected_column_names,
            expected_column_unique_values,
            expected_signature,
        )

    def test_read_data5(self) -> None:
        resample_1min = True
        im_client = imvcdcccex.get_CcxtCsvClient_example1(resample_1min)
        full_symbols = ["kucoin::ETH_USDT", "binance::BTC_USDT"]
        start_ts = pd.Timestamp("2018-08-17T00:01:00-00:00")
        end_ts = pd.Timestamp("2018-08-17T00:04:00-00:00")
        #
        expected_length = 8
        expected_column_names = get_expected_column_names()
        expected_column_unique_values = {
            "full_symbol": ["binance::BTC_USDT", "kucoin::ETH_USDT"]
        }
        # pylint: disable=line-too-long
        expected_signature = r"""
        # df=
        index=[2018-08-17 00:01:00+00:00, 2018-08-17 00:04:00+00:00]
        columns=full_symbol,open,high,low,close,volume
        shape=(8, 6)
                                         full_symbol         open         high          low        close     volume
        timestamp
        2018-08-17 00:01:00+00:00  binance::BTC_USDT  6311.640000  6311.770000  6302.810000  6302.810000  16.781206
        2018-08-17 00:01:00+00:00   kucoin::ETH_USDT   286.712987   286.712987   286.712987   286.712987   0.017500
        2018-08-17 00:02:00+00:00  binance::BTC_USDT  6302.810000  6306.000000  6292.790000  6297.260000  55.373226
        ...
        2018-08-17 00:03:00+00:00   kucoin::ETH_USDT   285.400193   285.400193   285.400193   285.400193   0.020260
        2018-08-17 00:04:00+00:00  binance::BTC_USDT  6294.520000  6299.980000  6290.000000  6296.100000  22.088586
        2018-08-17 00:04:00+00:00   kucoin::ETH_USDT   285.400193   285.884638   285.400193   285.884638   0.074655
        """
        # pylint: enable=line-too-long
        self._test_read_data5(
            im_client,
            full_symbols,
            start_ts,
            end_ts,
            expected_length,
            expected_column_names,
            expected_column_unique_values,
            expected_signature,
        )

    def test_read_data6(self) -> None:
        resample_1min = True
        im_client = imvcdcccex.get_CcxtCsvClient_example1(resample_1min)
        full_symbol = "unsupported_exchange::unsupported_currency"
        self._test_read_data6(im_client, full_symbol)

    def test_read_data7(self) -> None:
        resample_1min = False
        im_client = imvcdcccex.get_CcxtCsvClient_example1(resample_1min)
        full_symbols = ["kucoin::ETH_USDT", "binance::BTC_USDT"]
        #
        expected_length = 174
        expected_column_names = get_expected_column_names()
        expected_column_unique_values = {
            "full_symbol": ["binance::BTC_USDT", "kucoin::ETH_USDT"]
        }
        # pylint: disable=line-too-long
        expected_signature = r"""
        # df=
        index=[2018-08-17 00:00:00+00:00, 2018-08-17 01:39:00+00:00]
        columns=full_symbol,open,high,low,close,volume
        shape=(174, 6)
                                         full_symbol         open         high          low        close     volume
        timestamp
        2018-08-17 00:00:00+00:00  binance::BTC_USDT  6316.000000  6319.040000  6310.320000  6311.640000   9.967395
        2018-08-17 00:01:00+00:00  binance::BTC_USDT  6311.640000  6311.770000  6302.810000  6302.810000  16.781206
        2018-08-17 00:01:00+00:00   kucoin::ETH_USDT   286.712987   286.712987   286.712987   286.712987   0.017500
        ...
        2018-08-17 01:38:00+00:00   kucoin::ETH_USDT   292.158945   293.007409   292.158945   293.007409   0.001164
        2018-08-17 01:39:00+00:00  binance::BTC_USDT  6339.250000  6348.910000  6339.000000  6342.950000  16.394692
        2018-08-17 01:39:00+00:00   kucoin::ETH_USDT   292.158945   292.158946   292.158945   292.158946   0.235161
                """
        # pylint: enable=line-too-long
        self._test_read_data7(
            im_client,
            full_symbols,
            expected_length,
            expected_column_names,
            expected_column_unique_values,
            expected_signature,
        )

    # ////////////////////////////////////////////////////////////////////////

    def test_get_start_ts_for_symbol1(self) -> None:
        im_client = imvcdcccex.get_CcxtCsvClient_example2()
        full_symbol = "binance::BTC_USDT"
        expected_start_ts = pd.to_datetime("2018-08-17 00:00:00", utc=True)
        self._test_get_start_ts_for_symbol1(
            im_client, full_symbol, expected_start_ts
        )

    def test_get_end_ts_for_symbol1(self) -> None:
        im_client = imvcdcccex.get_CcxtCsvClient_example2()
        full_symbol = "binance::BTC_USDT"
        expected_end_ts = pd.to_datetime("2018-08-17 01:39:00", utc=True)
        self._test_get_end_ts_for_symbol1(im_client, full_symbol, expected_end_ts)

    # ////////////////////////////////////////////////////////////////////////

    def test_get_universe1(self) -> None:
        im_client = imvcdcccex.get_CcxtCsvClient_example2()
        expected_length = 38
        expected_first_elements = [
            "binance::ADA_USDT",
            "binance::AVAX_USDT",
            "binance::BNB_USDT",
        ]
        expected_last_elements = [
            "kucoin::LINK_USDT",
            "kucoin::SOL_USDT",
            "kucoin::XRP_USDT",
        ]
        self._test_get_universe1(
            im_client,
            expected_length,
            expected_first_elements,
            expected_last_elements,
        )


# #############################################################################
# TestCcxtPqByAssetClient1
# #############################################################################


class TestCcxtPqByAssetClient1(icdctictc.ImClientTestCase):
    """
    For all the test methods see description of corresponding private method in
    the parent class.
    """

    def test_read_data1(self) -> None:
        resample_1min = True
        im_client = imvcdcccex.get_CcxtParquetByAssetClient_example1(
            resample_1min
        )
        full_symbol = "binance::BTC_USDT"
        #
        expected_length = 100
        expected_column_names = get_expected_column_names()
        expected_column_unique_values = {"full_symbol": ["binance::BTC_USDT"]}
        # pylint: disable=line-too-long
        expected_signature = r"""
        # df=
        index=[2018-08-17 00:00:00+00:00, 2018-08-17 01:39:00+00:00]
        columns=full_symbol,open,high,low,close,volume
        shape=(100, 6)
                                         full_symbol     open     high      low    close     volume
        timestamp
        2018-08-17 00:00:00+00:00  binance::BTC_USDT  6316.00  6319.04  6310.32  6311.64   9.967395
        2018-08-17 00:01:00+00:00  binance::BTC_USDT  6311.64  6311.77  6302.81  6302.81  16.781206
        2018-08-17 00:02:00+00:00  binance::BTC_USDT  6302.81  6306.00  6292.79  6297.26  55.373226
        ...
        2018-08-17 01:37:00+00:00  binance::BTC_USDT  6346.96  6347.00  6343.00  6343.14  10.787817
        2018-08-17 01:38:00+00:00  binance::BTC_USDT  6345.98  6345.98  6335.04  6339.25  38.197244
        2018-08-17 01:39:00+00:00  binance::BTC_USDT  6339.25  6348.91  6339.00  6342.95  16.394692
        """
        # pylint: enable=line-too-long
        self._test_read_data1(
            im_client,
            full_symbol,
            expected_length,
            expected_column_names,
            expected_column_unique_values,
            expected_signature,
        )

    def test_read_data2(self) -> None:
        resample_1min = True
        im_client = imvcdcccex.get_CcxtParquetByAssetClient_example1(
            resample_1min
        )
        full_symbols = ["kucoin::ETH_USDT", "binance::BTC_USDT"]
        #
        expected_length = 199
        expected_column_names = get_expected_column_names()
        expected_column_unique_values = {
            "full_symbol": ["binance::BTC_USDT", "kucoin::ETH_USDT"]
        }
        # pylint: disable=line-too-long
        expected_signature = r"""
        # df=
        index=[2018-08-17 00:00:00+00:00, 2018-08-17 01:39:00+00:00]
        columns=full_symbol,open,high,low,close,volume
        shape=(199, 6)
                                         full_symbol         open         high          low        close     volume
        timestamp
        2018-08-17 00:00:00+00:00  binance::BTC_USDT  6316.000000  6319.040000  6310.320000  6311.640000   9.967395
        2018-08-17 00:01:00+00:00  binance::BTC_USDT  6311.640000  6311.770000  6302.810000  6302.810000  16.781206
        2018-08-17 00:01:00+00:00   kucoin::ETH_USDT   286.712987   286.712987   286.712987   286.712987   0.017500
        ...
        2018-08-17 01:38:00+00:00   kucoin::ETH_USDT   292.158945   293.007409   292.158945   293.007409   0.001164
        2018-08-17 01:39:00+00:00  binance::BTC_USDT  6339.250000  6348.910000  6339.000000  6342.950000  16.394692
        2018-08-17 01:39:00+00:00   kucoin::ETH_USDT   292.158945   292.158946   292.158945   292.158946   0.235161
        """
        # pylint: enable=line-too-long
        self._test_read_data2(
            im_client,
            full_symbols,
            expected_length,
            expected_column_names,
            expected_column_unique_values,
            expected_signature,
        )

    def test_read_data3(self) -> None:
        resample_1min = True
        im_client = imvcdcccex.get_CcxtParquetByAssetClient_example1(
            resample_1min
        )
        full_symbols = ["kucoin::ETH_USDT", "binance::BTC_USDT"]
        start_ts = pd.Timestamp("2018-08-17T00:02:00-00:00")
        #
        expected_length = 196
        expected_column_names = get_expected_column_names()
        expected_column_unique_values = {
            "full_symbol": ["binance::BTC_USDT", "kucoin::ETH_USDT"]
        }
        # pylint: disable=line-too-long
        expected_signature = r"""
        # df=
        index=[2018-08-17 00:02:00+00:00, 2018-08-17 01:39:00+00:00]
        columns=full_symbol,open,high,low,close,volume
        shape=(196, 6)
                                         full_symbol         open         high          low        close     volume
        timestamp
        2018-08-17 00:02:00+00:00  binance::BTC_USDT  6302.810000  6306.000000  6292.790000  6297.260000  55.373226
        2018-08-17 00:02:00+00:00   kucoin::ETH_USDT   286.405988   286.405988   285.400193   285.400197   0.162255
        2018-08-17 00:03:00+00:00  binance::BTC_USDT  6299.970000  6299.970000  6286.930000  6294.520000  34.611797
        ...
        2018-08-17 01:38:00+00:00   kucoin::ETH_USDT   292.158945   293.007409   292.158945   293.007409   0.001164
        2018-08-17 01:39:00+00:00  binance::BTC_USDT  6339.250000  6348.910000  6339.000000  6342.950000  16.394692
        2018-08-17 01:39:00+00:00   kucoin::ETH_USDT   292.158945   292.158946   292.158945   292.158946   0.235161
        """
        # pylint: enable=line-too-long
        self._test_read_data3(
            im_client,
            full_symbols,
            start_ts,
            expected_length,
            expected_column_names,
            expected_column_unique_values,
            expected_signature,
        )

    def test_read_data4(self) -> None:
        resample_1min = True
        im_client = imvcdcccex.get_CcxtParquetByAssetClient_example1(
            resample_1min
        )
        full_symbols = ["kucoin::ETH_USDT", "binance::BTC_USDT"]
        end_ts = pd.Timestamp("2018-08-17T00:04:00-00:00")
        #
        expected_length = 9
        expected_column_names = get_expected_column_names()
        expected_column_unique_values = {
            "full_symbol": ["binance::BTC_USDT", "kucoin::ETH_USDT"]
        }
        # pylint: disable=line-too-long
        expected_signature = r"""
        # df=
        index=[2018-08-17 00:00:00+00:00, 2018-08-17 00:04:00+00:00]
        columns=full_symbol,open,high,low,close,volume
        shape=(9, 6)
                                         full_symbol         open         high          low        close     volume
        timestamp
        2018-08-17 00:00:00+00:00  binance::BTC_USDT  6316.000000  6319.040000  6310.320000  6311.640000   9.967395
        2018-08-17 00:01:00+00:00  binance::BTC_USDT  6311.640000  6311.770000  6302.810000  6302.810000  16.781206
        2018-08-17 00:01:00+00:00   kucoin::ETH_USDT   286.712987   286.712987   286.712987   286.712987   0.017500
        ...
        2018-08-17 00:03:00+00:00   kucoin::ETH_USDT   285.400193   285.400193   285.400193   285.400193   0.020260
        2018-08-17 00:04:00+00:00  binance::BTC_USDT  6294.520000  6299.980000  6290.000000  6296.100000  22.088586
        2018-08-17 00:04:00+00:00   kucoin::ETH_USDT   285.400193   285.884638   285.400193   285.884638   0.074655
        """
        # pylint: enable=line-too-long
        self._test_read_data4(
            im_client,
            full_symbols,
            end_ts,
            expected_length,
            expected_column_names,
            expected_column_unique_values,
            expected_signature,
        )

    def test_read_data5(self) -> None:
        resample_1min = True
        im_client = imvcdcccex.get_CcxtParquetByAssetClient_example1(
            resample_1min
        )
        full_symbols = ["kucoin::ETH_USDT", "binance::BTC_USDT"]
        start_ts = pd.Timestamp("2018-08-17T00:01:00-00:00")
        end_ts = pd.Timestamp("2018-08-17T00:04:00-00:00")
        #
        expected_length = 8
        expected_column_names = get_expected_column_names()
        expected_column_unique_values = {
            "full_symbol": ["binance::BTC_USDT", "kucoin::ETH_USDT"]
        }
        # pylint: disable=line-too-long
        expected_signature = r"""
        # df=
        index=[2018-08-17 00:01:00+00:00, 2018-08-17 00:04:00+00:00]
        columns=full_symbol,open,high,low,close,volume
        shape=(8, 6)
                                         full_symbol         open         high          low        close     volume
        timestamp
        2018-08-17 00:01:00+00:00  binance::BTC_USDT  6311.640000  6311.770000  6302.810000  6302.810000  16.781206
        2018-08-17 00:01:00+00:00   kucoin::ETH_USDT   286.712987   286.712987   286.712987   286.712987   0.017500
        2018-08-17 00:02:00+00:00  binance::BTC_USDT  6302.810000  6306.000000  6292.790000  6297.260000  55.373226
        ...
        2018-08-17 00:03:00+00:00   kucoin::ETH_USDT   285.400193   285.400193   285.400193   285.400193   0.020260
        2018-08-17 00:04:00+00:00  binance::BTC_USDT  6294.520000  6299.980000  6290.000000  6296.100000  22.088586
        2018-08-17 00:04:00+00:00   kucoin::ETH_USDT   285.400193   285.884638   285.400193   285.884638   0.074655
        """
        # pylint: enable=line-too-long
        self._test_read_data5(
            im_client,
            full_symbols,
            start_ts,
            end_ts,
            expected_length,
            expected_column_names,
            expected_column_unique_values,
            expected_signature,
        )

    def test_read_data6(self) -> None:
        resample_1min = True
        im_client = imvcdcccex.get_CcxtParquetByAssetClient_example1(
            resample_1min
        )
        full_symbol = "unsupported_exchange::unsupported_currency"
        self._test_read_data6(im_client, full_symbol)

    def test_read_data7(self) -> None:
        resample_1min = False
        im_client = imvcdcccex.get_CcxtParquetByAssetClient_example1(
            resample_1min
        )
        full_symbols = ["kucoin::ETH_USDT", "binance::BTC_USDT"]
        #
        expected_length = 174
        expected_column_names = get_expected_column_names()
        expected_column_unique_values = {
            "full_symbol": ["binance::BTC_USDT", "kucoin::ETH_USDT"]
        }
        # pylint: disable=line-too-long
        expected_signature = r"""
        # df=
        index=[2018-08-17 00:00:00+00:00, 2018-08-17 01:39:00+00:00]
        columns=full_symbol,open,high,low,close,volume
        shape=(174, 6)
                                         full_symbol         open         high          low        close     volume
        timestamp
        2018-08-17 00:00:00+00:00  binance::BTC_USDT  6316.000000  6319.040000  6310.320000  6311.640000   9.967395
        2018-08-17 00:01:00+00:00  binance::BTC_USDT  6311.640000  6311.770000  6302.810000  6302.810000  16.781206
        2018-08-17 00:01:00+00:00   kucoin::ETH_USDT   286.712987   286.712987   286.712987   286.712987   0.017500
        ...
        2018-08-17 01:38:00+00:00   kucoin::ETH_USDT   292.158945   293.007409   292.158945   293.007409   0.001164
        2018-08-17 01:39:00+00:00  binance::BTC_USDT  6339.250000  6348.910000  6339.000000  6342.950000  16.394692
        2018-08-17 01:39:00+00:00   kucoin::ETH_USDT   292.158945   292.158946   292.158945   292.158946   0.235161
        """
        # pylint: enable=line-too-long
        self._test_read_data7(
            im_client,
            full_symbols,
            expected_length,
            expected_column_names,
            expected_column_unique_values,
            expected_signature,
        )

    # ////////////////////////////////////////////////////////////////////////

    def test_get_start_ts_for_symbol1(self) -> None:
        resample_1min = True
        im_client = imvcdcccex.get_CcxtParquetByAssetClient_example1(
            resample_1min
        )
        full_symbol = "binance::BTC_USDT"
        expected_start_ts = pd.to_datetime("2018-08-17 00:00:00", utc=True)
        self._test_get_start_ts_for_symbol1(
            im_client, full_symbol, expected_start_ts
        )

    def test_get_end_ts_for_symbol1(self) -> None:
        resample_1min = True
        im_client = imvcdcccex.get_CcxtParquetByAssetClient_example1(
            resample_1min
        )
        full_symbol = "binance::BTC_USDT"
        expected_end_ts = pd.to_datetime("2018-08-17 01:39:00", utc=True)
        self._test_get_end_ts_for_symbol1(im_client, full_symbol, expected_end_ts)

    # ////////////////////////////////////////////////////////////////////////

    def test_get_universe1(self) -> None:
        resample_1min = True
        im_client = imvcdcccex.get_CcxtParquetByAssetClient_example1(
            resample_1min
        )
        expected_length = 38
        expected_first_elements = [
            "binance::ADA_USDT",
            "binance::AVAX_USDT",
            "binance::BNB_USDT",
        ]
        expected_last_elements = [
            "kucoin::LINK_USDT",
            "kucoin::SOL_USDT",
            "kucoin::XRP_USDT",
        ]
        self._test_get_universe1(
            im_client,
            expected_length,
            expected_first_elements,
            expected_last_elements,
        )


# #############################################################################
# TestCcxtDbClient1
# #############################################################################


class TestCcxtCddDbClient1(icdctictc.ImClientTestCase, imvcddbut.TestImDbHelper):
    """
    For all the test methods see description of corresponding private method in
    the parent class.
    """

    def test_read_data1(self) -> None:
        # Load test data.
        self._create_test_table()
        test_data = self._get_test_data()
        hsql.copy_rows_with_copy_from(self.connection, test_data, "ccxt_ohlcv")
        #
        resample_1min = True
        vendor = "CCXT"
        im_client = (
            icdcl.CcxtCddDbClient(  # pylint: disable=no-value-for-parameter
                vendor, resample_1min, self.connection
            )
        )
        full_symbol = "binance::BTC_USDT"
        #
        expected_length = 5
        expected_column_names = get_expected_column_names()
        expected_column_unique_values = {"full_symbol": ["binance::BTC_USDT"]}
        # pylint: disable=line-too-long
        expected_signature = r"""
        # df=
        index=[2021-09-09 00:00:00+00:00, 2021-09-09 00:04:00+00:00]
        columns=full_symbol,open,high,low,close,volume
        shape=(5, 6)
                                         full_symbol  open  high   low  close  volume
        timestamp
        2021-09-09 00:00:00+00:00  binance::BTC_USDT  30.0  40.0  50.0   60.0    70.0
        2021-09-09 00:01:00+00:00  binance::BTC_USDT  31.0  41.0  51.0   61.0    71.0
        2021-09-09 00:02:00+00:00  binance::BTC_USDT   NaN   NaN   NaN    NaN     NaN
        2021-09-09 00:03:00+00:00  binance::BTC_USDT   NaN   NaN   NaN    NaN     NaN
        2021-09-09 00:04:00+00:00  binance::BTC_USDT  34.0  44.0  54.0   64.0    74.0
        """
        # pylint: enable=line-too-long
        self._test_read_data1(
            im_client,
            full_symbol,
            expected_length,
            expected_column_names,
            expected_column_unique_values,
            expected_signature,
        )
        # Delete the table.
        hsql.remove_table(self.connection, "ccxt_ohlcv")

    def test_read_data2(self) -> None:
        # Load test data.
        self._create_test_table()
        test_data = self._get_test_data()
        hsql.copy_rows_with_copy_from(self.connection, test_data, "ccxt_ohlcv")
        #
        resample_1min = True
        vendor = "CCXT"
        im_client = (
            icdcl.CcxtCddDbClient(  # pylint: disable=no-value-for-parameter
                vendor, resample_1min, self.connection
            )
        )
        full_symbols = ["binance::BTC_USDT", "binance::ETH_USDT"]
        #
        expected_length = 8
        expected_column_names = get_expected_column_names()
        expected_column_unique_values = {
            "full_symbol": ["binance::BTC_USDT", "binance::ETH_USDT"]
        }
        # pylint: disable=line-too-long
        expected_signature = r"""
        # df=
        index=[2021-09-09 00:00:00+00:00, 2021-09-09 00:04:00+00:00]
        columns=full_symbol,open,high,low,close,volume
        shape=(8, 6)
                                         full_symbol  open  high   low  close  volume
        timestamp
        2021-09-09 00:00:00+00:00  binance::BTC_USDT  30.0  40.0  50.0   60.0    70.0
        2021-09-09 00:01:00+00:00  binance::BTC_USDT  31.0  41.0  51.0   61.0    71.0
        2021-09-09 00:02:00+00:00  binance::BTC_USDT   NaN   NaN   NaN    NaN     NaN
        ...
        2021-09-09 00:03:00+00:00  binance::ETH_USDT   NaN   NaN   NaN    NaN     NaN
        2021-09-09 00:04:00+00:00  binance::BTC_USDT  34.0  44.0  54.0   64.0    74.0
        2021-09-09 00:04:00+00:00  binance::ETH_USDT  34.0  44.0  54.0   64.0    74.0
        """
        # pylint: enable=line-too-long
        self._test_read_data2(
            im_client,
            full_symbols,
            expected_length,
            expected_column_names,
            expected_column_unique_values,
            expected_signature,
        )
        # Delete the table.
        hsql.remove_table(self.connection, "ccxt_ohlcv")

    def test_read_data3(self) -> None:
        # Load test data.
        self._create_test_table()
        test_data = self._get_test_data()
        hsql.copy_rows_with_copy_from(self.connection, test_data, "ccxt_ohlcv")
        #
        resample_1min = True
        vendor = "CCXT"
        im_client = (
            icdcl.CcxtCddDbClient(  # pylint: disable=no-value-for-parameter
                vendor, resample_1min, self.connection
            )
        )
        full_symbols = ["binance::BTC_USDT", "binance::ETH_USDT"]
        start_ts = pd.Timestamp("2021-09-09T00:02:00-00:00")
        #
        expected_length = 4
        expected_column_names = get_expected_column_names()
        expected_column_unique_values = {
            "full_symbol": ["binance::BTC_USDT", "binance::ETH_USDT"]
        }
        # pylint: disable=line-too-long
        expected_signature = r"""
        # df=
        index=[2021-09-09 00:02:00+00:00, 2021-09-09 00:04:00+00:00]
        columns=full_symbol,open,high,low,close,volume
        shape=(4, 6)
                                         full_symbol  open  high   low  close  volume
        timestamp
        2021-09-09 00:02:00+00:00  binance::ETH_USDT  32.0  42.0  52.0   62.0    72.0
        2021-09-09 00:03:00+00:00  binance::ETH_USDT   NaN   NaN   NaN    NaN     NaN
        2021-09-09 00:04:00+00:00  binance::BTC_USDT  34.0  44.0  54.0   64.0    74.0
        2021-09-09 00:04:00+00:00  binance::ETH_USDT  34.0  44.0  54.0   64.0    74.0
        """
        # pylint: enable=line-too-long
        self._test_read_data3(
            im_client,
            full_symbols,
            start_ts,
            expected_length,
            expected_column_names,
            expected_column_unique_values,
            expected_signature,
        )
        # Delete the table.
        hsql.remove_table(self.connection, "ccxt_ohlcv")

    def test_read_data4(self) -> None:
        # Load test data.
        self._create_test_table()
        test_data = self._get_test_data()
        hsql.copy_rows_with_copy_from(self.connection, test_data, "ccxt_ohlcv")
        #
        resample_1min = True
        vendor = "CCXT"
        im_client = (
            icdcl.CcxtCddDbClient(  # pylint: disable=no-value-for-parameter
                vendor, resample_1min, self.connection
            )
        )
        full_symbols = ["binance::BTC_USDT", "binance::ETH_USDT"]
        end_ts = pd.Timestamp("2021-09-09T00:02:00-00:00")
        #
        expected_length = 3
        expected_column_names = get_expected_column_names()
        expected_column_unique_values = {
            "full_symbol": ["binance::BTC_USDT", "binance::ETH_USDT"]
        }
        # pylint: disable=line-too-long
        expected_signature = r"""
        # df=
        index=[2021-09-09 00:00:00+00:00, 2021-09-09 00:02:00+00:00]
        columns=full_symbol,open,high,low,close,volume
        shape=(3, 6)
                                         full_symbol  open  high   low  close  volume
        timestamp
        2021-09-09 00:00:00+00:00  binance::BTC_USDT  30.0  40.0  50.0   60.0    70.0
        2021-09-09 00:01:00+00:00  binance::BTC_USDT  31.0  41.0  51.0   61.0    71.0
        2021-09-09 00:02:00+00:00  binance::ETH_USDT  32.0  42.0  52.0   62.0    72.0
        """
        # pylint: enable=line-too-long
        self._test_read_data4(
            im_client,
            full_symbols,
            end_ts,
            expected_length,
            expected_column_names,
            expected_column_unique_values,
            expected_signature,
        )
        # Delete the table.
        hsql.remove_table(self.connection, "ccxt_ohlcv")

    def test_read_data5(self) -> None:
        # Load test data.
        self._create_test_table()
        test_data = self._get_test_data()
        hsql.copy_rows_with_copy_from(self.connection, test_data, "ccxt_ohlcv")
        #
        resample_1min = True
        vendor = "CCXT"
        im_client = (
            icdcl.CcxtCddDbClient(  # pylint: disable=no-value-for-parameter
                vendor, resample_1min, self.connection
            )
        )
        full_symbols = ["binance::BTC_USDT", "binance::ETH_USDT"]
        start_ts = pd.Timestamp("2021-09-09T00:01:00-00:00")
        end_ts = pd.Timestamp("2021-09-09T00:02:00-00:00")
        #
        expected_length = 2
        expected_column_names = get_expected_column_names()
        expected_column_unique_values = {
            "full_symbol": ["binance::BTC_USDT", "binance::ETH_USDT"]
        }
        # pylint: disable=line-too-long
        expected_signature = r"""
        # df=
        index=[2021-09-09 00:01:00+00:00, 2021-09-09 00:02:00+00:00]
        columns=full_symbol,open,high,low,close,volume
        shape=(2, 6)
                                         full_symbol  open  high   low  close  volume
        timestamp
        2021-09-09 00:01:00+00:00  binance::BTC_USDT  31.0  41.0  51.0   61.0    71.0
        2021-09-09 00:02:00+00:00  binance::ETH_USDT  32.0  42.0  52.0   62.0    72.0
        """
        # pylint: enable=line-too-long
        self._test_read_data5(
            im_client,
            full_symbols,
            start_ts,
            end_ts,
            expected_length,
            expected_column_names,
            expected_column_unique_values,
            expected_signature,
        )
        # Delete the table.
        hsql.remove_table(self.connection, "ccxt_ohlcv")

    def test_read_data6(self) -> None:
        resample_1min = True
        vendor = "CCXT"
        im_client = (
            icdcl.CcxtCddDbClient(  # pylint: disable=no-value-for-parameter
                vendor, resample_1min, self.connection
            )
        )
        full_symbol = "unsupported_exchange::unsupported_currency"
        self._test_read_data6(im_client, full_symbol)

    def test_read_data7(self) -> None:
        # Load test data.
        self._create_test_table()
        test_data = self._get_test_data()
        hsql.copy_rows_with_copy_from(self.connection, test_data, "ccxt_ohlcv")
        #
        resample_1min = False
        vendor = "CCXT"
        im_client = (
            icdcl.CcxtCddDbClient(  # pylint: disable=no-value-for-parameter
                vendor, resample_1min, self.connection
            )
        )
        full_symbols = ["binance::BTC_USDT", "binance::ETH_USDT"]
        #
        expected_length = 5
        expected_column_names = get_expected_column_names()
        expected_column_unique_values = {
            "full_symbol": ["binance::BTC_USDT", "binance::ETH_USDT"]
        }
        # pylint: disable=line-too-long
        expected_signature = r"""
        # df=
        index=[2021-09-09 00:00:00+00:00, 2021-09-09 00:04:00+00:00]
        columns=full_symbol,open,high,low,close,volume
        shape=(5, 6)
                                         full_symbol  open  high   low  close  volume
        timestamp
        2021-09-09 00:00:00+00:00  binance::BTC_USDT  30.0  40.0  50.0   60.0    70.0
        2021-09-09 00:01:00+00:00  binance::BTC_USDT  31.0  41.0  51.0   61.0    71.0
        2021-09-09 00:02:00+00:00  binance::ETH_USDT  32.0  42.0  52.0   62.0    72.0
        2021-09-09 00:04:00+00:00  binance::BTC_USDT  34.0  44.0  54.0   64.0    74.0
        2021-09-09 00:04:00+00:00  binance::ETH_USDT  34.0  44.0  54.0   64.0    74.0
        """
        # pylint: enable=line-too-long
        self._test_read_data7(
            im_client,
            full_symbols,
            expected_length,
            expected_column_names,
            expected_column_unique_values,
            expected_signature,
        )
        # Delete the table.
        hsql.remove_table(self.connection, "ccxt_ohlcv")

    # ///////////////////////////////////////////////////////////////////////

    def test_get_start_ts_for_symbol1(self) -> None:
        # Load test data.
        self._create_test_table()
        test_data = self._get_test_data()
        hsql.copy_rows_with_copy_from(self.connection, test_data, "ccxt_ohlcv")
        #
        resample_1min = True
        vendor = "CCXT"
        im_client = (
            icdcl.CcxtCddDbClient(  # pylint: disable=no-value-for-parameter
                vendor, resample_1min, self.connection
            )
        )
        full_symbol = "binance::BTC_USDT"
        expected_start_ts = pd.to_datetime("2021-09-09 00:00:00", utc=True)
        self._test_get_start_ts_for_symbol1(
            im_client, full_symbol, expected_start_ts
        )
        # Delete the table.
        hsql.remove_table(self.connection, "ccxt_ohlcv")

    def test_get_end_ts_for_symbol1(self) -> None:
        # Load test data.
        self._create_test_table()
        test_data = self._get_test_data()
        hsql.copy_rows_with_copy_from(self.connection, test_data, "ccxt_ohlcv")
        #
        resample_1min = True
        vendor = "CCXT"
        im_client = (
            icdcl.CcxtCddDbClient(  # pylint: disable=no-value-for-parameter
                vendor, resample_1min, self.connection
            )
        )
        full_symbol = "binance::BTC_USDT"
        expected_end_ts = pd.to_datetime("2021-09-09 00:04:00", utc=True)
        self._test_get_end_ts_for_symbol1(im_client, full_symbol, expected_end_ts)
        # Delete the table.
        hsql.remove_table(self.connection, "ccxt_ohlcv")

    # ///////////////////////////////////////////////////////////////////////

    def test_get_universe1(self) -> None:
        resample_1min = True
        vendor = "CCXT"
        im_client = (
            icdcl.CcxtCddDbClient(  # pylint: disable=no-value-for-parameter
                vendor, resample_1min, self.connection
            )
        )
        expected_length = 38
        expected_first_elements = [
            "binance::ADA_USDT",
            "binance::AVAX_USDT",
            "binance::BNB_USDT",
        ]
        expected_last_elements = [
            "kucoin::LINK_USDT",
            "kucoin::SOL_USDT",
            "kucoin::XRP_USDT",
        ]
        self._test_get_universe1(
            im_client,
            expected_length,
            expected_first_elements,
            expected_last_elements,
        )

    # ///////////////////////////////////////////////////////////////////////

    @staticmethod
    def _get_test_data() -> pd.DataFrame:
        """
        Create a test CCXT OHLCV dataframe.
        """
        test_data = pd.DataFrame(
            columns=[
                "id",
                "timestamp",
                "open",
                "high",
                "low",
                "close",
                "volume",
                "currency_pair",
                "exchange_id",
                "end_download_timestamp",
                "knowledge_timestamp",
            ],
            # fmt: off
            # pylint: disable=line-too-long
            data=[
                [1, 1631145600000, 30, 40, 50, 60, 70, "BTC_USDT", "binance", pd.Timestamp("2021-09-09"), pd.Timestamp("2021-09-09")],
                [2, 1631145660000, 31, 41, 51, 61, 71, "BTC_USDT", "binance", pd.Timestamp("2021-09-09"), pd.Timestamp("2021-09-09")],
                [3, 1631145720000, 32, 42, 52, 62, 72, "ETH_USDT", "binance", pd.Timestamp("2021-09-09"), pd.Timestamp("2021-09-09")],
                [4, 1631145840000, 34, 44, 54, 64, 74, "BTC_USDT", "binance", pd.Timestamp("2021-09-09"), pd.Timestamp("2021-09-09")],
                [5, 1631145840000, 34, 44, 54, 64, 74, "ETH_USDT", "binance", pd.Timestamp("2021-09-09"), pd.Timestamp("2021-09-09")],
            ]
            # pylint: enable=line-too-long
            # fmt: on
        )
        return test_data

    def _create_test_table(self) -> None:
        """
        Create a test CCXT OHLCV table in DB.
        """
        query = imvccdbut.get_ccxt_ohlcv_create_table_query()
        self.connection.cursor().execute(query)


# #############################################################################
# TestCcxtHistoricalPqByTileClient1
# #############################################################################


# TODO(Grisha): @Dan fix timestamp assertions.
@pytest.mark.skipif(
    hsystem.is_inside_ci(),
    reason="Extend AWS authentication system CmTask #1666.",
)
class TestCcxtHistoricalPqByTileClient1(icdctictc.ImClientTestCase):
    """
    For all the test methods see description of corresponding private method in
    the parent class.
    """

    def test_read_data1(self) -> None:
        resample_1min = True
        im_client = imvcdcccex.get_CcxtHistoricalPqByTileClient_example2(
            resample_1min
        )
        full_symbol = "binance::BTC_USDT"
        #
        expected_length = 2881
        expected_column_names = get_expected_column_names()
        expected_column_unique_values = {"full_symbol": ["binance::BTC_USDT"]}
        # pylint: disable=line-too-long
        expected_signature = r"""
        # df=
        index=[2018-08-17 00:00:00+00:00, 2018-08-19 00:00:00+00:00]
        columns=full_symbol,open,high,low,close,volume
        shape=(2881, 6)
                                         full_symbol     open     high      low    close     volume
        timestamp
        2018-08-17 00:00:00+00:00  binance::BTC_USDT  6316.00  6319.04  6310.32  6311.64   9.967395
        2018-08-17 00:01:00+00:00  binance::BTC_USDT  6311.64  6311.77  6302.81  6302.81  16.781206
        2018-08-17 00:02:00+00:00  binance::BTC_USDT  6302.81  6306.00  6292.79  6297.26  55.373226
        ...
        2018-08-18 23:58:00+00:00  binance::BTC_USDT  6385.48  6390.00  6385.48  6387.01  37.459319
        2018-08-18 23:59:00+00:00  binance::BTC_USDT  6390.00  6390.00  6386.82  6387.96  10.584910
        2018-08-19 00:00:00+00:00  binance::BTC_USDT  6387.96  6387.97  6375.64  6377.25  39.426236
        """
        # pylint: enable=line-too-long
        self._test_read_data1(
            im_client,
            full_symbol,
            expected_length,
            expected_column_names,
            expected_column_unique_values,
            expected_signature,
        )

    def test_read_data2(self) -> None:
        resample_1min = True
        im_client = imvcdcccex.get_CcxtHistoricalPqByTileClient_example2(
            resample_1min
        )
        full_symbols = ["kucoin::ETH_USDT", "binance::BTC_USDT"]
        #
        expected_length = 5761
        expected_column_names = get_expected_column_names()
        expected_column_unique_values = {
            "full_symbol": ["kucoin::ETH_USDT", "binance::BTC_USDT"]
        }
        # pylint: disable=line-too-long
        expected_signature = r"""
        # df=
        index=[2018-08-17 00:00:00+00:00, 2018-08-19 00:00:00+00:00]
        columns=full_symbol,open,high,low,close,volume
        shape=(5761, 6)
                                         full_symbol         open         high          low        close     volume
        timestamp
        2018-08-17 00:00:00+00:00  binance::BTC_USDT  6316.000000  6319.040000  6310.320000  6311.640000   9.967395
        2018-08-17 00:01:00+00:00  binance::BTC_USDT  6311.640000  6311.770000  6302.810000  6302.810000  16.781206
        2018-08-17 00:01:00+00:00   kucoin::ETH_USDT   286.712987   286.712987   286.712987   286.712987   0.017500
        ...
        2018-08-18 23:59:00+00:00   kucoin::ETH_USDT          NaN      NaN          NaN      NaN        NaN
        2018-08-19 00:00:00+00:00  binance::BTC_USDT  6387.960000  6387.97  6375.640000  6377.25  39.426236
        2018-08-19 00:00:00+00:00   kucoin::ETH_USDT   293.870469   294.00   293.870469   294.00   0.704782
        """
        # pylint: enable=line-too-long
        self._test_read_data2(
            im_client,
            full_symbols,
            expected_length,
            expected_column_names,
            expected_column_unique_values,
            expected_signature,
        )

    def test_read_data3(self) -> None:
        resample_1min = True
        im_client = imvcdcccex.get_CcxtHistoricalPqByTileClient_example2(
            resample_1min
        )
        full_symbols = ["kucoin::ETH_USDT", "binance::BTC_USDT"]
        start_ts = pd.Timestamp("2018-08-18T00:23:00-00:00")
        #
        expected_length = 2836
        expected_column_names = get_expected_column_names()
        expected_column_unique_values = {
            "full_symbol": ["kucoin::ETH_USDT", "binance::BTC_USDT"]
        }
        # pylint: disable=line-too-long
        expected_signature = r"""
        # df=
        index=[2018-08-18 00:23:00+00:00, 2018-08-19 00:00:00+00:00]
        columns=full_symbol,open,high,low,close,volume
        shape=(2836, 6)
                                         full_symbol         open         high          low        close     volume
        timestamp
        2018-08-18 00:23:00+00:00  binance::BTC_USDT  6570.830000  6573.800000  6567.980000  6573.800000  43.493238
        2018-08-18 00:23:00+00:00   kucoin::ETH_USDT   316.138881   316.138881   316.021676   316.021676   0.800971
        2018-08-18 00:24:00+00:00  binance::BTC_USDT  6573.560000  6575.000000  6564.470000  6567.010000  58.972297
        ...
        2018-08-18 23:59:00+00:00   kucoin::ETH_USDT          NaN      NaN          NaN      NaN        NaN
        2018-08-19 00:00:00+00:00  binance::BTC_USDT  6387.960000  6387.97  6375.640000  6377.25  39.426236
        2018-08-19 00:00:00+00:00   kucoin::ETH_USDT   293.870469   294.00   293.870469   294.00   0.704782
        """
        # pylint: enable=line-too-long
        self._test_read_data3(
            im_client,
            full_symbols,
            start_ts,
            expected_length,
            expected_column_names,
            expected_column_unique_values,
            expected_signature,
        )

    def test_read_data4(self) -> None:
        resample_1min = True
        im_client = imvcdcccex.get_CcxtHistoricalPqByTileClient_example2(
            resample_1min
        )
        full_symbols = ["kucoin::ETH_USDT", "binance::BTC_USDT"]
        end_ts = pd.Timestamp("2018-08-17T00:04:00-00:00")
        #
        expected_length = 9
        expected_column_names = get_expected_column_names()
        expected_column_unique_values = {
            "full_symbol": ["kucoin::ETH_USDT", "binance::BTC_USDT"]
        }
        # pylint: disable=line-too-long
        expected_signature = r"""
        # df=
        index=[2018-08-17 00:00:00+00:00, 2018-08-17 00:04:00+00:00]
        columns=full_symbol,open,high,low,close,volume
        shape=(9, 6)
                                         full_symbol         open         high          low        close     volume
        timestamp
        2018-08-17 00:00:00+00:00  binance::BTC_USDT  6316.000000  6319.040000  6310.320000  6311.640000   9.967395
        2018-08-17 00:01:00+00:00  binance::BTC_USDT  6311.640000  6311.770000  6302.810000  6302.810000  16.781206
        2018-08-17 00:01:00+00:00   kucoin::ETH_USDT   286.712987   286.712987   286.712987   286.712987   0.017500
        ...
        2018-08-17 00:03:00+00:00   kucoin::ETH_USDT   285.400193   285.400193   285.400193   285.400193   0.020260
        2018-08-17 00:04:00+00:00  binance::BTC_USDT  6294.520000  6299.980000  6290.000000  6296.100000  22.088586
        2018-08-17 00:04:00+00:00   kucoin::ETH_USDT   285.400193   285.884638   285.400193   285.884638   0.074655
                """
        # pylint: enable=line-too-long
        self._test_read_data4(
            im_client,
            full_symbols,
            end_ts,
            expected_length,
            expected_column_names,
            expected_column_unique_values,
            expected_signature,
        )

    def test_read_data5(self) -> None:
        resample_1min = True
        im_client = imvcdcccex.get_CcxtHistoricalPqByTileClient_example2(
            resample_1min
        )
        full_symbols = ["kucoin::ETH_USDT", "binance::BTC_USDT"]
        start_ts = pd.Timestamp("2018-08-17T00:01:00-00:00")
        end_ts = pd.Timestamp("2018-08-17T00:04:00-00:00")
        #
        expected_length = 8
        expected_column_names = get_expected_column_names()
        expected_column_unique_values = {
            "full_symbol": ["binance::BTC_USDT", "kucoin::ETH_USDT"]
        }
        # pylint: disable=line-too-long
        expected_signature = r"""
        # df=
        index=[2018-08-17 00:01:00+00:00, 2018-08-17 00:04:00+00:00]
        columns=full_symbol,open,high,low,close,volume
        shape=(8, 6)
                                         full_symbol         open         high          low        close     volume
        timestamp
        2018-08-17 00:01:00+00:00  binance::BTC_USDT  6311.640000  6311.770000  6302.810000  6302.810000  16.781206
        2018-08-17 00:01:00+00:00   kucoin::ETH_USDT   286.712987   286.712987   286.712987   286.712987   0.017500
        2018-08-17 00:02:00+00:00  binance::BTC_USDT  6302.810000  6306.000000  6292.790000  6297.260000  55.373226
        ...
        2018-08-17 00:03:00+00:00   kucoin::ETH_USDT   285.400193   285.400193   285.400193   285.400193   0.020260
        2018-08-17 00:04:00+00:00  binance::BTC_USDT  6294.520000  6299.980000  6290.000000  6296.100000  22.088586
        2018-08-17 00:04:00+00:00   kucoin::ETH_USDT   285.400193   285.884638   285.400193   285.884638   0.074655
        """
        # pylint: enable=line-too-long
        self._test_read_data5(
            im_client,
            full_symbols,
            start_ts,
            end_ts,
            expected_length,
            expected_column_names,
            expected_column_unique_values,
            expected_signature,
        )

    def test_read_data6(self) -> None:
        resample_1min = True
        im_client = imvcdcccex.get_CcxtHistoricalPqByTileClient_example2(
            resample_1min
        )
        full_symbol = "unsupported_exchange::unsupported_currency"
        self._test_read_data6(im_client, full_symbol)

    def test_read_data7(self) -> None:
        resample_1min = False
        im_client = imvcdcccex.get_CcxtHistoricalPqByTileClient_example2(
            resample_1min
        )
        full_symbols = ["kucoin::ETH_USDT", "binance::BTC_USDT"]
        #
        expected_length = 4791
        expected_column_names = get_expected_column_names()
        expected_column_unique_values = {
            "full_symbol": ["kucoin::ETH_USDT", "binance::BTC_USDT"]
        }
        # pylint: disable=line-too-long
        expected_signature = r"""
        # df=
        index=[2018-08-17 00:00:00+00:00, 2018-08-19 00:00:00+00:00]
        columns=full_symbol,open,high,low,close,volume
        shape=(4791, 6)
                                         full_symbol         open         high          low        close     volume
        timestamp
        2018-08-17 00:00:00+00:00  binance::BTC_USDT  6316.000000  6319.040000  6310.320000  6311.640000   9.967395
        2018-08-17 00:01:00+00:00  binance::BTC_USDT  6311.640000  6311.770000  6302.810000  6302.810000  16.781206
        2018-08-17 00:01:00+00:00   kucoin::ETH_USDT   286.712987   286.712987   286.712987   286.712987   0.017500
        ...
        2018-08-18 23:59:00+00:00  binance::BTC_USDT  6390.000000  6390.00  6386.820000  6387.96  10.584910
        2018-08-19 00:00:00+00:00  binance::BTC_USDT  6387.960000  6387.97  6375.640000  6377.25  39.426236
        2018-08-19 00:00:00+00:00   kucoin::ETH_USDT   293.870469   294.00   293.870469   294.00   0.704782
        """
        # pylint: enable=line-too-long
        self._test_read_data7(
            im_client,
            full_symbols,
            expected_length,
            expected_column_names,
            expected_column_unique_values,
            expected_signature,
        )

    # TODO(Dan): Update test outcomes after implementing CmTask1588
    # "Consider possible flaws of dropping duplicates from data".
    def test_read_data8(self) -> None:
        resample_1min = True
        im_client = imvcdcccex.get_CcxtHistoricalPqByTileClient_example2(
            resample_1min
        )
        full_symbols = ["kucoin::ETH_USDT", "binance::BTC_USDT"]
        #
<<<<<<< HEAD
        expected_length = 5758
        expected_column_names = ["full_symbol", "close"]
=======
        expected_length = 5761
        expected_column_names = ["full_symbol", "open", "close"]
>>>>>>> de065431
        expected_column_unique_values = {
            "full_symbol": ["kucoin::ETH_USDT", "binance::BTC_USDT"]
        }
        expected_signature = r"""
        # df=
        index=[2018-08-17 00:00:00+00:00, 2018-08-19 00:00:00+00:00]
<<<<<<< HEAD
        columns=full_symbol,close
        shape=(5758, 2)
                                         full_symbol        close
        timestamp
        2018-08-17 00:00:00+00:00  binance::BTC_USDT  6311.640000
        2018-08-17 00:01:00+00:00  binance::BTC_USDT  6302.810000
        2018-08-17 00:01:00+00:00   kucoin::ETH_USDT   286.712987
        ...
        2018-08-18 23:58:00+00:00  binance::BTC_USDT  6387.01
        2018-08-18 23:59:00+00:00  binance::BTC_USDT  6387.96
        2018-08-19 00:00:00+00:00  binance::BTC_USDT  6377.25
        """
        columns = ["asset_id", "full_symbol", "close"]
=======
        columns=full_symbol,open,close
        shape=(5761, 3)
                                        full_symbol         open        close
        timestamp                                                             
        2018-08-17 00:00:00+00:00  binance::BTC_USDT  6316.000000  6311.640000
        2018-08-17 00:01:00+00:00  binance::BTC_USDT  6311.640000  6302.810000
        2018-08-17 00:01:00+00:00   kucoin::ETH_USDT   286.712987   286.712987
        ...
        2018-08-18 23:59:00+00:00   kucoin::ETH_USDT          NaN      NaN
        2018-08-19 00:00:00+00:00  binance::BTC_USDT  6387.960000  6377.25
        2018-08-19 00:00:00+00:00   kucoin::ETH_USDT   293.870469   294.00
        """
        columns = ["full_symbol", "open", "close"]
>>>>>>> de065431
        self._test_read_data8(
            im_client,
            full_symbols,
            columns,
            expected_length,
            expected_column_names,
            expected_column_unique_values,
            expected_signature,
        )

<<<<<<< HEAD
=======
    def test_read_data9(self) -> None:
        resample_1min = True
        im_client = imvcdcccex.get_CcxtHistoricalPqByTileClient_example2(
            resample_1min
        )
        full_symbol = "binance::BTC_USDT"
        columns = ["full_symbol", "whatever"]
        self._test_read_data9(im_client, full_symbol, columns)

>>>>>>> de065431
    # ////////////////////////////////////////////////////////////////////////

    def test_get_start_ts_for_symbol1(self) -> None:
        resample_1min = True
        im_client = imvcdcccex.get_CcxtHistoricalPqByTileClient_example2(
            resample_1min
        )
        full_symbol = "binance::BTC_USDT"
        expected_start_ts = pd.to_datetime("2018-08-17 00:00:00", utc=True)
        self._test_get_start_ts_for_symbol1(
            im_client, full_symbol, expected_start_ts
        )

    def test_get_end_ts_for_symbol1(self) -> None:
        resample_1min = True
        im_client = imvcdcccex.get_CcxtHistoricalPqByTileClient_example2(
            resample_1min
        )
        full_symbol = "binance::BTC_USDT"
        expected_end_ts = pd.to_datetime("2018-08-19 00:00:00", utc=True)
        self._test_get_end_ts_for_symbol1(im_client, full_symbol, expected_end_ts)

    # ////////////////////////////////////////////////////////////////////////

    def test_get_universe1(self) -> None:
        resample_1min = True
        im_client = imvcdcccex.get_CcxtHistoricalPqByTileClient_example2(
            resample_1min
        )
        expected_length = 38
        expected_first_elements = [
            "binance::ADA_USDT",
            "binance::AVAX_USDT",
            "binance::BNB_USDT",
        ]
        expected_last_elements = [
            "kucoin::LINK_USDT",
            "kucoin::SOL_USDT",
            "kucoin::XRP_USDT",
        ]
        self._test_get_universe1(
            im_client,
            expected_length,
            expected_first_elements,
            expected_last_elements,
        )

    # ////////////////////////////////////////////////////////////////////////

    @pytest.mark.skip("Enable when unit test data needs to be generated.")
    def test_write_test_data_to_s3(self) -> None:
        """
        Write unit test data to S3.
        """
        data = self._get_unit_test_data()
        partition_columns = ["currency_pair", "year", "month"]
        # TODO(Grisha): Do not hard-wire the path, use `helpers/hs3.py`.
        dst_dir = "s3://cryptokaizen-data/unit_test/historical/ccxt/latest"
        aws_profile = "ck"
        exchange_id_col_name = "exchange_id"
        for exchange_id, df_exchange_id in data.groupby(exchange_id_col_name):
            exchange_dir = os.path.join(dst_dir, exchange_id)
            df_exchange_id = df_exchange_id.drop(columns="exchange_id")
            hparque.to_partitioned_parquet(
                df_exchange_id,
                partition_columns,
                exchange_dir,
                aws_profile=aws_profile,
            )

    def _get_unit_test_data(self) -> pd.DataFrame:
        """
        Get small part of historical data from S3 for unit testing.

        Implemented transformations:
        - Add necessary columns for partitioning
        - Remove unnecessary column
        - Cut the data so that is light-weight enough for testing
        - Create gaps in data to test resampling

        return: data to be loaded to S3
        """
        resample_1min = False
        im_client = imvcdcccex.get_CcxtHistoricalPqByTileClient_example1(
            resample_1min
        )
        full_symbols = ["kucoin::ETH_USDT", "binance::BTC_USDT"]
        start_ts = pd.to_datetime("2018-08-17 00:00:00", utc=True)
        end_ts = pd.to_datetime("2018-08-19 00:00:00", utc=True)
        data = im_client.read_data(full_symbols, start_ts, end_ts)
        # Add missing columns.
        data["exchange_id"], data["currency_pair"] = ivcu.parse_full_symbol(
            data["full_symbol"]
        )
        data["year"] = data.index.year
        data["month"] = data.index.month
        # Remove unnecessary column.
        data = data.drop(columns="full_symbol")
        # Artificially create gaps in data in order test resampling.
        data = pd.concat([data[:100], data[115:]])
        return data<|MERGE_RESOLUTION|>--- conflicted
+++ resolved
@@ -1288,34 +1288,14 @@
         )
         full_symbols = ["kucoin::ETH_USDT", "binance::BTC_USDT"]
         #
-<<<<<<< HEAD
-        expected_length = 5758
-        expected_column_names = ["full_symbol", "close"]
-=======
         expected_length = 5761
         expected_column_names = ["full_symbol", "open", "close"]
->>>>>>> de065431
         expected_column_unique_values = {
             "full_symbol": ["kucoin::ETH_USDT", "binance::BTC_USDT"]
         }
         expected_signature = r"""
         # df=
         index=[2018-08-17 00:00:00+00:00, 2018-08-19 00:00:00+00:00]
-<<<<<<< HEAD
-        columns=full_symbol,close
-        shape=(5758, 2)
-                                         full_symbol        close
-        timestamp
-        2018-08-17 00:00:00+00:00  binance::BTC_USDT  6311.640000
-        2018-08-17 00:01:00+00:00  binance::BTC_USDT  6302.810000
-        2018-08-17 00:01:00+00:00   kucoin::ETH_USDT   286.712987
-        ...
-        2018-08-18 23:58:00+00:00  binance::BTC_USDT  6387.01
-        2018-08-18 23:59:00+00:00  binance::BTC_USDT  6387.96
-        2018-08-19 00:00:00+00:00  binance::BTC_USDT  6377.25
-        """
-        columns = ["asset_id", "full_symbol", "close"]
-=======
         columns=full_symbol,open,close
         shape=(5761, 3)
                                         full_symbol         open        close
@@ -1329,7 +1309,6 @@
         2018-08-19 00:00:00+00:00   kucoin::ETH_USDT   293.870469   294.00
         """
         columns = ["full_symbol", "open", "close"]
->>>>>>> de065431
         self._test_read_data8(
             im_client,
             full_symbols,
@@ -1340,8 +1319,6 @@
             expected_signature,
         )
 
-<<<<<<< HEAD
-=======
     def test_read_data9(self) -> None:
         resample_1min = True
         im_client = imvcdcccex.get_CcxtHistoricalPqByTileClient_example2(
@@ -1351,7 +1328,6 @@
         columns = ["full_symbol", "whatever"]
         self._test_read_data9(im_client, full_symbol, columns)
 
->>>>>>> de065431
     # ////////////////////////////////////////////////////////////////////////
 
     def test_get_start_ts_for_symbol1(self) -> None:
