--- conflicted
+++ resolved
@@ -449,11 +449,7 @@
             self.check_string(actual_string)
 
 
-<<<<<<< HEAD
-=======
-# TODO(Dan): CmTask607.
 @pytest.mark.skipif(hgit.is_lime(), reason="lime doesn't have dind support")
->>>>>>> ef0f9fbc
 class TestMultipleSymbolsCcxtDbClient(hunitest.TestCase):
     def setUp(self) -> None:
         """
