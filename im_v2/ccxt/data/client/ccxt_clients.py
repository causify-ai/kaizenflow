"""
Import as:

import im_v2.ccxt.data.client.ccxt_clients as imvcdccccl
"""

import abc
import logging
import os
from typing import Any, Optional

import pandas as pd

import helpers.hdatetime as hdateti
import helpers.hdbg as hdbg
import helpers.hpandas as hpandas
import helpers.hs3 as hs3
import helpers.hsql as hsql
import im_v2.common.data.client as icdc
import im_v2.common.data_snapshot as icdds
import im_v2.common.universe as ivcu

_LOG = logging.getLogger(__name__)

# #############################################################################
# CcxtCddClient
# #############################################################################


class CcxtCddClient(icdc.ImClient, abc.ABC):
    """
    Contain common code for all the `CCXT` and `CDD` clients, e.g.,

    - getting `CCXT` and `CDD` universe
    - applying common transformation for all the data from `CCXT` and `CDD`
        - E.g., `_apply_olhlcv_transformations()`, `_apply_vendor_normalization()`
    """

    def __init__(
        self, vendor: str, universe_version: str, resample_1min: bool
    ) -> None:
        """
        Constructor.
        """
        super().__init__(vendor, universe_version, resample_1min)
        _vendors = ["CCXT", "CDD"]
        hdbg.dassert_in(self._vendor, _vendors)

    @staticmethod
    def _apply_ohlcv_transformations(data: pd.DataFrame) -> pd.DataFrame:
        """
        Apply transformations for OHLCV data.
        """
        ohlcv_columns = [
            "open",
            "high",
            "low",
            "close",
            "volume",
        ]
        # Verify that dataframe contains OHLCV columns.
        hdbg.dassert_is_subset(ohlcv_columns, data.columns)
        # Rearrange the columns.
        data = data[ohlcv_columns]
        return data

    def _apply_vendor_normalization(self, data: pd.DataFrame) -> pd.DataFrame:
        """
        Input data is indexed with numbers and looks like:
        ```
             timestamp      open        close    volume
        0    1631145600000  3499.01 ... 3496.36  346.4812
        1    1631145660000  3496.36     3501.59  401.9576
        2    1631145720000  3501.59     3513.09  579.5656
        ```
        Output data is indexed by timestamp and looks like:
        ```
                                   open        close    volume
        2021-09-08 20:00:00-04:00  3499.01 ... 3496.36  346.4812
        2021-09-08 20:01:00-04:00  3496.36     3501.59  401.9576
        2021-09-08 20:02:00-04:00  3501.59     3513.09  579.5656
        ```
        """
        # Apply vendor-specific transformations.
        data = self._apply_ccxt_cdd_normalization(data)
        # Apply transformations specific of the type of data.
        data = self._apply_ohlcv_transformations(data)
        return data

    def _apply_ccxt_cdd_normalization(self, data: pd.DataFrame) -> pd.DataFrame:
        """
        Apply transformations common to `CCXT` and `CDD` data.
        """
        if self._vendor == "CDD":
            # Rename columns for consistency with other crypto vendors.
            # Column name for `volume` depends on the `currency_pair`, e.g., there are 2 columns
            # `Volume BTC` and `Volume USDT` for `currency pair `BTC_USDT. And there is no easy
            # way to select the right `Volume` column without passing `currency_pair` that will
            # complicate the interface. To get rid of this dependency the column's index is used.
            data.columns.values[7] = "volume"
            data = data.rename({"unix": "timestamp"}, axis=1)
        # Verify that the timestamp data is provided in ms.
        hdbg.dassert_container_type(
            data["timestamp"], container_type=None, elem_type=int
        )
        # Transform Unix epoch into UTC timestamp.
        data["timestamp"] = pd.to_datetime(data["timestamp"], unit="ms", utc=True)
        # Set timestamp as index.
        data = data.set_index("timestamp")
        # Round up float values in case values in raw data are rounded up incorrectly when
        # being read from a file.
        data = data.round(8)
        return data


# #############################################################################
# CcxtSqlRealTimeImClient
# #############################################################################


class CcxtSqlRealTimeImClient(icdc.SqlRealTimeImClient):
    def __init__(
        self,
        resample_1min: bool,
        db_connection: hsql.DbConnection,
        table_name: str,
<<<<<<< HEAD
        *,
        mode: str = "data_client",
    ) -> None:
        super().__init__(resample_1min, db_connection, table_name, vendor="ccxt")
        hdbg.dassert_in(mode, ("market_data", "data_client"))
        self._mode = mode
=======
    ) -> None:
        super().__init__(resample_1min, db_connection, table_name, vendor="ccxt")
>>>>>>> 7002d095

    @staticmethod
    def should_be_online() -> bool:  # pylint: disable=arguments-differ'
        """
        The real-time system for CCXT should always be online.
        """
        return True


# #############################################################################
# CcxtFileSystemClient
# #############################################################################


class CcxtCddCsvParquetByAssetClient(
    CcxtCddClient, icdc.ImClientReadingOneSymbol
):
    """
    Read data from a CSV or Parquet file storing data for a single `CCXT` or
    `CDD` asset.

    It can read data from local or S3 filesystem as backend.

    Using our naming convention this class implements the two classes:
    - CcxtCddCsvClient
    - CcxtCddPqByAssetClient
    """

    def __init__(
        self,
        vendor: str,
        universe_version: str,
        resample_1min: bool,
        root_dir: str,
        # TODO(gp): -> file_extension
        extension: str,
        *,
        aws_profile: Optional[str] = None,
        data_snapshot: Optional[str] = None,
    ) -> None:
        """
        Load `CCXT` data from local or S3 filesystem.

        :param vendor: price data provider, i.e. `CCXT` or `CDD`
        :param root_dir: either a local root path (e.g., `/app/im`) or
            an S3 root path (e.g., `s3://<ck-data>/reorg/historical.manual.pq`) to `CCXT` data
        :param extension: file extension, e.g., `csv.gz` or `parquet`
        :param aws_profile: AWS profile, e.g., `am`
        :param data_snapshot: snapshot of datetime when data was loaded,
            e.g. "20210924"
        """
        super().__init__(vendor, universe_version, resample_1min)
        self._root_dir = root_dir
        # Verify that extension does not start with "." and set parameter.
        hdbg.dassert(
            not extension.startswith("."),
            "The extension %s should not start with '.'",
            extension,
        )
        self._extension = extension
        if data_snapshot is None:
            data_snapshot = icdds.get_latest_data_snapshot(root_dir, aws_profile)
        icdds.dassert_is_valid_data_snapshot(data_snapshot)
        self._data_snapshot = data_snapshot
        # Set s3fs parameter value if aws profile parameter is specified.
        if aws_profile:
            self._s3fs = hs3.get_s3fs(aws_profile)
        # TODO(Sonya): Consider moving it to the base class as the `dataset` param.
        self._dataset = "ohlcv"

    def get_metadata(self) -> pd.DataFrame:
        """
        See description in the parent class.
        """
        raise NotImplementedError

    def _read_data_for_one_symbol(
        self,
        full_symbol: ivcu.FullSymbol,
        start_ts: Optional[pd.Timestamp],
        end_ts: Optional[pd.Timestamp],
        **kwargs: Any,
    ) -> pd.DataFrame:
        """
        See description in the parent class.
        """
        # Split full symbol into exchange and currency pair.
        exchange_id, currency_pair = ivcu.parse_full_symbol(full_symbol)
        # Get absolute file path for a file with crypto price data.
        file_path = self._get_file_path(
            self._data_snapshot, exchange_id, currency_pair
        )
        # Read raw crypto price data.
        _LOG.info(
            "Reading data for vendor=`%s`, exchange id='%s', currencies='%s' from file='%s'...",
            self._vendor,
            exchange_id,
            currency_pair,
            file_path,
        )
        if hs3.is_s3_path(file_path):
            # Add s3fs argument to kwargs.
            kwargs["s3fs"] = self._s3fs
        if self._vendor == "CDD":
            # For `CDD` column names are in the 1st row.
            kwargs["skiprows"] = 1
        # TODO(Nikola): parquet?
        if self._extension == "pq":
            # Initialize list of filters.
            filters = []
            if start_ts:
                # Add filtering by start timestamp if specified.
                start_ts = hdateti.convert_timestamp_to_unix_epoch(start_ts)
                filters.append(("timestamp", ">=", start_ts))
            if end_ts:
                # Add filtering by end timestamp if specified.
                end_ts = hdateti.convert_timestamp_to_unix_epoch(end_ts)
                filters.append(("timestamp", "<=", end_ts))
            if filters:
                # Add filters to kwargs if any were set.
                kwargs["filters"] = filters
            # Load data.
            stream, kwargs = hs3.get_local_or_s3_stream(file_path, **kwargs)
            data = hpandas.read_parquet_to_df(stream, **kwargs)
        elif self._extension in ["csv", "csv.gz"]:
            stream, kwargs = hs3.get_local_or_s3_stream(file_path, **kwargs)
            data = hpandas.read_csv_to_df(stream, **kwargs)
            # Filter by dates if specified.
            if start_ts:
                start_ts = hdateti.convert_timestamp_to_unix_epoch(start_ts)
                data = data[data["timestamp"] >= start_ts]
            if end_ts:
                end_ts = hdateti.convert_timestamp_to_unix_epoch(end_ts)
                data = data[data["timestamp"] <= end_ts]
        else:
            raise ValueError(
                f"Unsupported extension {self._extension}. "
                f"Supported extensions are: `pq`, `csv`, `csv.gz`"
            )
        # Normalize data according to the vendor.
        data = self._apply_vendor_normalization(data)
        return data

    def _get_file_path(
        self,
        data_snapshot: str,
        exchange_id: str,
        currency_pair: str,
    ) -> str:
        """
        Get the absolute path to a file with `CCXT` or `CDD` price data.

        The file path is constructed in the following way:
        `<root_dir>/<data_snapshot>/<dataset>/<vendor>/<exchange_id>/<currency_pair>.<extension>`.

        E.g., `s3://.../20210924/ohlcv/ccxt/binance/BTC_USDT.csv.gz`.

        :param data_snapshot: snapshot of datetime when data was loaded,
            e.g. "20210924"
        :param exchange_id: exchange id, e.g. "binance"
        :param currency_pair: currency pair `<currency1>_<currency2>`,
            e.g. "BTC_USDT"
        :return: absolute path to a file with `CCXT` or `CDD` price data
        """
        # Get absolute file path.
        file_name = ".".join([currency_pair, self._extension])
        file_path = os.path.join(
            self._root_dir,
            data_snapshot,
            self._dataset,
            self._vendor.lower(),
            exchange_id,
            file_name,
        )
        return file_path


# #############################################################################
# CcxtHistoricalPqByTileClient
# #############################################################################


class CcxtHistoricalPqByTileClient(icdc.HistoricalPqByCurrencyPairTileClient):
    """
    Read historical data for `CCXT` assets stored as Parquet dataset.

    It can read data from local or S3 filesystem as backend.
    """

    def __init__(
        self,
        universe_version: str,
        resample_1min: bool,
        root_dir: str,
        partition_mode: str,
        dataset: str,
        contract_type: str,
        *,
        data_snapshot: Optional[str] = None,
        aws_profile: Optional[str] = None,
    ) -> None:
        """
        Constructor.

        See the parent class for parameters description.
        """
        vendor = "CCXT"
        super().__init__(
            vendor,
            universe_version,
            resample_1min,
            root_dir,
            partition_mode,
            dataset,
            contract_type,
            data_snapshot=data_snapshot,
            aws_profile=aws_profile,
        )<|MERGE_RESOLUTION|>--- conflicted
+++ resolved
@@ -124,17 +124,10 @@
         resample_1min: bool,
         db_connection: hsql.DbConnection,
         table_name: str,
-<<<<<<< HEAD
         *,
         mode: str = "data_client",
     ) -> None:
         super().__init__(resample_1min, db_connection, table_name, vendor="ccxt")
-        hdbg.dassert_in(mode, ("market_data", "data_client"))
-        self._mode = mode
-=======
-    ) -> None:
-        super().__init__(resample_1min, db_connection, table_name, vendor="ccxt")
->>>>>>> 7002d095
 
     @staticmethod
     def should_be_online() -> bool:  # pylint: disable=arguments-differ'
