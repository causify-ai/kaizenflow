"""
Import as:

import im_v2.ccxt.data.client.ccxt_clients as imvcdccccl
"""

import abc
import collections
import logging
import os
from typing import Any, Dict, List, Optional

import pandas as pd

import helpers.hdatetime as hdateti
import helpers.hdbg as hdbg
import helpers.hpandas as hpandas
import helpers.hparquet as hparque
import helpers.hs3 as hs3
import helpers.hsql as hsql
import im_v2.common.data.client as icdc
import im_v2.common.universe as ivcu

_LOG = logging.getLogger(__name__)

# Latest historical data snapshot.
_LATEST_DATA_SNAPSHOT = "20210924"
# TODO(gp): @all bump up to the new snapshot.
# _LATEST_DATA_SNAPSHOT = "20220210"


# #############################################################################
# CcxtCddClient
# #############################################################################


class CcxtCddClient(icdc.ImClient, abc.ABC):
    """
    Contain common code for all the `CCXT` and `CDD` clients, e.g.,

    - getting `CCXT` and `CDD` universe
    - applying common transformation for all the data from `CCXT` and `CDD`
        - E.g., `_apply_olhlcv_transformations()`, `_apply_vendor_normalization()`
    """

    def __init__(self, vendor: str, resample_1min: bool) -> None:
        """
        Constructor.
        """
        super().__init__(vendor, resample_1min)
        _vendors = ["CCXT", "CDD"]
        hdbg.dassert_in(self._vendor, _vendors)

    def get_universe(self) -> List[ivcu.FullSymbol]:
        """
        See description in the parent class.
        """
        universe = ivcu.get_vendor_universe(
            vendor=self._vendor, as_full_symbol=True
        )
        return universe  # type: ignore[no-any-return]

    @staticmethod
    def _apply_ohlcv_transformations(data: pd.DataFrame) -> pd.DataFrame:
        """
        Apply transformations for OHLCV data.
        """
        ohlcv_columns = [
            "open",
            "high",
            "low",
            "close",
            "volume",
        ]
        # Verify that dataframe contains OHLCV columns.
        hdbg.dassert_is_subset(ohlcv_columns, data.columns)
        # Rearrange the columns.
        data = data[ohlcv_columns]
        return data

    def _apply_vendor_normalization(self, data: pd.DataFrame) -> pd.DataFrame:
        """
        Input data is indexed with numbers and looks like:
        ```
             timestamp      open        close    volume
        0    1631145600000  3499.01 ... 3496.36  346.4812
        1    1631145660000  3496.36     3501.59  401.9576
        2    1631145720000  3501.59     3513.09  579.5656
        ```
        Output data is indexed by timestamp and looks like:
        ```
                                   open        close    volume
        2021-09-08 20:00:00-04:00  3499.01 ... 3496.36  346.4812
        2021-09-08 20:01:00-04:00  3496.36     3501.59  401.9576
        2021-09-08 20:02:00-04:00  3501.59     3513.09  579.5656
        ```
        """
        # Apply vendor-specific transformations.
        data = self._apply_ccxt_cdd_normalization(data)
        # Apply transformations specific of the type of data.
        data = self._apply_ohlcv_transformations(data)
        return data

    def _apply_ccxt_cdd_normalization(self, data: pd.DataFrame) -> pd.DataFrame:
        """
        Apply transformations common to `CCXT` and `CDD` data.
        """
        if self._vendor == "CDD":
            # Rename columns for consistency with other crypto vendors.
            # Column name for `volume` depends on the `currency_pair`, e.g., there are 2 columns
            # `Volume BTC` and `Volume USDT` for `currency pair `BTC_USDT. And there is no easy
            # way to select the right `Volume` column without passing `currency_pair` that will
            # complicate the interface. To get rid of this dependency the column's index is used.
            data.columns.values[7] = "volume"
            data = data.rename({"unix": "timestamp"}, axis=1)
        # Verify that the timestamp data is provided in ms.
        hdbg.dassert_container_type(
            data["timestamp"], container_type=None, elem_type=int
        )
        # Transform Unix epoch into UTC timestamp.
        data["timestamp"] = pd.to_datetime(data["timestamp"], unit="ms", utc=True)
        # Set timestamp as index.
        data = data.set_index("timestamp")
        return data


# #############################################################################
# CcxtCddDbClient
# #############################################################################


# TODO(Grisha): it should descend from `ImClientReadingMultipleSymbols`.
class CcxtCddDbClient(CcxtCddClient, icdc.ImClientReadingOneSymbol):
    """
    `CCXT` client for data stored in an SQL database.
    """

    def __init__(
        self,
        vendor: str,
        resample_1min: bool,
        connection: hsql.DbConnection,
    ) -> None:
        """
        Load `CCXT` and `CDD` price data from the database.

        This code path is typically used for the real-time data.

        :param connection: connection for a SQL database
        """
        super().__init__(vendor, resample_1min)
        self._connection = connection

    def get_metadata(self) -> pd.DataFrame:
        """
        See description in the parent class.
        """
        raise NotImplementedError

    def _read_data_for_one_symbol(
        self,
        full_symbol: ivcu.FullSymbol,
        start_ts: Optional[pd.Timestamp],
        end_ts: Optional[pd.Timestamp],
        **read_sql_kwargs: Any,
    ) -> pd.DataFrame:
        """
        Same as parent class.
        """
        table_name = self._vendor.lower() + "_ohlcv"
        # Verify that table with specified name exists.
        hdbg.dassert_in(table_name, hsql.get_table_names(self._connection))
        # Initialize SQL query.
        sql_query = "SELECT * FROM %s" % table_name
        # Split full symbol into exchange and currency pair.
        exchange_id, currency_pair = ivcu.parse_full_symbol(full_symbol)
        # Initialize a list for SQL conditions.
        sql_conditions = []
        # Fill SQL conditions list for each provided data parameter.
        sql_conditions.append(f"exchange_id = '{exchange_id}'")
        sql_conditions.append(f"currency_pair = '{currency_pair}'")
        if start_ts:
            start_ts = hdateti.convert_timestamp_to_unix_epoch(start_ts)
            sql_conditions.append(f"timestamp >= {start_ts}")
        if end_ts:
            end_ts = hdateti.convert_timestamp_to_unix_epoch(end_ts)
            sql_conditions.append(f"timestamp <= {end_ts}")
        # Append all the provided SQL conditions to the main SQL query.
        sql_conditions = " AND ".join(sql_conditions)
        sql_query = " WHERE ".join([sql_query, sql_conditions])
        # Execute SQL query.
        data = pd.read_sql(sql_query, self._connection, **read_sql_kwargs)
        # Normalize data according to the vendor.
        data = self._apply_vendor_normalization(data)
        return data


# #############################################################################
# CcxtFileSystemClient
# #############################################################################


class CcxtCddCsvParquetByAssetClient(
    CcxtCddClient, icdc.ImClientReadingOneSymbol
):
    """
    Read data from a CSV or Parquet file storing data for a single `CCXT` or
    `CDD` asset.

    It can read data from local or S3 filesystem as backend.

    Using our naming convention this class implements the two classes:
    - CcxtCddCsvClient
    - CcxtCddPqByAssetClient
    """

    def __init__(
        self,
        vendor: str,
        resample_1min: bool,
        root_dir: str,
        # TODO(gp): -> file_extension
        extension: str,
        *,
        aws_profile: Optional[str] = None,
        data_snapshot: Optional[str] = None,
    ) -> None:
        """
        Load `CCXT` data from local or S3 filesystem.

        :param vendor: price data provider, i.e. `CCXT` or `CDD`
        :param root_dir: either a local root path (e.g., "/app/im") or
            an S3 root path (e.g., "s3://alphamatic-data/data") to `CCXT` data
        :param extension: file extension, e.g., `.csv`, `.csv.gz` or `.parquet`
        :param aws_profile: AWS profile name (e.g., "am")
        :param data_snapshot: snapshot of datetime when data was loaded,
            e.g. "20210924"
        """
        super().__init__(vendor, resample_1min)
        self._root_dir = root_dir
        # Verify that extension does not start with "." and set parameter.
        hdbg.dassert(
            not extension.startswith("."),
            "The extension %s should not start with '.'",
            extension,
        )
        self._extension = extension
        self._data_snapshot = data_snapshot or _LATEST_DATA_SNAPSHOT
        # Set s3fs parameter value if aws profile parameter is specified.
        if aws_profile:
            self._s3fs = hs3.get_s3fs(aws_profile)

    def get_metadata(self) -> pd.DataFrame:
        """
        See description in the parent class.
        """
        raise NotImplementedError

    def _read_data_for_one_symbol(
        self,
        full_symbol: ivcu.FullSymbol,
        start_ts: Optional[pd.Timestamp],
        end_ts: Optional[pd.Timestamp],
        **kwargs: Any,
    ) -> pd.DataFrame:
        """
        See description in the parent class.
        """
        # Split full symbol into exchange and currency pair.
        exchange_id, currency_pair = ivcu.parse_full_symbol(full_symbol)
        # Get absolute file path for a file with crypto price data.
        file_path = self._get_file_path(
            self._data_snapshot, exchange_id, currency_pair
        )
        # Read raw crypto price data.
        _LOG.info(
            "Reading data for vendor=`%s`, exchange id='%s', currencies='%s' from file='%s'...",
            self._vendor,
            exchange_id,
            currency_pair,
            file_path,
        )
        if hs3.is_s3_path(file_path):
            # Add s3fs argument to kwargs.
            kwargs["s3fs"] = self._s3fs
        if self._vendor == "CDD":
            # For `CDD` column names are in the 1st row.
            kwargs["skiprows"] = 1
        # TODO(Nikola): parquet?
        if self._extension == "pq":
            # Initialize list of filters.
            filters = []
            if start_ts:
                # Add filtering by start timestamp if specified.
                start_ts = hdateti.convert_timestamp_to_unix_epoch(start_ts)
                filters.append(("timestamp", ">=", start_ts))
            if end_ts:
                # Add filtering by end timestamp if specified.
                end_ts = hdateti.convert_timestamp_to_unix_epoch(end_ts)
                filters.append(("timestamp", "<=", end_ts))
            if filters:
                # Add filters to kwargs if any were set.
                kwargs["filters"] = filters
            # Load data.
            stream, kwargs = hs3.get_local_or_s3_stream(file_path, **kwargs)
            data = hpandas.read_parquet_to_df(stream, **kwargs)
        elif self._extension in ["csv", "csv.gz"]:
            stream, kwargs = hs3.get_local_or_s3_stream(file_path, **kwargs)
            data = hpandas.read_csv_to_df(stream, **kwargs)
            # Filter by dates if specified.
            if start_ts:
                start_ts = hdateti.convert_timestamp_to_unix_epoch(start_ts)
                data = data[data["timestamp"] >= start_ts]
            if end_ts:
                end_ts = hdateti.convert_timestamp_to_unix_epoch(end_ts)
                data = data[data["timestamp"] <= end_ts]
        else:
            raise ValueError(
                f"Unsupported extension {self._extension}. "
                f"Supported extensions are: `pq`, `csv`, `csv.gz`"
            )
        # Normalize data according to the vendor.
        data = self._apply_vendor_normalization(data)
        return data

    def _get_file_path(
        self,
        data_snapshot: str,
        exchange_id: str,
        currency_pair: str,
    ) -> str:
        """
        Get the absolute path to a file with `CCXT` or `CDD` price data.

        The file path is constructed in the following way:
        `<root_dir>/<vendor>/<snapshot>/<exchange_id>/<currency_pair>.<self._extension>`

        :param data_snapshot: snapshot of datetime when data was loaded,
            e.g. "20210924"
        :param exchange_id: exchange id, e.g. "binance"
        :param currency_pair: currency pair `<currency1>_<currency2>`,
            e.g. "BTC_USDT"
        :return: absolute path to a file with `CCXT` or `CDD` price data
        """
        # Get absolute file path.
        file_name = ".".join([currency_pair, self._extension])
        file_path = os.path.join(
            self._root_dir,
            self._vendor.lower(),
            data_snapshot,
            exchange_id,
            file_name,
        )
        return file_path


# #############################################################################
# CcxtHistoricalPqByTileClient
# #############################################################################


class CcxtHistoricalPqByTileClient(icdc.HistoricalPqByTileClient):
    """
    Read historical data for `CCXT` assets stored as Parquet dataset.

    It can read data from local or S3 filesystem as backend.
    """

    def __init__(
        self,
        resample_1min: bool,
        root_dir: str,
        partition_mode: str,
        *,
        data_snapshot: str = "latest",
        aws_profile: Optional[str] = None,
    ) -> None:
        """
        Constructor.

        See the parent class for parameters description.

        :param data_snapshot: data snapshot at a particular time point, e.g., "20220210"
        """
        vendor = "CCXT"
        infer_exchange_id = True
        super().__init__(
            vendor,
            resample_1min,
            root_dir,
            partition_mode,
            infer_exchange_id,
            aws_profile=aws_profile,
        )
        self._data_snapshot = data_snapshot

    def get_metadata(self) -> pd.DataFrame:
        """
        See description in the parent class.
        """
        raise NotImplementedError

    def get_universe(self) -> List[ivcu.FullSymbol]:
        """
        See description in the parent class.
        """
        universe = ivcu.get_vendor_universe(
            vendor=self._vendor, as_full_symbol=True
        )
        return universe  # type: ignore[no-any-return]

    @staticmethod
<<<<<<< HEAD
    def _get_columns_for_query(columns: Optional[List[str]]) -> List[str]:
        """
        See description in the parent class.
        """
        # Specify OHLCV columns available for CCXT Parquet data query.
        query_columns = ["open", "high", "low", "close", "volume"]
        if columns:
            # Get only those OHLCV columns that were specified for the query.
            query_columns = list(set(query_columns).intersection(columns))
        # Append currency pair column required for further computations.
        query_columns.append("currency_pair")
=======
    def _get_columns_for_query(full_symbol_col_name: str, columns: Optional[List[str]]) -> List[str]:
        """
        See description in the parent class.
        """
        if columns:
            # TODO(Grisha): @Dan explain why we did this.
            query_columns = columns.copy()
            query_columns.append("currency_pair")
            if full_symbol_col_name in query_columns:
                query_columns = [col for col in query_columns if col != full_symbol_col_name]
        else:
            query_columns = columns
>>>>>>> de065431
        return query_columns

    @staticmethod
    def _apply_transformations(
        df: pd.DataFrame, full_symbol_col_name: str, **kwargs
    ) -> pd.DataFrame:
        """
        See description in the parent class.
        """
        if "exchange_id" in kwargs:
            df["exchange_id"] = kwargs["exchange_id"]
        hdbg.dassert_in("exchange_id", df.columns)
        # Convert to string, see the parent class for details.
        df["exchange_id"] = df["exchange_id"].astype(str)
        df["currency_pair"] = df["currency_pair"].astype(str)
<<<<<<< HEAD
        # Create full symbol column and make it first in the data.
=======
        # Add full symbol column.
>>>>>>> de065431
        full_symbol_col = ivcu.build_full_symbol(
            df["exchange_id"], df["currency_pair"]
        )
        df.insert(0, full_symbol_col_name, full_symbol_col)
        # Drop exchange id and currency pair columns.
<<<<<<< HEAD
=======
        # TODO(Grisha): @Dan elaborate on this.
>>>>>>> de065431
        df = df.drop(["exchange_id", "currency_pair"], axis=1)
        return df

    def _get_root_dirs_symbol_filters(
        self, full_symbols: List[ivcu.FullSymbol], full_symbol_col_name: str
    ) -> Dict[str, hparque.ParquetFilter]:
        """
        Build a dict with exchange root dirs of the `CCXT` data as keys and
        filtering conditions on corresponding currency pairs as values.

        E.g.,
        ```
        {
            "s3://cryptokaizen-data/historical/ccxt/latest/binance": (
                "currency_pair", "in", ["ADA_USDT", "BTC_USDT"]
            ),
            "s3://cryptokaizen-data/historical/ccxt/latest/coinbase": (
                "currency_pair", "in", ["BTC_USDT", "ETH_USDT"]
            ),
        }
        ```
        """
        # Build a root dir to the list of exchange ids subdirs, e.g.,
        # "s3://cryptokaizen-data/historical/ccxt/latest/binance".
        root_dir = os.path.join(
            self._root_dir, self._vendor.lower(), self._data_snapshot
        )
        # Split full symbols into exchange id and currency pair tuples, e.g.,
        # [('binance', 'ADA_USDT'),
        # ('coinbase', 'BTC_USDT')].
        full_symbol_tuples = [
            ivcu.parse_full_symbol(full_symbol) for full_symbol in full_symbols
        ]
        # Store full symbols as a dictionary, e.g., `{exchange_id1: [currency_pair1, currency_pair2]}`.
        # `Defaultdict` provides a default value for the key that does not exists that prevents from
        # getting `KeyError`.
        symbol_dict = collections.defaultdict(list)
        for exchange_id, *currency_pair in full_symbol_tuples:
            symbol_dict[exchange_id].extend(currency_pair)
        # Build a dict with exchange root dirs as keys and Parquet filters by
        # the corresponding currency pairs as values.
        root_dir_symbol_filter_dict = {
            os.path.join(root_dir, exchange_id): (
                "currency_pair",
                "in",
                currency_pairs,
            )
            for exchange_id, currency_pairs in symbol_dict.items()
        }
        return root_dir_symbol_filter_dict<|MERGE_RESOLUTION|>--- conflicted
+++ resolved
@@ -410,19 +410,6 @@
         return universe  # type: ignore[no-any-return]
 
     @staticmethod
-<<<<<<< HEAD
-    def _get_columns_for_query(columns: Optional[List[str]]) -> List[str]:
-        """
-        See description in the parent class.
-        """
-        # Specify OHLCV columns available for CCXT Parquet data query.
-        query_columns = ["open", "high", "low", "close", "volume"]
-        if columns:
-            # Get only those OHLCV columns that were specified for the query.
-            query_columns = list(set(query_columns).intersection(columns))
-        # Append currency pair column required for further computations.
-        query_columns.append("currency_pair")
-=======
     def _get_columns_for_query(full_symbol_col_name: str, columns: Optional[List[str]]) -> List[str]:
         """
         See description in the parent class.
@@ -435,7 +422,6 @@
                 query_columns = [col for col in query_columns if col != full_symbol_col_name]
         else:
             query_columns = columns
->>>>>>> de065431
         return query_columns
 
     @staticmethod
@@ -447,24 +433,16 @@
         """
         if "exchange_id" in kwargs:
             df["exchange_id"] = kwargs["exchange_id"]
-        hdbg.dassert_in("exchange_id", df.columns)
         # Convert to string, see the parent class for details.
         df["exchange_id"] = df["exchange_id"].astype(str)
         df["currency_pair"] = df["currency_pair"].astype(str)
-<<<<<<< HEAD
-        # Create full symbol column and make it first in the data.
-=======
         # Add full symbol column.
->>>>>>> de065431
         full_symbol_col = ivcu.build_full_symbol(
             df["exchange_id"], df["currency_pair"]
         )
         df.insert(0, full_symbol_col_name, full_symbol_col)
         # Drop exchange id and currency pair columns.
-<<<<<<< HEAD
-=======
         # TODO(Grisha): @Dan elaborate on this.
->>>>>>> de065431
         df = df.drop(["exchange_id", "currency_pair"], axis=1)
         return df
 
