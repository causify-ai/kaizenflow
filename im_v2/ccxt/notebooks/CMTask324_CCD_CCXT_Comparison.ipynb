--- conflicted
+++ resolved
@@ -310,11 +310,7 @@
    "metadata": {},
    "outputs": [],
    "source": [
-<<<<<<< HEAD
-    "def resample_ohlcv_dataframe(df: pd.DataFrame, resampling_freq: str) -> pd.Series:\n",
-=======
     "def resample_close_price(df: pd.DataFrame, resampling_freq: str) -> pd.Series:\n",
->>>>>>> 6e34c924
     "    \"\"\"\n",
     "    Transform OHLCV data to the grouped series with resampled frequency and\n",
     "    last close prices.\n",
@@ -342,11 +338,7 @@
    "outputs": [],
    "source": [
     "def calculate_correlations(\n",
-<<<<<<< HEAD
-    "    ccxt_series: pd.Series, cdd_series: pd.Series, compute_returns: bool\n",
-=======
     "    ccxt_close_price: pd.Series, cdd_close_price: pd.Series, compute_returns: bool\n",
->>>>>>> 6e34c924
     ") -> pd.DataFrame:\n",
     "    \"\"\"\n",
     "    Take two series with close prices(i.e. CDD and CCXT data) and calculate the\n",
@@ -365,11 +357,7 @@
     "        ccxt_close_price = grouper_ccxt.pct_change()\n",
     "    # Combine and calculate correlations.\n",
     "    combined = pd.merge(\n",
-<<<<<<< HEAD
-    "        cdd_series, ccxt_series, left_index=True, right_index=True\n",
-=======
     "        cdd_close_price, ccxt_close_price, left_index=True, right_index=True\n",
->>>>>>> 6e34c924
     "    )\n",
     "    # Rename the columns.\n",
     "    if compute_returns:\n",
