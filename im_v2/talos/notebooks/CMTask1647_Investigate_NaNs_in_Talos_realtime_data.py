# ---
# jupyter:
#   jupytext:
#     text_representation:
#       extension: .py
#       format_name: percent
#       format_version: '1.3'
#       jupytext_version: 1.13.7
#   kernelspec:
#     display_name: Python 3 (ipykernel)
#     language: python
#     name: python3
# ---

# %% [markdown]
# ## Imports

# %%
import logging

import pandas as pd

import helpers.hdbg as hdbg
import helpers.hprint as hprint
import helpers.hsql as hsql
import im_v2.ccxt.data.client.ccxt_clients as imvcdccccl
import im_v2.im_lib_tasks as imvimlita
import im_v2.talos.data.client.talos_clients as imvtdctacl

# %%
hdbg.init_logger(verbosity=logging.INFO)

_LOG = logging.getLogger(__name__)

hprint.config_notebook()


# %% [markdown]
# ## Functions

# %%
def convert_to_the_format_for_analysis(df, suffix):
    """
    This function does the following:

    - Add a column `diff_in_timestamps` which is a time difference from the timestamp in the previous row.
    - Drop the columns that are not necessary for the analysis.
    - Filter the data, so all data starts from the same time.
    - Choose the rows that where the step from the previous timestamp is greater than 1 minute.
    - Add suffix to distiguish between vendors.
    """
    df = df.reset_index()
    df = df.dropna()
    df["diff_in_timestamps"] = df.timestamp - df.timestamp.shift(1)
    df = df.set_index("timestamp")
    df = df[["diff_in_timestamps"]]
    df = df[df.index > "2022-03-17 00:00:00+00:00"]
    df = df[df["diff_in_timestamps"] != "0 days 00:01:00"]
    df = df.add_suffix(f"{suffix}")
    return df


# %% [markdown]
# # Load the data

# %%
# Specify the connection.
env_file = imvimlita.get_db_env_path("dev")
connection_params = hsql.get_connection_info_from_env_file(env_file)
connection = hsql.get_connection(*connection_params)
# Specify param for both clients.
resample_1min = True

# %%
# General params for `read_data`.
full_symbol = ["binance::ADA_USDT"]
start_date = end_date = None

# %% [markdown]
# ## Load CCXT data

# %% run_control={"marked": false}
# Initiate the client.
vendor = "CCXT"
universe_version = "v3"
ccxt_client = imvcdccccl.CcxtCddDbClient(
    vendor, universe_version, resample_1min, connection
)

# %%
# Load the data.
ada_ccxt = ccxt_client.read_data(full_symbol, start_date, end_date)
display(ada_ccxt.shape)
display(ada_ccxt.head(3))

# %% [markdown]
# ## Load Realtime Talos data

# %% run_control={"marked": false}
# Initialize the client.
universe_version = "v1"
table_name = "talos_ohlcv"
mode = "market_data"
<<<<<<< HEAD
talos_client = imvtdctacl.RealTimeSqlTalosClient(
    universe_version, resample_1min, connection, table_name, mode
=======
talos_client = imvtdctacl.TalosSqlRealTimeImClient(
    resample_1min, connection, table_name, mode
>>>>>>> 92634155
)

# %%
# Load the data.
ada_talos = talos_client.read_data(full_symbol, start_date, end_date)
display(ada_talos.shape)
display(ada_talos.head(3))

# %% [markdown]
# # Research of NaNs in timestamps

# %%
diff_ccxt = convert_to_the_format_for_analysis(ada_ccxt, "_ccxt")
diff_talos = convert_to_the_format_for_analysis(ada_talos, "_talos")
# The unique DataFrame with the comparison of NaN data.
df = pd.concat([diff_ccxt, diff_talos], axis=1)
# Add a column that shows the difference between NaN sequences of vendors.
df["diff"] = df["diff_in_timestamps_talos"] - df["diff_in_timestamps_ccxt"]
df.head(3)

# %% [markdown]
# The description of the columns in the created DataFrame:
# - `timestamp` - Shows the first piece of data that appears after NaN sequence.
# - `diff_in_timestamps_ccxt` - Shows the time value of sequence of NaNs in CCXT data.
# - `diff_in_timestamps_talos` - Same as above but for Talos.
# - `diff` - Difference between NaN sequences of vendors.

# %%
# Cases where both vendors have NaN sequences.
df[(df.diff_in_timestamps_ccxt.notna()) & df.diff_in_timestamps_talos.notna()]

# %% [markdown]
# An important notice is that the most NaN sequences are ending at the same time in both vendors that is an indicator of this data is absent on the data provider side.

# %%
# The data is presented in CCXT, but not in Talos.
df[df.diff_in_timestamps_ccxt.isna()]

# %%
# The data is presented in Talos, but not in CCXT.
df[df.diff_in_timestamps_talos.isna()]

# %%
num_both_seq = df[
    (df.diff_in_timestamps_ccxt.notna()) & df.diff_in_timestamps_talos.notna()
].shape[0]
num_unique_seq_ccxt = df[df.diff_in_timestamps_talos.isna()].shape[0]
num_unique_seq_talos = df[df.diff_in_timestamps_ccxt.isna()].shape[0]

total_time_talos = df["diff_in_timestamps_talos"].sum()
total_time_ccxt = df["diff_in_timestamps_ccxt"].sum()
diff_in_total_time = total_time_talos - total_time_ccxt
mean_time_diff = df["diff"].mean()

print(
    f"Number of NaN sequences that are the same in both vendors: {num_both_seq}"
)
print(
    f"Number of NaN sequences that are presented in CCXT, but not in Talos: {num_unique_seq_ccxt}"
)
print(
    f"Number of NaN sequences that are presented in Talos, but not in CCXT: {num_unique_seq_talos}"
)

print(f"Total time of NaN sequences in Talos - {total_time_talos}")
print(f"Total time of NaN sequences in CCXT - {total_time_ccxt}")
print(
    f"Talos NaN sequences are greater than CCXT by the amount of {diff_in_total_time}"
)
print(
    f"Mean difference of NaN sequence between two vendors (Talos has greater sequences) - {mean_time_diff}"
)

# %%<|MERGE_RESOLUTION|>--- conflicted
+++ resolved
@@ -101,13 +101,8 @@
 universe_version = "v1"
 table_name = "talos_ohlcv"
 mode = "market_data"
-<<<<<<< HEAD
-talos_client = imvtdctacl.RealTimeSqlTalosClient(
+talos_client = imvtdctacl.TalosSqlRealTimeImClient(
     universe_version, resample_1min, connection, table_name, mode
-=======
-talos_client = imvtdctacl.TalosSqlRealTimeImClient(
-    resample_1min, connection, table_name, mode
->>>>>>> 92634155
 )
 
 # %%
