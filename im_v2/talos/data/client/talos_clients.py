--- conflicted
+++ resolved
@@ -82,23 +82,6 @@
         """
         raise NotImplementedError
 
-<<<<<<< HEAD
-    def get_universe(self) -> List[ivcu.FullSymbol]:
-        """
-        See description in the parent class.
-        """
-        # TODO(Nina): CMTask #1658  Create `get_universe()` for `TalosHistoricalPqByTileClient`.
-        universe = [
-            "binance::ADA_USDT",
-            "binance::BTC_USDT",
-            "coinbase::ADA_USDT",
-            "coinbase::BTC_USDT",
-        ]
-        return universe
-
-    # TODO(Dan): Implement usage of `columns` parameter.
-=======
->>>>>>> 894a5cf1
     @staticmethod
     def _get_columns_for_query(columns: Optional[List[str]]) -> List[str]:
         """
@@ -290,219 +273,4 @@
         hdbg.dassert_is_subset(ohlcv_columns, data.columns)
         # Rearrange the columns.
         data = data.loc[:, ohlcv_columns]
-<<<<<<< HEAD
-        return data
-
-    def _read_data(
-        self,
-        full_symbols: List[ivcu.FullSymbol],
-        start_ts: Optional[pd.Timestamp],
-        end_ts: Optional[pd.Timestamp],
-        columns: Optional[List[str]],
-        *,
-        full_symbol_col_name: Optional[str] = None,
-        # Extra arguments for building a query.
-        **kwargs: Any,
-    ) -> pd.DataFrame:
-        """
-        Create a select query and load data from database.
-
-        Extra parameters for building a query can also be passed,
-        see keyword args for `_build_select_query`
-
-        :param full_symbols: a list of full symbols, e.g. ["ftx::BTC_USDT"]
-        :param start_ts: beginning of the time interval
-        :param end_ts: end of the time interval
-        :param full_symbol_col_name: name of column containg full symbols
-        :return:
-        """
-        # Parse symbols into exchange and currency pair.
-        parsed_symbols = [ivcu.parse_full_symbol(s) for s in full_symbols]
-        # Convert timestamps to epochs.
-        if start_ts:
-            start_unix_epoch = hdateti.convert_timestamp_to_unix_epoch(start_ts)
-        else:
-            start_unix_epoch = start_ts
-        if end_ts:
-            end_unix_epoch = hdateti.convert_timestamp_to_unix_epoch(end_ts)
-        else:
-            end_unix_epoch = end_ts
-        # Read data from DB.
-        select_query = self._build_select_query(
-            parsed_symbols, start_unix_epoch, end_unix_epoch, **kwargs
-        )
-        data = hsql.execute_query_to_df(self._db_connection, select_query)
-        # Add a full symbol column.
-        full_symbol_col_name = self._get_full_symbol_col_name(
-            full_symbol_col_name
-        )
-        data[full_symbol_col_name] = ivcu.build_full_symbol(
-            data["exchange_id"], data["currency_pair"]
-        )
-        # Remove extra columns and create a timestamp index.
-        # TODO(Danya): The normalization may change depending on use of the class.
-        data = self._apply_talos_normalization(
-            data, full_symbol_col_name=full_symbol_col_name
-        )
-        return data
-
-    def _build_select_query(
-        self,
-        parsed_symbols: List[Tuple],
-        start_unix_epoch: Optional[int],
-        end_unix_epoch: Optional[int],
-        *,
-        columns: Optional[List[str]] = None,
-        ts_col_name: Optional[str] = "timestamp",
-        left_close: bool = True,
-        right_close: bool = True,
-        limit: Optional[int] = None,
-    ) -> str:
-        """
-        Build a SELECT query for Talos DB.
-
-        Time is provided as unix epochs in ms, the time range
-        is considered closed on both sides, i.e. [1647470940000, 1647471180000]
-
-        Example of a full query:
-        ```
-        "SELECT * FROM talos_ohlcv WHERE timestamp >= 1647470940000
-         AND timestamp <= 1647471180000
-         AND ((exchange_id='binance' AND currency_pair='AVAX_USDT')
-          OR (exchange_id='ftx' AND currency_pair='BTC_USDT'))
-        ```
-
-        :param parsed_symbols: List of tuples, e.g. [(`exchange_id`, `currency_pair`),..]
-        :param start_unix_epoch: start of time period in ms, e.g. 1647470940000
-        :param end_unix_epoch: end of the time period in ms, e.g. 1647471180000
-        :param columns: columns to select from `table_name`
-           - `None` means all columns.
-        :param ts_col_name: name of timestamp column
-        :param left_close: if operator for `start_unix_epoch` is either > or >=
-        :param right_close: if operator for `end_unix_epoch` is either < or <=
-        :param limit: number of rows to return
-        :return: SELECT query for Talos data
-        """
-        hdbg.dassert_container_type(
-            obj=parsed_symbols,
-            container_type=List,
-            elem_type=tuple,
-            msg="`parsed_symbols` should be a list of tuple",
-        )
-        # Add columns to the SELECT query
-        columns_as_str = "*" if columns is None else ",".join(columns)
-        # Build a SELECT query.
-        select_query = f"SELECT {columns_as_str} FROM {self._table_name} WHERE "
-        # Build a WHERE query.
-        # TODO(Danya): Generalize to hsql with dictionary input.
-        where_clause = []
-        if start_unix_epoch:
-            hdbg.dassert_isinstance(
-                start_unix_epoch,
-                int,
-            )
-            operator = ">=" if left_close else ">"
-            where_clause.append(f"{ts_col_name} {operator} {start_unix_epoch}")
-        if end_unix_epoch:
-            hdbg.dassert_isinstance(
-                end_unix_epoch,
-                int,
-            )
-            operator = "<=" if right_close else "<"
-            where_clause.append(f"{ts_col_name} {operator} {end_unix_epoch}")
-        if start_unix_epoch and end_unix_epoch:
-            hdbg.dassert_lte(
-                start_unix_epoch,
-                end_unix_epoch,
-                msg="Start unix epoch should be smaller than end.",
-            )
-        # Create conditions for getting values by exchange_id and currency_pair
-        # In the end there should be something like:
-        # (exchange_id='binance' AND currency_pair='ADA_USDT') OR (exchange_id='ftx' AND currency_pair='BTC_USDT')
-        exchange_currency_conditions = [
-            f"(exchange_id='{exchange_id}' AND currency_pair='{currency_pair}')"
-            for exchange_id, currency_pair in parsed_symbols
-            if exchange_id and currency_pair
-        ]
-        if exchange_currency_conditions:
-            # Add OR conditions between each pair of `exchange_id` and `currency_pair`
-            where_clause.append(
-                "(" + " OR ".join(exchange_currency_conditions) + ")"
-            )
-        # Build whole query.
-        query = select_query + " AND ".join(where_clause)
-        if limit:
-            query += f" LIMIT {limit}"
-        return query
-
-    def _read_data_for_multiple_symbols(
-        self,
-        full_symbols: List[ivcu.FullSymbol],
-        start_ts: Optional[pd.Timestamp],
-        end_ts: Optional[pd.Timestamp],  # Converts to unix epoch
-        columns: Optional[List[str]],
-        *,
-        full_symbol_col_name: Optional[str] = None,
-        **kwargs: Any,
-    ) -> pd.DataFrame:
-        """
-        Read data for the given time range and full symbols.
-
-        The method builds a SELECT query like:
-
-        SELECT * FROM {self._table_name} WHERE exchange_id="binance" AND currency_pair="ADA_USDT"
-
-        The WHERE clause with AND/OR operators is built using a built-in method.
-
-        :param full_symbols: a list of symbols, e.g. ["binance::ADA_USDT"]
-        :param start_ts: beginning of the period, is converted to unix epoch
-        :param end_ts: end of the period, is converted to unix epoch
-        :param full_symbol_col_name: the name of the full_symbol column
-        """
-        full_symbol_col_name = self._get_full_symbol_col_name(
-            full_symbol_col_name
-        )
-        # TODO(Danya): Convert timestamps to int when reading.
-        # TODO(Danya): add a full symbol column to the output
-        raise NotImplementedError
-
-    def _get_start_end_ts_for_symbol(
-        self, full_symbol: ivcu.FullSymbol, mode: str
-    ) -> pd.Timestamp:
-        """
-        Select a maximum/minimum timestamp for the given symbol.
-
-        Overrides the method in parent class to utilize
-        the MIN/MAX SQL operators.
-
-        :param full_symbol: unparsed full_symbol value
-        :param mode: 'start' or 'end'
-        :return: min or max value of 'timestamp' column.
-        """
-        _LOG.debug(hprint.to_str("full_symbol"))
-        exchange, currency_pair = ivcu.parse_full_symbol(full_symbol)
-        # Build a MIN/MAX query.
-        if mode == "start":
-            query = (
-                f"SELECT MIN(timestamp) from {self._table_name}"
-                f" WHERE currency_pair='{currency_pair}'"
-                f" AND exchange_id='{exchange}'"
-            )
-        elif mode == "end":
-            query = (
-                f"SELECT MAX(timestamp) from {self._table_name}"
-                f" WHERE currency_pair='{currency_pair}'"
-                f" AND exchange_id='{exchange}'"
-            )
-        else:
-            raise ValueError("Invalid mode='%s'" % mode)
-        # TODO(Danya): factor out min/max as helper function.
-        # Load the target timestamp as unix epoch.
-        timestamp = hsql.execute_query_to_df(self._db_connection, query).loc[0][0]
-        # Convert to `pd.Timestamp` type.
-        timestamp = hdateti.convert_unix_epoch_to_timestamp(timestamp)
-        hdateti.dassert_has_specified_tz(timestamp, ["UTC"])
-        return timestamp
-=======
-        return data
->>>>>>> 894a5cf1
+        return data