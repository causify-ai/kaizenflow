--- conflicted
+++ resolved
@@ -170,13 +170,7 @@
 # TalosSqlRealTimeImClient
 # #############################################################################
 
-<<<<<<< HEAD
-
-# -> TalosSqlRealTimeClient this should derive from an SqlRealTimeClient.
-class RealTimeSqlTalosClient(icdc.ImClient):
-=======
 class TalosSqlRealTimeImClient(icdc.SqlRealTimeImClient):
->>>>>>> 6e85ff1f
     """
     Retrieve real-time Talos data from DB using SQL queries.
     """
