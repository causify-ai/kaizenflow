"""
Import as:

import im_v2.talos.data.client.talos_clients as imvtdctacl
"""

import collections
import logging
import os
from typing import Any, Dict, List, Optional, Tuple

import pandas as pd

import helpers.hdatetime as hdateti
import helpers.hdbg as hdbg
import helpers.hparquet as hparque
import helpers.hprint as hprint
import helpers.hsql as hsql
import im_v2.common.data.client as icdc
import im_v2.common.universe as ivcu

_LOG = logging.getLogger(__name__)


# #############################################################################
# TalosHistoricalPqByTileClient
# #############################################################################


class TalosHistoricalPqByTileClient(icdc.HistoricalPqByTileClient):
    """
    Read historical data for `Talos` assets stored as Parquet dataset.

    It can read data from local or S3 filesystem as backend.

    The timing semantic of several clients is described below:
    1) Talos DB client
    2) Talos Parquet client
    3) CCXT CSV / Parquet client

    In a query for data in the interval `[a, b]`, the extremes `a` and b are
    rounded to the floor of the minute to retrieve the data.
    - E.g., for all the 3 clients:
        - [10:00:00, 10:00:36] retrieves data for [10:00:00, 10:00:00]
        - [10:07:00, 10:08:24] retrieves data for [10:07:00, 10:08:00]
        - [10:06:00, 10:08:00] retrieves data for [10:06:00, 10:08:00]
    """

    def __init__(
        self,
        resample_1min: bool,
        root_dir: str,
        partition_mode: str,
        *,
        data_snapshot: str = "latest",
        aws_profile: Optional[str] = None,
    ) -> None:
        """
        Constructor.

        See the parent class for parameters description.

        :param data_snapshot: data snapshot at a particular time point, e.g., "20220210"
        """
        vendor = "talos"
        infer_exchange_id = False
        super().__init__(
            vendor,
            resample_1min,
            root_dir,
            partition_mode,
            infer_exchange_id,
            aws_profile=aws_profile,
        )
        self._data_snapshot = data_snapshot

    def get_metadata(self) -> pd.DataFrame:
        """
        See description in the parent class.
        """
        raise NotImplementedError

    def get_universe(self) -> List[ivcu.FullSymbol]:
        """
        See description in the parent class.
        """
        # TODO(Nina): CMTask #1658  Create `get_universe()` for `TalosHistoricalPqByTileClient`.
        universe = [
            "binance::ADA_USDT",
            "binance::BTC_USDT",
            "coinbase::ADA_USDT",
            "coinbase::BTC_USDT",
        ]
        return universe

    @staticmethod
    def _get_columns_for_query() -> List[str]:
        """
        See description in the parent class.
        """
        columns = [
            "open",
            "high",
            "low",
            "close",
            "volume",
            "exchange_id",
            "currency_pair",
        ]
        return columns

    @staticmethod
    def _apply_transformations(
        df: pd.DataFrame, full_symbol_col_name: str
    ) -> pd.DataFrame:
        """
        See description in the parent class.
        """
        # Convert to string, see the parent class for details.
        df["exchange_id"] = df["exchange_id"].astype(str)
        df["currency_pair"] = df["currency_pair"].astype(str)
        # Add full symbol column.
        df[full_symbol_col_name] = df.apply(
            lambda x: ivcu.build_full_symbol(
                x["exchange_id"], x["currency_pair"]
            ),
            axis=1,
        )
        # Keep only necessary columns.
        columns = [full_symbol_col_name, "open", "high", "low", "close", "volume"]
        df = df[columns]
        return df

    def _get_root_dirs_symbol_filters(
        self, full_symbols: List[ivcu.FullSymbol], full_symbol_col_name: str
    ) -> Dict[str, hparque.ParquetFilter]:
        """
        Build a dict with exchange root dirs of the `Talos` data as keys and
        filtering conditions on corresponding currency pairs as values.

        E.g.,
        ```
        {
            "s3://cryptokaizen-data/historical/talos/latest/binance": (
                "currency_pair", "in", ["ADA_USDT", "BTC_USDT"]
            ),
            "s3://cryptokaizen-data/historical/talos/latest/coinbase": (
                "currency_pair", "in", ["BTC_USDT", "ETH_USDT"]
            ),
        }
        ```
        """
        # Build a root dir to the list of exchange ids subdirs, e.g.,
        # `s3://cryptokaizen-data/historical/talos/latest/binance`.
        root_dir = os.path.join(self._root_dir, self._vendor, self._data_snapshot)
        # Split full symbols into exchange id and currency pair tuples, e.g.,
        # [('binance', 'ADA_USDT'),
        # ('coinbase', 'BTC_USDT')].
        full_symbol_tuples = [
            ivcu.parse_full_symbol(full_symbol) for full_symbol in full_symbols
        ]
        # Store full symbols as a dictionary, e.g., `{exchange_id1: [currency_pair1, currency_pair2]}`.
        # `Defaultdict` provides a default value for the key that does not exists that prevents from
        # getting `KeyError`.
        symbol_dict = collections.defaultdict(list)
        for exchange_id, *currency_pair in full_symbol_tuples:
            symbol_dict[exchange_id].extend(currency_pair)
        # Build a dict with exchange root dirs as keys and Parquet filters by
        # the corresponding currency pairs as values.
        root_dir_symbol_filter_dict = {
            os.path.join(root_dir, exchange_id): (
                "currency_pair",
                "in",
                currency_pairs,
            )
            for exchange_id, currency_pairs in symbol_dict.items()
        }
        return root_dir_symbol_filter_dict


# #############################################################################
# RealTimeSqlTalosClient
# #############################################################################


class RealTimeSqlTalosClient(icdc.ImClient):
    """
    Retrieve real-time Talos data from DB using SQL queries.
    """

    def __init__(
        self,
        resample_1min: bool,
        db_connection: hsql.DbConnection,
        table_name: str,
        mode: str = "data_client",
    ) -> None:
        """
        2 modes are available, depending on the purpose of the loaded data:
        `data_client` and `market_data`.

        `data_client` mode loads data compatible with other clients, including
         historical ones, and is used for most prod and research tasks.

        `market_data` mode enforces an output compatible with `MarketData` class.
        This mode is required when loading data to use inside a model.
        """
        vendor = "talos"
        self._db_connection = db_connection
        self._table_name = table_name
        self._mode = mode
        super().__init__(vendor, resample_1min)

    @staticmethod
    def should_be_online() -> bool:
        """
        The real-time system for Talos should always be online.
        """
        return True

    @staticmethod
    def get_metadata() -> pd.DataFrame:
        """
        Return metadata.
        """
        raise NotImplementedError

    def get_universe(self) -> List[ivcu.FullSymbol]:
        """
        See description in the parent class.
        """
        # TODO(Danya): CmTask1420.
        # Extract DataFrame with unique combinations of `exchange_id`, `currency_pair`.
        query = (
            f"SELECT DISTINCT exchange_id, currency_pair FROM {self._table_name}"
        )
        currency_exchange_df = hsql.execute_query_to_df(
            self._db_connection, query
        )
        # Merge these columns to the general `full_symbol` format.
        full_symbols = currency_exchange_df.agg("::".join, axis=1)
        # Convert to list.
        full_symbols = full_symbols.to_list()
<<<<<<< HEAD
        # Map full_symbol with the numerical ids.
        full_symbol_mapping = ivcu.build_numerical_to_string_id_mapping(
            full_symbols
        )
        return full_symbol_mapping
=======
        return full_symbols
>>>>>>> 795a587a

    @staticmethod
    # TODO(Danya): Move up to hsql.
    def _create_in_operator(values: List[str], column_name: str) -> str:
        """
        Transform a list of possible values into an IN operator clause.

        Example:
            (`["binance", "ftx"]`, 'exchange_id') =>
            "exchange_id IN ('binance', 'ftx')"
        """
        in_operator = (
            f"{column_name} IN ("
            + ",".join([f"'{value}'" for value in values])
            + ")"
        )
        return in_operator

    def _apply_talos_normalization(
        self,
        data: pd.DataFrame,
        *,
        full_symbol_col_name: Optional[str] = None,
    ) -> pd.DataFrame:
        """
        Apply Talos-specific normalization.

         `data_client` mode:
        - Convert `timestamp` column to a UTC timestamp and set index.
        - Keep `open`, `high`, `low`, `close`, `volume` columns.

        `market_data` mode:
        - Add `start_timestamp` column in UTC timestamp format.
        - Add `end_timestamp` column in UTC timestamp format.
        - Add `asset_id` column which is result of mapping full_symbol to integer.
        - Drop extra columns.
        - The output looks like:
        ```
        open  high  low   close volume  start_timestamp          end_timestamp            asset_id
        0.825 0.826 0.825 0.825 18427.9 2022-03-16 2:46:00+00:00 2022-03-16 2:47:00+00:00 3303714233
        0.825 0.826 0.825 0.825 52798.5 2022-03-16 2:47:00+00:00 2022-03-16 2:48:00+00:00 3303714233
        ```
        """
        # Convert timestamp column with Unix epoch to timestamp format.
        data["timestamp"] = data["timestamp"].apply(
            hdateti.convert_unix_epoch_to_timestamp
        )
        full_symbol_col_name = self._get_full_symbol_col_name(
            full_symbol_col_name
        )
        ohlcv_columns = [
            # "timestamp",
            "open",
            "high",
            "low",
            "close",
            "volume",
            full_symbol_col_name,
        ]
        if self._mode == "data_client":
            pass
        elif self._mode == "market_data":
            # TODO (Danya): Move this transformation to MarketData.
            # Add `asset_id` column using mapping on `full_symbol` column.
            data["asset_id"] = data[full_symbol_col_name].apply(
                ivcu.string_to_numerical_id
            )
            # Convert to int64 to keep NaNs alongside with int values.
            data["asset_id"] = data["asset_id"].astype(pd.Int64Dtype())
            # Generate `start_timestamp` from `end_timestamp` by substracting delta.
            delta = pd.Timedelta("1M")
            data["start_timestamp"] = data["timestamp"].apply(
                lambda pd_timestamp: (pd_timestamp - delta)
            )
            # Columns that should left in the table.
            market_data_ohlcv_columns = [
                "start_timestamp",
                "asset_id",
            ]
            # Concatenate two lists of columns.
            ohlcv_columns = ohlcv_columns + market_data_ohlcv_columns
        else:
            hdbg.dfatal(
                "Invalid mode='%s'. Correct modes: 'market_data', 'data_client'"
                % self._mode
            )
        data = data.set_index("timestamp")
        # Verify that dataframe contains OHLCV columns.
        hdbg.dassert_is_subset(ohlcv_columns, data.columns)
        # Rearrange the columns.
        data = data.loc[:, ohlcv_columns]
        return data

    def _read_data(
        self,
        full_symbols: List[ivcu.FullSymbol],
        start_ts: Optional[pd.Timestamp],
        end_ts: Optional[pd.Timestamp],
        *,
        full_symbol_col_name: Optional[str] = None,
        # Extra arguments for building a query.
        **kwargs: Any,
    ) -> pd.DataFrame:
        """
        Create a select query and load data from database.

        Extra parameters for building a query can also be passed,
        see keyword args for `_build_select_query`

        :param full_symbols: a list of full symbols, e.g. ["ftx::BTC_USDT"]
        :param start_ts: beginning of the time interval
        :param end_ts: end of the time interval
        :param full_symbol_col_name: name of column containg full symbols
        :return:
        """
        # Parse symbols into exchange and currency pair.
        parsed_symbols = [ivcu.parse_full_symbol(s) for s in full_symbols]
        # Convert timestamps to epochs.
        if start_ts:
            start_unix_epoch = hdateti.convert_timestamp_to_unix_epoch(start_ts)
        else:
            start_unix_epoch = start_ts
        if end_ts:
            end_unix_epoch = hdateti.convert_timestamp_to_unix_epoch(end_ts)
        else:
            end_unix_epoch = end_ts
        # Read data from DB.
        select_query = self._build_select_query(
            parsed_symbols, start_unix_epoch, end_unix_epoch, **kwargs
        )
        data = hsql.execute_query_to_df(self._db_connection, select_query)
        # Add a full symbol column.
        full_symbol_col_name = self._get_full_symbol_col_name(
            full_symbol_col_name
        )
        # TODO(Danya): Extend the `build_full_symbol()` function to apply to Series.
        data[full_symbol_col_name] = data[["exchange_id", "currency_pair"]].agg(
            "::".join, axis=1
        )
        # Remove extra columns and create a timestamp index.
        # TODO(Danya): The normalization may change depending on use of the class.
        data = self._apply_talos_normalization(
            data, full_symbol_col_name=full_symbol_col_name
        )
        return data

    def _build_select_query(
        self,
        parsed_symbols: List[Tuple],
        start_unix_epoch: Optional[int],
        end_unix_epoch: Optional[int],
        *,
        columns: Optional[List[str]] = None,
        ts_col_name: Optional[str] = "timestamp",
        left_close: bool = True,
        right_close: bool = True,
        limit: Optional[int] = None,
    ) -> str:
        """
        Build a SELECT query for Talos DB.

        Time is provided as unix epochs in ms, the time range
        is considered closed on both sides, i.e. [1647470940000, 1647471180000]

        Example of a full query:
        ```
        "SELECT * FROM talos_ohlcv WHERE timestamp >= 1647470940000
         AND timestamp <= 1647471180000
         AND ((exchange_id='binance' AND currency_pair='AVAX_USDT')
          OR (exchange_id='ftx' AND currency_pair='BTC_USDT'))
        ```

        :param parsed_symbols: List of tuples, e.g. [(`exchange_id`, `currency_pair`),..]
        :param start_unix_epoch: start of time period in ms, e.g. 1647470940000
        :param end_unix_epoch: end of the time period in ms, e.g. 1647471180000
        :param columns: columns to select from `table_name`
           - `None` means all columns.
        :param ts_col_name: name of timestamp column
        :param left_close: if operator for `start_unix_epoch` is either > or >=
        :param right_close: if operator for `end_unix_epoch` is either < or <=
        :param limit: number of rows to return
        :return: SELECT query for Talos data
        """
        hdbg.dassert_container_type(
            obj=parsed_symbols,
            container_type=List,
            elem_type=tuple,
            msg="`parsed_symbols` should be a list of tuple",
        )
        # Add columns to the SELECT query
        columns_as_str = "*" if columns is None else ",".join(columns)
        # Build a SELECT query.
        select_query = f"SELECT {columns_as_str} FROM {self._table_name} WHERE "
        # Build a WHERE query.
        # TODO(Danya): Generalize to hsql with dictionary input.
        where_clause = []
        if start_unix_epoch:
            hdbg.dassert_isinstance(
                start_unix_epoch,
                int,
            )
            operator = ">=" if left_close else ">"
            where_clause.append(f"{ts_col_name} {operator} {start_unix_epoch}")
        if end_unix_epoch:
            hdbg.dassert_isinstance(
                end_unix_epoch,
                int,
            )
            operator = "<=" if right_close else "<"
            where_clause.append(f"{ts_col_name} {operator} {end_unix_epoch}")
        if start_unix_epoch and end_unix_epoch:
            hdbg.dassert_lte(
                start_unix_epoch,
                end_unix_epoch,
                msg="Start unix epoch should be smaller than end.",
            )
        # Create conditions for getting values by exchange_id and currency_pair
        # In the end there should be something like:
        # (exchange_id='binance' AND currency_pair='ADA_USDT') OR (exchange_id='ftx' AND currency_pair='BTC_USDT')
        exchange_currency_conditions = [
            f"(exchange_id='{exchange_id}' AND currency_pair='{currency_pair}')"
            for exchange_id, currency_pair in parsed_symbols
            if exchange_id and currency_pair
        ]
        if exchange_currency_conditions:
            # Add OR conditions between each pair of `exchange_id` and `currency_pair`
            where_clause.append(
                "(" + " OR ".join(exchange_currency_conditions) + ")"
            )
        # Build whole query.
        query = select_query + " AND ".join(where_clause)
        if limit:
            query += f" LIMIT {limit}"
        return query

    def _read_data_for_multiple_symbols(
        self,
        full_symbols: List[ivcu.FullSymbol],
        start_ts: Optional[pd.Timestamp],
        end_ts: Optional[pd.Timestamp],  # Converts to unix epoch
        *,
        full_symbol_col_name: Optional[str] = None,
        **kwargs: Any,
    ) -> pd.DataFrame:
        """
        Read data for the given time range and full symbols.

        The method builds a SELECT query like:

        SELECT * FROM {self._table_name} WHERE exchange_id="binance" AND currency_pair="ADA_USDT"

        The WHERE clause with AND/OR operators is built using a built-in method.

        :param full_symbols: a list of symbols, e.g. ["binance::ADA_USDT"]
        :param start_ts: beginning of the period, is converted to unix epoch
        :param end_ts: end of the period, is converted to unix epoch
        :param full_symbol_col_name: the name of the full_symbol column
        """
        full_symbol_col_name = self._get_full_symbol_col_name(
            full_symbol_col_name
        )
        # TODO(Danya): Convert timestamps to int when reading.
        # TODO(Danya): add a full symbol column to the output
        raise NotImplementedError

    def _get_start_end_ts_for_symbol(
        self, full_symbol: ivcu.FullSymbol, mode: str
    ) -> pd.Timestamp:
        """
        Select a maximum/minimum timestamp for the given symbol.

        Overrides the method in parent class to utilize
        the MIN/MAX SQL operators.

        :param full_symbol: unparsed full_symbol value
        :param mode: 'start' or 'end'
        :return: min or max value of 'timestamp' column.
        """
        _LOG.debug(hprint.to_str("full_symbol"))
        exchange, currency_pair = ivcu.parse_full_symbol(full_symbol)
        # Build a MIN/MAX query.
        if mode == "start":
            query = (
                f"SELECT MIN(timestamp) from {self._table_name}"
                f" WHERE currency_pair='{currency_pair}'"
                f" AND exchange_id='{exchange}'"
            )
        elif mode == "end":
            query = (
                f"SELECT MAX(timestamp) from {self._table_name}"
                f" WHERE currency_pair='{currency_pair}'"
                f" AND exchange_id='{exchange}'"
            )
        else:
            raise ValueError("Invalid mode='%s'" % mode)
        # TODO(Danya): factor out min/max as helper function.
        # Load the target timestamp as unix epoch.
        timestamp = hsql.execute_query_to_df(self._db_connection, query).loc[0][0]
        # Convert to `pd.Timestamp` type.
        timestamp = hdateti.convert_unix_epoch_to_timestamp(timestamp)
        hdateti.dassert_has_specified_tz(timestamp, ["UTC"])
        return timestamp<|MERGE_RESOLUTION|>--- conflicted
+++ resolved
@@ -241,15 +241,7 @@
         full_symbols = currency_exchange_df.agg("::".join, axis=1)
         # Convert to list.
         full_symbols = full_symbols.to_list()
-<<<<<<< HEAD
-        # Map full_symbol with the numerical ids.
-        full_symbol_mapping = ivcu.build_numerical_to_string_id_mapping(
-            full_symbols
-        )
-        return full_symbol_mapping
-=======
         return full_symbols
->>>>>>> 795a587a
 
     @staticmethod
     # TODO(Danya): Move up to hsql.
