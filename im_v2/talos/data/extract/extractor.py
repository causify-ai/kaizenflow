--- conflicted
+++ resolved
@@ -38,11 +38,7 @@
         self._account = account
         self._api = imv2tauti.TalosApiBuilder(self._account)
         self._endpoint = self._api.get_endpoint()
-<<<<<<< HEAD
-        self.vendor = "Talos"
-=======
         self.vendor = "talos"
->>>>>>> 2c547b10
 
     @staticmethod
     def build_talos_query_params(
