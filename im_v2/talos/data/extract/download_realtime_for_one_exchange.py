--- conflicted
+++ resolved
@@ -15,13 +15,6 @@
     --api_stage 'sandbox' \
     --aws_profile 'ck' \
     --s3_path 's3://cryptokaizen-data/real_time/talos'
-<<<<<<< HEAD
-=======
-
-Import as:
-
-import im_v2.talos.data.extract.download_realtime_for_one_exchange as imvtdeexcl
->>>>>>> e39d985f
 """
 
 import argparse
@@ -30,14 +23,8 @@
 import helpers.hdbg as hdbg
 import helpers.hparser as hparser
 import helpers.hs3 as hs3
-<<<<<<< HEAD
 import im_v2.common.data.extract.extract_utils as imvcdeexut
 import im_v2.common.db.db_utils as imvcddbut
-=======
-import helpers.hsql as hsql
-import im_v2.ccxt.universe.universe as imvccunun
-import im_v2.im_lib_tasks as imvimlita
->>>>>>> e39d985f
 import im_v2.talos.data.extract.exchange_class as imvtdeexcl
 
 _LOG = logging.getLogger(__name__)
@@ -63,69 +50,6 @@
     parser = hs3.add_s3_args(parser)
     return parser  # type: ignore[no-any-return]
 
-<<<<<<< HEAD
-=======
-
-def _run(args: argparse.Namespace):
-    # Connect to database.
-    env_file = imvimlita.get_db_env_path(args.db_stage)
-    connection_params = hsql.get_connection_info_from_env_file(env_file)
-    connection = hsql.get_connection(*connection_params)
-    # Connect to S3 filesystem, if provided.
-    if args.aws_profile:
-        fs = hs3.get_s3fs(args.aws_profile)
-    # Initialize exchange class.
-    exchange = imvtdeexcl.TalosExchange(args.api_stage)
-    # Load currency pairs.
-    universe = imvccunun.get_trade_universe(args.universe)
-    currency_pairs = universe["CCXT"][args.exchange_id]
-    # Load DB table to work with
-    db_table = args.db_table
-    # Generate a query to remove duplicates.
-    dup_query = hsql.get_remove_duplicates_query(
-        table_name=db_table,
-        id_col_name="id",
-        column_names=["timestamp", "exchange_id", "currency_pair"],
-    )
-    # Convert timestamps.
-    start_timestamp = pd.Timestamp(args.start_timestamp)
-    end_timestamp = pd.Timestamp(args.end_timestamp)
-    # Download data for specified time period.
-    for currency_pair in currency_pairs:
-        data = exchange.download_ohlcv_data(
-            currency_pair,
-            args.exchange_id,
-            start_timestamp=start_timestamp,
-            end_timestamp=end_timestamp,
-        )
-        # Assign pair and exchange columns.
-        data["currency_pair"] = currency_pair
-        data["exchange_id"] = args.exchange_id
-        # Get timestamp of insertion in UTC.
-        data["knowledge_timestamp"] = hdateti.get_current_time("UTC")
-        # Insert data into the DB.
-        hsql.execute_insert_query(
-            connection=connection,
-            obj=data,
-            table_name=db_table,
-        )
-        # Save data to S3 bucket.
-        if args.s3_path:
-            # Get file name.
-            file_name = (
-                currency_pair
-                + "_"
-                + hdateti.get_current_timestamp_as_string("UTC")
-                + ".csv"
-            )
-            path_to_file = os.path.join(args.s3_path, args.exchange_id, file_name)
-            # Save data to S3 filesystem.
-            with fs.open(path_to_file, "w") as f:
-                data.to_csv(f, index=False)
-        # Remove duplicated entries.
-        connection.cursor().execute(dup_query)
-
->>>>>>> e39d985f
 
 def _main(parser: argparse.ArgumentParser) -> None:
     args = parser.parse_args()
