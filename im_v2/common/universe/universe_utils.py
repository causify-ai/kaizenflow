"""
Import as:

import im_v2.common.universe.universe_utils as imvcuunut
"""

import hashlib
from typing import Dict, List

import helpers.hdbg as hdbg

# TODO(gp): This file is more generic than `asset_ids` vs `full_symbols` and could
#  go in helpers.


def string_to_numerical_id(string_id: str) -> int:
    """
    Convert string id into a numerical one.

    :param string_id: string id to convert
    :return: numerical id
    """
    # Initialize MD5 algorithm converter and update it with string id.
    converter = hashlib.md5()
    converter.update(string_id.encode("utf-8"))
    # Get hexadecimal numerical id.
    num_id = converter.hexdigest()
    # Convert hexadecimal id to decimal one.
    num_id = int(num_id, 16)
    # Shorten full numerical id to 10 symbols.
    num_id = int(str(num_id)[:10])
    return num_id


<<<<<<< HEAD
# TODO(gp): @Grisha the client should cache this function and -> `universe: List[str]`
@functools.lru_cache()
def build_numerical_to_string_id_mapping(universe: Tuple[str, ...]) -> Dict[int, str]:
=======
# TODO(gp): @Grisha -> build_numerical_to_string_id_mapping
def build_num_to_string_id_mapping(universe: List[str]) -> Dict[int, str]:
>>>>>>> 0ff81f66
    """
    Build a mapping from numerical ids to string ones.

    :param universe: universe of string ids
    :return: numerical to string ids mapping
    """
    hdbg.dassert_no_duplicates(universe)
    mapping: Dict[int, str] = {}
    for string_id in universe:
        # Convert string to a numerical id.
        numerical_id = string_to_numerical_id(string_id)
        hdbg.dassert_not_in(
            numerical_id,
            mapping,
            "Collision: id %s for string `%s` already exists",
            numerical_id,
            string_id,
        )
        mapping[numerical_id] = string_id
    return mapping<|MERGE_RESOLUTION|>--- conflicted
+++ resolved
@@ -32,14 +32,9 @@
     return num_id
 
 
-<<<<<<< HEAD
 # TODO(gp): @Grisha the client should cache this function and -> `universe: List[str]`
 @functools.lru_cache()
 def build_numerical_to_string_id_mapping(universe: Tuple[str, ...]) -> Dict[int, str]:
-=======
-# TODO(gp): @Grisha -> build_numerical_to_string_id_mapping
-def build_num_to_string_id_mapping(universe: List[str]) -> Dict[int, str]:
->>>>>>> 0ff81f66
     """
     Build a mapping from numerical ids to string ones.
 
