"""
Import as:

import im_v2.common.data.client.data_frame_im_clients_example as imvcdcdfimce
"""


import core.finance as cofinanc
import im_v2.common.data.client.data_frame_im_clients as imvcdcdfimc
import im_v2.common.universe as ivcu


def get_DataFrameImClient_example1() -> imvcdcdfimc.DataFrameImClient:
    """
    Build a `ImClient` backed by data stored in a dataframe.
    """
    # Generate input dataframe and universe for client initialization.
    vendor = "mock1"
    mode = "trade"
<<<<<<< HEAD
    universe = ivcu.get_vendor_universe(vendor, mode, version="v1", as_full_symbol=True)
    df = cofinanc.get_MarketData_df5(universe)
=======
    universe = ivcu.get_vendor_universe(
        vendor, mode, version="v1", as_full_symbol=True
    )
    df = cofinanc.get_im_client_market_data_df1(universe)
>>>>>>> 227477eb
    # Init the client for testing.
    resample_1min = False
    im_client = imvcdcdfimc.DataFrameImClient(df, universe, resample_1min)
    return im_client<|MERGE_RESOLUTION|>--- conflicted
+++ resolved
@@ -17,15 +17,8 @@
     # Generate input dataframe and universe for client initialization.
     vendor = "mock1"
     mode = "trade"
-<<<<<<< HEAD
     universe = ivcu.get_vendor_universe(vendor, mode, version="v1", as_full_symbol=True)
-    df = cofinanc.get_MarketData_df5(universe)
-=======
-    universe = ivcu.get_vendor_universe(
-        vendor, mode, version="v1", as_full_symbol=True
-    )
-    df = cofinanc.get_im_client_market_data_df1(universe)
->>>>>>> 227477eb
+    df = cofinanc.get_MarketData_df6(universe)
     # Init the client for testing.
     resample_1min = False
     im_client = imvcdcdfimc.DataFrameImClient(df, universe, resample_1min)
