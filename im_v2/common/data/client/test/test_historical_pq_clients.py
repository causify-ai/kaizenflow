--- conflicted
+++ resolved
@@ -262,28 +262,12 @@
             self, full_symbols, resample_1min
         )
         # Compare the expected values.
-<<<<<<< HEAD
-        expected_length = 2
-        expected_column_names = ["full_symbol"]
-=======
         expected_length = 8640
         expected_column_names = ["full_symbol", "close"]
->>>>>>> de065431
-        expected_column_unique_values = {
-            "full_symbol": ["binance::BTC_USDT", "kucoin::FIL_USDT"]
-        }
-        expected_signature = r"""# df=
-<<<<<<< HEAD
-        index=[2021-12-30 00:00:00+00:00, 2021-12-30 00:00:00+00:00]
-        columns=full_symbol
-        shape=(2, 1)
-                                        full_symbol
-        timestamp
-        2021-12-30 00:00:00+00:00  binance::BTC_USDT
-        2021-12-30 00:00:00+00:00   kucoin::FIL_USDT
-        """
-        columns = ["asset_id", "full_symbol"]
-=======
+        expected_column_unique_values = {
+            "full_symbol": ["binance::BTC_USDT", "kucoin::FIL_USDT"]
+        }
+        expected_signature = r"""# df=
         index=[2021-12-30 00:00:00+00:00, 2022-01-01 23:59:00+00:00]
         columns=full_symbol,close
         shape=(8640, 2)
@@ -298,7 +282,6 @@
         2022-01-01 23:59:00+00:00   kucoin::FIL_USDT   4319
         """
         columns = ["full_symbol", "close"]
->>>>>>> de065431
         self._test_read_data8(
             im_client,
             full_symbols,
@@ -309,8 +292,6 @@
             expected_signature,
         )
 
-<<<<<<< HEAD
-=======
     def test_read_data9(self) -> None:
         # Generate Parquet test data and initialize client.
         full_symbols = ["binance::BTC_USDT", "kucoin::FIL_USDT"]
@@ -323,7 +304,6 @@
         columns = ["full_symbol", "whatever"]
         self._test_read_data9(im_client, full_symbol, columns)
 
->>>>>>> de065431
     # ////////////////////////////////////////////////////////////////////////
 
     def test_get_start_ts_for_symbol1(self) -> None:
