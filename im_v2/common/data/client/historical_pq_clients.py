"""
Import as:

import im_v2.common.data.client.historical_pq_clients as imvcdchpcl
"""

import abc
import logging
from typing import Any, Dict, List, Optional

import pandas as pd

import helpers.hdbg as hdbg
import helpers.hpandas as hpandas
import helpers.hparquet as hparque
import helpers.hprint as hprint
import im_v2.common.data.client.base_im_clients as imvcdcbimcl
import im_v2.common.universe as ivcu

_LOG = logging.getLogger(__name__)


class HistoricalPqByTileClient(
    imvcdcbimcl.ImClientReadingMultipleSymbols, abc.ABC
):
    """
    Provide historical data stored as Parquet by-tile.
    """

    def __init__(
        self,
        # TODO(gp): We could use *args, **kwargs as params for ImClient,
        # same for the child classes.
        vendor: str,
        resample_1min: bool,
        root_dir: str,
        partition_mode: str,
        infer_exchange_id: bool,
        *,
        aws_profile: Optional[str] = None,
        full_symbol_col_name: Optional[str] = None,
    ):
        """
        Constructor.

        See the parent class for parameters description.

        :param root_dir: either a local root path (e.g., "/app/im") or
            an S3 root path (e.g., "s3://cryptokaizen-data/historical")
            to the tiled Parquet data
        :param partition_mode: how the data is partitioned, e.g., "by_year_month"
        :param infer_exchange_id: use the last part of a dir to indicate the exchange
            originating the data. This allows to merging multiple Parquet files on
            exchange. See CmTask #1533 "Add exchange to the ParquetDataset partition".
        :param aws_profile: AWS profile name (e.g., "ck")
        """
        super().__init__(
            vendor, resample_1min, full_symbol_col_name=full_symbol_col_name
        )
        hdbg.dassert_isinstance(root_dir, str)
        self._root_dir = root_dir
        self._infer_exchange_id = infer_exchange_id
        self._partition_mode = partition_mode
        self._aws_profile = aws_profile

    @staticmethod
    def get_universe() -> List[ivcu.FullSymbol]:
        """
        See description in the parent class.
        """
        return []

    @staticmethod
    def get_metadata() -> pd.DataFrame:
        """
        See description in the parent class.
        """
        raise NotImplementedError

    # TODO(Grisha): factor out the column names in the child classes, see `CCXT`, `Talos`.
    @staticmethod
    def _get_columns_for_query() -> Optional[List[str]]:
        """
        Get columns for Parquet data query.

        For base implementation the columns are `None`
        """
        return None

    # TODO(Grisha): factor out the common code in the child classes, see CmTask #1696
    # "Refactor HistoricalPqByTileClient and its child classes".
    @staticmethod
    def _apply_transformations(
        df: pd.DataFrame,
        full_symbol_col_name: str,
        **kwargs: Any,
    ) -> pd.DataFrame:
        """
        Apply transformations to loaded data.
        """
        # The asset data can come back from Parquet as:
        # ```
        # Categories(540, int64): [10025, 10036, 10040, 10045, ..., 82711, 82939,
        #                         83317, 89970]
        # ```
        # which confuses `df.groupby()`, so we force that column to str.
        df[full_symbol_col_name] = df[full_symbol_col_name].astype(str)
        return df

    def _read_data_for_multiple_symbols(
        self,
        full_symbols: List[ivcu.FullSymbol],
        start_ts: Optional[pd.Timestamp],
        end_ts: Optional[pd.Timestamp],
        full_symbol_col_name: str,
        **kwargs: Any,
    ) -> pd.DataFrame:
        """
        See description in the parent class.
        """
        hdbg.dassert_container_type(full_symbols, list, str)
        # Implement logging and add it to kwargs.
        _LOG.debug(
            hprint.to_str("full_symbols start_ts end_ts full_symbol_col_name")
        )
        kwargs["log_level"] = logging.INFO
        # Get columns and add them to kwargs if they were not specified.
        if "columns" not in kwargs:
            columns = self._get_columns_for_query()
            kwargs["columns"] = columns
        # Add AWS profile to kwargs.
        kwargs["aws_profile"] = self._aws_profile
        # Build root dirs to the data and Parquet filtering condition.
        root_dir_symbol_filter_dict = self._get_root_dirs_symbol_filters(
            full_symbols, full_symbol_col_name
        )
        #
        res_df_list = []
        for root_dir, symbol_filter in root_dir_symbol_filter_dict.items():
            # Build list of filters for a query and add them to kwargs.
            filters = hparque.get_parquet_filters_from_timestamp_interval(
                self._partition_mode,
                start_ts,
                end_ts,
                additional_filters=[symbol_filter],
            )
            kwargs["filters"] = filters
            # Read Parquet data from a root dir.
            root_dir_df = hparque.from_parquet(root_dir, **kwargs)
            hdbg.dassert_lte(1, root_dir_df.shape[0])
            # Convert index to datetime.
            root_dir_df.index = pd.to_datetime(root_dir_df.index)
            # TODO(gp): IgHistoricalPqByTileClient used a ctor param to rename a column.
            #  Not sure if this is still needed.
            #        # Rename column storing `full_symbols`, if needed.
            #        hdbg.dassert_in(self._full_symbol_col_name, df.columns)
            #        if full_symbol_col_name != self._full_symbol_col_name:
            #            hdbg.dassert_not_in(full_symbol_col_name, df.columns)
            #            df.rename(
            #                columns={self._full_symbol_col_name: full_symbol_col_name},
            #                inplace=True,
            #            )
            transformation_kwargs: Dict = {}
            if self._infer_exchange_id:
                # Infer `exchange_id` from a file path if it is not present in data.
                # E.g., `s3://cryptokaizen-data/historical/ccxt/latest/binance` -> `binance`.
                transformation_kwargs["exchange_id"] = root_dir.split("/")[-1]
            # Transform data.
            root_dir_df = self._apply_transformations(
                root_dir_df, full_symbol_col_name, **transformation_kwargs
            )
            #
            res_df_list.append(root_dir_df)
        # Combine data from all root dirs into a single DataFrame.
        res_df = pd.concat(res_df_list, axis=0)
        # Since we have normalized the data, the index is a timestamp, and we can
        # trim the data with index in [start_ts, end_ts] to remove the excess
        # from filtering in terms of days.
        ts_col_name = None
        left_close = True
        right_close = True
        res_df = hpandas.trim_df(
            res_df, ts_col_name, start_ts, end_ts, left_close, right_close
        )
        return res_df

<<<<<<< HEAD
    def _get_root_dir_and_symbol_filter(
        self, full_symbols: List[ivcu.FullSymbol], full_symbol_col_name: str
    ) -> Tuple[str, hparque.ParquetFilter]:
=======
    # TODO(Grisha): try to unify child classes with the base class, see CmTask #1696
    # "Refactor HistoricalPqByTileClient and its child classes".
    # TODO(Grisha): remove the hack that allows to read data for multiple exchanges in
    # the child classes, see CmTask #1533 "Add exchange to the ParquetDataset partition".
    # TODO(Grisha): param `full_symbol_col_name` is not used in the child classes,
    # see CmTask #1696 "Refactor HistoricalPqByTileClient and its child classes".
    def _get_root_dirs_symbol_filters(
        self, full_symbols: List[imvcdcfusy.FullSymbol], full_symbol_col_name: str
    ) -> Dict[str, hparque.ParquetFilter]:
>>>>>>> 1d52cac5
        """
        Get dict with root dir to data as keys and corresponding symbol filters
        as values.

        Since in the base class filtering is done by full symbols, the root dir
        will be common for all of them so the output has only one key-value pair.

        E.g.,
        ```
        {
            "s3://cryptokaizen-data/historical/ccxt/latest": (
                "full_symbol", "in", ["binance::ADA_USDT", "ftx::BTC_USDT"]
            )
        }
        ```
        """
        # The root dir of the data is the one passed from the constructor.
        root_dir = self._root_dir
        # Add a filter on full symbols.
        symbol_filter = (full_symbol_col_name, "in", full_symbols)
        # Build a dict.
        res_dict = {root_dir: symbol_filter}
        return res_dict


# #############################################################################


# TODO(gp): This is very similar to HistoricalPqByTile. Can we unify?
class HistoricalPqByDateClient(
    imvcdcbimcl.ImClientReadingMultipleSymbols, abc.ABC
):
    """
    Read historical data stored as Parquet by-date.
    """

    # TODO(gp): Do not pass a read_func but use an abstract method.
    def __init__(
        self,
        vendor: str,
        resample_1min: bool,
        read_func,
        *,
        full_symbol_col_name: Optional[str] = None,
    ):
        super().__init__(
            vendor, resample_1min, full_symbol_col_name=full_symbol_col_name
        )
        self._read_func = read_func

    def _read_data_for_multiple_symbols(
        self,
        full_symbols: List[ivcu.FullSymbol],
        start_ts: Optional[pd.Timestamp],
        end_ts: Optional[pd.Timestamp],
        full_symbol_col_name: str,
        **kwargs: Any,
    ) -> pd.DataFrame:
        """
        Same as abstract method.
        """
        # The data is stored by date so we need to convert the timestamps into
        # dates and then trim the excess.
        # Compute the start_date.
        if start_ts is not None:
            start_date = start_ts.date()
        else:
            start_date = None
        # Compute the end_date.
        if end_ts is not None:
            end_date = end_ts.date()
        else:
            end_date = None
        # Get the data for [start_date, end_date].
        # TODO(gp): Use an abstract_method.
        tz_zone = "UTC"
        df = self._read_func(
            full_symbols,
            start_date,
            end_date,
            normalize=True,
            tz_zone=tz_zone,
            **kwargs,
        )
        # Convert to datetime.
        df.index = pd.to_datetime(df.index)
        # Rename column storing the asset ids.
        hdbg.dassert_in(self._full_symbol_col_name, df.columns)
        df[self._full_symbol_col_name] = df[self._full_symbol_col_name].astype(
            str
        )
        if full_symbol_col_name != self._full_symbol_col_name:
            hdbg.dassert_not_in(full_symbol_col_name, df.columns)
            df.rename(
                columns={self._full_symbol_col_name: full_symbol_col_name},
                inplace=True,
            )
        # Since we have normalized the data, the index is a timestamp and we can
        # trim the data with index in [start_ts, end_ts] to remove the excess
        # from filtering in terms of days.
        ts_col_name = None
        left_close = True
        right_close = True
        df = hpandas.trim_df(
            df, ts_col_name, start_ts, end_ts, left_close, right_close
        )
        return df<|MERGE_RESOLUTION|>--- conflicted
+++ resolved
@@ -184,11 +184,6 @@
         )
         return res_df
 
-<<<<<<< HEAD
-    def _get_root_dir_and_symbol_filter(
-        self, full_symbols: List[ivcu.FullSymbol], full_symbol_col_name: str
-    ) -> Tuple[str, hparque.ParquetFilter]:
-=======
     # TODO(Grisha): try to unify child classes with the base class, see CmTask #1696
     # "Refactor HistoricalPqByTileClient and its child classes".
     # TODO(Grisha): remove the hack that allows to read data for multiple exchanges in
@@ -196,9 +191,8 @@
     # TODO(Grisha): param `full_symbol_col_name` is not used in the child classes,
     # see CmTask #1696 "Refactor HistoricalPqByTileClient and its child classes".
     def _get_root_dirs_symbol_filters(
-        self, full_symbols: List[imvcdcfusy.FullSymbol], full_symbol_col_name: str
+        self, full_symbols: List[ivcu.FullSymbol], full_symbol_col_name: str
     ) -> Dict[str, hparque.ParquetFilter]:
->>>>>>> 1d52cac5
         """
         Get dict with root dir to data as keys and corresponding symbol filters
         as values.
