"""
Import as:

import im_v2.common.data.client.clients as imvcdclcl
"""

import abc
import logging
from typing import Any, Dict, List, Optional

import pandas as pd

import helpers.hdatetime as hdateti
import helpers.hdbg as hdbg
import helpers.hpandas as hpandas
import helpers.hprint as hprint
import im_v2.common.data.client.full_symbol as imvcdcfusy
import im_v2.common.universe.universe_utils as imvcuunut

_LOG = logging.getLogger(__name__)


# #############################################################################
# ImClient
# #############################################################################

# TODO(gp): Consider splitting in one file per class. Not sure about the trade-off
#  between file proliferation and more organization.


class ImClient(abc.ABC):
    """
    Retrieve market data for different vendors from different backends.

    Invariants:
    - data is normalized so that the index is a UTC timestamp
    - data is resampled on a 1min grid
    - data is guaranteed to have no duplicates
    """

    def read_data(
        self,
        full_symbols: List[imvcdcfusy.FullSymbol],
        start_ts: Optional[pd.Timestamp],
        end_ts: Optional[pd.Timestamp],
        *,
        full_symbol_col_name: str = "full_symbol",
        **kwargs: Dict[str, Any],
    ) -> pd.DataFrame:
        """
        Read data in `[start_ts, end_ts)` for `imvcdcfusy.FullSymbol` symbols.

        ```
                                  full_symbol     close     volume
                  timestamp
        2021-07-26 13:42:00  binance:BTC_USDT  47063.51  29.403690
        2021-07-26 13:43:00  binance:BTC_USDT  46946.30  58.246946
        2021-07-26 13:44:00  binance:BTC_USDT  46895.39  81.264098
        ```

        :param full_symbols: list of full symbols, e.g.
            `['binance::BTC_USDT', 'kucoin::ETH_USDT']`
        :param start_ts: the earliest date timestamp to load data for
            - `None` means start from the beginning of the available data
        :param end_ts: the latest date timestamp to load data for
            - `None` means end at the end of the available data
        :param full_symbol_col_name: name of the column storing the full
            symbols (e.g., `asset_id`)
        :return: combined data for all the requested symbols
        """
        _LOG.debug(
            hprint.to_str(
                "full_symbols start_ts end_ts full_symbol_col_name kwargs"
            )
        )
        self._check_full_symbols(full_symbols)
        df = self._read_data(
            full_symbols,
            start_ts,
            end_ts,
            full_symbol_col_name=full_symbol_col_name,
            **kwargs,
        )
        hdbg.dassert_in(full_symbol_col_name, df.columns)
        df.index.name = "timestamp"
        _LOG.debug("After _read_data: df=\n%s", hpandas.dataframe_to_str(df))
        # Normalize data for each symbol.
        dfs = []
        for _, df_tmp in df.groupby(full_symbol_col_name):
            df_tmp = self._apply_im_normalizations(df_tmp, start_ts, end_ts)
            self._dassert_is_valid(df_tmp)
            dfs.append(df_tmp)
        df = pd.concat(dfs, axis=0)
        _LOG.debug(
            "After im_normalization: df=\n%s", hpandas.dataframe_to_str(df)
        )
        # Sort by index and `full_symbol_col_name`.
        # There is not a simple way to sort by index and columns in Pandas,
        # so we convert the index into a column, sort.
        df = df.reset_index()
        df = df.sort_values(by=["timestamp", full_symbol_col_name])
        df = df.set_index("timestamp", drop=True)
        _LOG.debug("After sorting: df=\n%s", hpandas.dataframe_to_str(df))
        return df

    def get_start_ts_for_symbol(
        self, full_symbol: imvcdcfusy.FullSymbol
    ) -> pd.Timestamp:
        """
        Return the earliest timestamp available for a given
        `imvcdcfusy.FullSymbol`.

        This implementation relies on reading all the data and then
        finding the min. Derived classes can override this method if
        there is a more efficient way to get this information.
        """
        _LOG.debug(hprint.to_str("full_symbol"))
        # Read data for the entire period of time available.
        start_timestamp = None
        end_timestamp = None
        data = self.read_data([full_symbol], start_timestamp, end_timestamp)
        # Assume that the timestamp is always stored as index.
        start_ts = data.index.min()
        hdbg.dassert_isinstance(start_ts, pd.Timestamp)
        hdateti.dassert_has_specified_tz(start_ts, ["UTC"])
        return start_ts

    def get_end_ts_for_symbol(
        self, full_symbol: imvcdcfusy.FullSymbol
    ) -> pd.Timestamp:
        """
        Return the latest timestamp available for a given
        `imvcdcfusy.FullSymbol`.
        """
        _LOG.debug(hprint.to_str("full_symbol"))
        # Read data for the entire period of time available.
        start_timestamp = None
        end_timestamp = None
        data = self.read_data([full_symbol], start_timestamp, end_timestamp)
        # Assume that the timestamp is always stored as index.
        end_ts = data.index.max()
        hdbg.dassert_isinstance(end_ts, pd.Timestamp)
        hdateti.dassert_has_specified_tz(end_ts, ["UTC"])
        return end_ts

    @staticmethod
    @abc.abstractmethod
    def get_universe(as_asset_ids: bool) -> List[imvcdcfusy.FullSymbol]:
        """
        Get universe as full symbols.

        :param as_asset_ids: if True return universe as numeric ids, otherwise universe as full symbols
        """
<<<<<<< HEAD
=======

    @staticmethod
    def get_numerical_ids_from_full_symbols(
        full_symbols: List[imvcdcfusy.FullSymbol],
    ) -> List[int]:
        """
        Convert assets as full symbols to assets as numeric ids.

        :param full_symbols: assets as full symbols
        :return: assets as numeric ids
        """
        numeric_asset_id = [
            imvcuunut.string_to_numeric_id(full_symbol)
            for full_symbol in full_symbols
        ]
        return numeric_asset_id

    def get_full_symbols_from_numerical_ids(
        self, asset_ids: List[int]
    ) -> List[imvcdcfusy.FullSymbol]:
        """
        Convert assets as numeric ids to assets as full symbols.

        :param asset_ids: assets as numeric ids
        :return: assets as full symbols
        """
        # Get universe as full symbols to construct numeric ids to full symbols mapping.
        full_symbol_universe = self.get_universe(as_asset_ids=False)
        ids_to_symbols_mapping = imvcuunut.build_num_to_string_id_mapping(
            tuple(full_symbol_universe)
        )
        # Check that provided ids are part of universe.
        hdbg.dassert_is_subset(asset_ids, ids_to_symbols_mapping)
        # Convert ids to full symbols.
        full_symbols = [
            ids_to_symbols_mapping[asset_id] for asset_id in asset_ids
        ]
        return full_symbols
>>>>>>> 262db337

    @abc.abstractmethod
    def _read_data(
        self,
        full_symbols: List[imvcdcfusy.FullSymbol],
        start_ts: Optional[pd.Timestamp],
        end_ts: Optional[pd.Timestamp],
        *,
        full_symbol_col_name: str = "full_symbol",
        **kwargs: Dict[str, Any],
    ) -> pd.DataFrame:
        ...

    @staticmethod
    def _check_full_symbols(full_symbols: List[imvcdcfusy.FullSymbol]) -> None:
        """
        Verify that full symbols are passed in a list that has no duplicates.
        """
        hdbg.dassert_isinstance(full_symbols, list)
        hdbg.dassert_no_duplicates(full_symbols)

    @staticmethod
    def _apply_im_normalizations(
        df: pd.DataFrame,
        start_ts: Optional[pd.Timestamp],
        end_ts: Optional[pd.Timestamp],
    ) -> pd.DataFrame:
        """
        Apply normalizations to IM data.

        Normalizations include:
        - drop duplicates
        - trim the data with index in specified date interval
        - resample data to 1 min frequency

        Data trimming is done because:
        - some data sources can be only queried at day resolution so we get
          the date range and then we trim
        - we want to guarantee that nobody returns data outside the requested
          interval
        """
        _LOG.debug(hprint.to_str("start_ts end_ts"))
        # Drop duplicates.
        df = hpandas.drop_duplicates(df)
        # Trim the data with index in [start_ts, end_ts].
        ts_col_name = None
        left_close = True
        right_close = True
        df = hpandas.trim_df(
            df, ts_col_name, start_ts, end_ts, left_close, right_close
        )
        # Resample index.
        df = hpandas.resample_df(df, "T")
        return df

    @staticmethod
    @abc.abstractmethod
    def _apply_vendor_normalization(df: pd.DataFrame) -> pd.DataFrame:
        """
        Apply transformation specific of the vendor, e.g. rename columns,
        convert data types.

        :param df: raw data
        :return: normalized data
        """
        ...

    @staticmethod
    def _dassert_is_valid(df: pd.DataFrame) -> None:
        """
        Verify that the normalized data is valid.
        """
        # Check that index is `pd.DatetimeIndex`.
        hpandas.dassert_index_is_datetime(df)
        # Check that index is monotonic increasing.
        hpandas.dassert_strictly_increasing_index(df)
        # Verify that index frequency is "T" (1 minute).
        hdbg.dassert_eq(df.index.freq, "T")
        # Check that timezone info is correct.
        expected_tz = ["UTC"]
        # Assume that the first value of an index is representative.
        hdateti.dassert_has_specified_tz(
            df.index[0],
            expected_tz,
        )
        # Check that there are no duplicates in the data.
        n_duplicated_rows = df.dropna(how="all").duplicated().sum()
        hdbg.dassert_eq(
            n_duplicated_rows, 0, msg="There are duplicated rows in the data"
        )


# #############################################################################
# ImClientReadingOneSymbol
# #############################################################################


class ImClientReadingOneSymbol(ImClient, abc.ABC):
    """
    Abstract IM client for a backend that can read one symbol at a time.
    """

    def _read_data(
        self,
        full_symbols: List[imvcdcfusy.FullSymbol],
        start_ts: Optional[pd.Timestamp],
        end_ts: Optional[pd.Timestamp],
        *,
        full_symbol_col_name: str = "full_symbol",
        **kwargs: Dict[str, Any],
    ) -> pd.DataFrame:
        """
        Same as the method in the parent class.
        """
        _LOG.debug(
            hprint.to_str(
                "full_symbols start_ts end_ts full_symbol_col_name kwargs"
            )
        )
        # Load the data for each symbol.
        full_symbol_to_df = {}
        for full_symbol in sorted(full_symbols):
            df = self._read_data_for_one_symbol(
                full_symbol,
                start_ts,
                end_ts,
                **kwargs,
            )
            # Normalize data.
            df = self._apply_vendor_normalization(df)
            # Insert column with full symbol to the dataframe.
            hdbg.dassert_is_not(full_symbol_col_name, df.columns)
            df.insert(0, full_symbol_col_name, full_symbol)
            # Add full symbol data to the results dict.
            full_symbol_to_df[full_symbol] = df
        # Combine results dict in a dataframe.
        df = pd.concat(full_symbol_to_df.values())
        return df

    @abc.abstractmethod
    def _read_data_for_one_symbol(
        self,
        full_symbol: imvcdcfusy.FullSymbol,
        start_ts: Optional[pd.Timestamp],
        end_ts: Optional[pd.Timestamp],
        **kwargs: Dict[str, Any],
    ) -> pd.DataFrame:
        """
        Read data for a single `imvcdcfusy.FullSymbol` in [start_ts, end_ts).

        Parameters have the same meaning as parameters in `read_data()`
        with the same name.
        """
        ...


# #############################################################################
# ImClientReadingMultipleSymbols
# #############################################################################


class ImClientReadingMultipleSymbols(ImClient, abc.ABC):
    """
    Abstract IM client for backend that can read multiple symbols at the same
    time.

    This is used for reading data from Parquet by-date files, where
    multiple assets are stored in the same file and can be accessed
    together.
    """

    def _read_data(
        self,
        full_symbols: List[imvcdcfusy.FullSymbol],
        start_ts: Optional[pd.Timestamp],
        end_ts: Optional[pd.Timestamp],
        *,
        full_symbol_col_name: str = "full_symbol",
        **kwargs: Dict[str, Any],
    ) -> pd.DataFrame:
        """
        Same as the abstract class.
        """
        _LOG.debug(
            hprint.to_str(
                "full_symbols start_ts end_ts full_symbol_col_name kwargs"
            )
        )
        df = self._read_data_for_multiple_symbols(
            full_symbols, start_ts, end_ts, full_symbol_col_name, **kwargs
        )
        df = self._apply_vendor_normalization(df)
        return df

    @abc.abstractmethod
    def _read_data_for_multiple_symbols(
        self,
        full_symbols: List[imvcdcfusy.FullSymbol],
        start_ts: Optional[pd.Timestamp],
        end_ts: Optional[pd.Timestamp],
        full_symbol_col_name: str,
        **kwargs: Dict[str, Any],
    ) -> pd.DataFrame:
        """
        Derived classes need to implement this.
        """
        ...<|MERGE_RESOLUTION|>--- conflicted
+++ resolved
@@ -151,8 +151,6 @@
 
         :param as_asset_ids: if True return universe as numeric ids, otherwise universe as full symbols
         """
-<<<<<<< HEAD
-=======
 
     @staticmethod
     def get_numerical_ids_from_full_symbols(
@@ -191,7 +189,6 @@
             ids_to_symbols_mapping[asset_id] for asset_id in asset_ids
         ]
         return full_symbols
->>>>>>> 262db337
 
     @abc.abstractmethod
     def _read_data(
