"""
Implement common exchange download operations.

Import as:

import im_v2.common.data.extract.extract_utils as imvcdeexut
"""


import argparse
import logging
import os
import time
from datetime import datetime, timedelta
from typing import Any, Dict, Optional

import pandas as pd
import psycopg2

import helpers.hdatetime as hdateti
import helpers.hdbg as hdbg
import helpers.hparquet as hparque
import helpers.hs3 as hs3
import helpers.hsql as hsql
import im_v2.common.data.extract.extractor as imvcdexex
import im_v2.common.data.transform.transform_utils as imvcdttrut
import im_v2.common.universe as ivcu
import im_v2.im_lib_tasks as imvimlita
from helpers.hthreading import timeout

_LOG = logging.getLogger(__name__)


def add_exchange_download_args(
    parser: argparse.ArgumentParser,
) -> argparse.ArgumentParser:
    """
    Add the command line options exchange download.
    """
    parser.add_argument(
        "--start_timestamp",
        required=True,
        action="store",
        type=str,
        help="Beginning of the downloaded period",
    )
    parser.add_argument(
        "--exchange_id",
        action="store",
        required=True,
        type=str,
        help="Name of exchange to download data from",
    )
    parser.add_argument(
        "--universe",
        action="store",
        required=True,
        type=str,
        help="Trade universe to download data for",
    )
    parser.add_argument(
        "--end_timestamp",
        action="store",
        required=False,
        type=str,
        help="End of the downloaded period",
    )
    parser.add_argument(
        "--file_format",
        action="store",
        required=False,
        default="parquet",
        type=str,
        help="File format to save files on disk",
    )
    parser.add_argument(
        "--contract_type",
        action="store",
        required=False,
        default="spot",
        type=str,
        help="Type of contract, spot or futures",
    )
    parser.add_argument(
        "--incremental",
        action="store_true",
        required=False,
        help="Append data instead of overwriting it",
    )
    return parser


def add_periodical_download_args(
    parser: argparse.ArgumentParser,
) -> argparse.ArgumentParser:
    """
    Add the command line options exchange download.
    """
    parser.add_argument(
        "--start_time",
        action="store",
        required=True,
        type=str,
        help="Timestamp when the download should start (e.g., '2022-05-03 00:40:00')",
    )
    parser.add_argument(
        "--stop_time",
        action="store",
        required=True,
        type=str,
        help="Timestamp when the script should stop (e.g., '2022-05-03 00:30:00')",
    )
    parser.add_argument(
        "--interval_min",
        type=int,
        help="Interval between download attempts, in minutes",
    )
    parser.add_argument(
        "--exchange_id",
        action="store",
        required=True,
        type=str,
        help="Name of exchange to download data from (e.g., 'binance')",
    )
    parser.add_argument(
        "--universe",
        action="store",
        required=True,
        type=str,
        help="Trading universe to download data for",
    )
    parser.add_argument(
        "--data_type",
        action="store",
        required=True,
        type=str,
        help="OHLCV, bid/ask or trades data.",
    )
    parser.add_argument(
        "--contract_type",
        action="store",
        required=False,
        default="spot",
        type=str,
        help="Type of contract, spot or futures",
    )
    return parser


# Time limit for each download execution.
TIMEOUT_SEC = 60

# Define the validation schema of the data.
DATASET_SCHEMA = {
    "ask_price": "float64",
    "ask_size": "float64",
    "bid_price": "float64",
    "bid_size": "float64",
    "close": "float64",
    "currency_pair": "object",
    "exchange_id": "object",
    "high": "float64",
    "knowledge_timestamp": "datetime64[ns, UTC]",
    "low": "float64",
    "month": "int32",
    "open": "float64",
    "timestamp": "int64",
    "volume": "float64",
    "year": "int32",
}


def download_realtime_for_one_exchange(
    args: Dict[str, Any], exchange: imvcdexex.Extractor
) -> None:
    """
    Encapsulate common logic for downloading exchange data.

    :param args: arguments passed on script run
    :param exchange_class: which exchange is used in script run
    """
    # Load currency pairs.
    mode = "download"
    universe = ivcu.get_vendor_universe(
        exchange.vendor, mode, version=args["universe"]
    )
    currency_pairs = universe[args["exchange_id"]]
    # Connect to database.
    env_file = imvimlita.get_db_env_path(args["db_stage"])
    try:
        # Connect with the parameters from the env file.
        connection_params = hsql.get_connection_info_from_env_file(env_file)
        db_connection = hsql.get_connection(*connection_params)
    except psycopg2.OperationalError:
        # Connect with the dynamic parameters (usually during tests).
        actual_details = hsql.db_connection_to_tuple(args["connection"])._asdict()
        connection_params = hsql.DbConnectionInfo(
            host=actual_details["host"],
            dbname=actual_details["dbname"],
            port=int(actual_details["port"]),
            user=actual_details["user"],
            password=actual_details["password"],
        )
        db_connection = hsql.get_connection(*connection_params)
    # Load DB table to work with
    db_table = args["db_table"]
    # Convert timestamps.
    start_timestamp = pd.Timestamp(args["start_timestamp"])
    start_timestamp_as_unix = hdateti.convert_timestamp_to_unix_epoch(
        start_timestamp
    )
    end_timestamp = pd.Timestamp(args["end_timestamp"])
    end_timestamp_as_unix = hdateti.convert_timestamp_to_unix_epoch(end_timestamp)
    data_type = args["data_type"]
    exchange_id = args["exchange_id"]
    # Download data for specified time period.
    for currency_pair in currency_pairs:
        # Currency pair used for getting data from exchange should not be used
        # as column value as it can slightly differ.
        currency_pair_for_download = exchange.convert_currency_pair(currency_pair)
        # Download data.
        data = exchange.download_data(
            data_type=data_type,
            currency_pair=currency_pair_for_download,
            exchange_id=exchange_id,
            start_timestamp=start_timestamp,
            end_timestamp=end_timestamp,
        )
        # Assign pair and exchange columns.
        data["currency_pair"] = currency_pair
        data["exchange_id"] = exchange_id
        # Get timestamp of insertion in UTC.
        data["knowledge_timestamp"] = hdateti.get_current_time("UTC")
        # Remove duplicated entries.
        data = remove_duplicates(
            db_connection,
            data,
            db_table,
            start_timestamp_as_unix,
            end_timestamp_as_unix,
            exchange_id,
            currency_pair,
<<<<<<< HEAD
        )
=======
            connection,
>>>>>>> 5c8b11b0
        # Insert data into the DB.
        hsql.execute_insert_query(
            connection=db_connection,
            obj=data,
            table_name=db_table,
        )
        # Save data to S3 bucket.
        if args["s3_path"]:
            # Connect to S3 filesystem.
            fs = hs3.get_s3fs(args["aws_profile"])
            # Get file name.
            file_name = (
                currency_pair
                + "_"
                + hdateti.get_current_timestamp_as_string("UTC")
                + ".csv"
            )
            path_to_file = os.path.join(
                args["s3_path"], args["exchange_id"], file_name
            )
            # Save data to S3 filesystem.
            with fs.open(path_to_file, "w") as f:
                data.to_csv(f, index=False)


@timeout(TIMEOUT_SEC)
def _download_realtime_for_one_exchange_with_timeout(
    args: Dict[str, Any],
    exchange_class: imvcdexex.Extractor,
    start_timestamp: datetime,
    end_timestamp: datetime,
) -> None:
    """
    Wrapper for download_realtime_for_one_exchange. Download data for given
    time range, raise Interrupt in case if timeout occured.

    :param args: arguments passed on script run
    :param start_timestamp: beginning of the downloaded period
    :param end_timestamp: end of the downloaded period
    """
    args["start_timestamp"], args["end_timestamp"] = (
        start_timestamp,
        end_timestamp,
    )
    _LOG.warning(
        "Starting data download from: %s, till: %s",
        start_timestamp,
        end_timestamp,
    )
    download_realtime_for_one_exchange(args, exchange_class)


def download_realtime_for_one_exchange_periodically(
    args: Dict[str, Any], exchange: imvcdexex.Extractor
) -> None:
    """
    Encapsulate common logic for periodical exchange data download.

    :param args: arguments passed on script run
    :param exchange_class: which exchange is used in script run
    """
    # Time range for each download.
    time_window_min = 5
    # Check values.
    start_time = pd.Timestamp(args["start_time"])
    stop_time = pd.Timestamp(args["stop_time"])
    interval_min = args["interval_min"]
    hdbg.dassert_lte(
        1, interval_min, "interval_min: %s should be greater than 0", interval_min
    )
    hdbg.dassert_eq(start_time.tz, stop_time.tz)
    tz = start_time.tz
    hdbg.dassert_lt(datetime.now(tz), start_time, "start_time is in the past")
    hdbg.dassert_lt(start_time, stop_time, "stop_time is less than start_time")
    # Error will be raised if we miss full 5 minute window of data,
    # even if the next download succeeds, we don't recover all of the previous data.
    num_failures = 0
    max_num_failures = (
        time_window_min // interval_min + time_window_min % interval_min
    )
    # Delay start.
    iteration_start_time = start_time
    iteration_delay_sec = (
        iteration_start_time - datetime.now(tz)
    ).total_seconds()
    while (
        datetime.now(tz) + timedelta(seconds=iteration_delay_sec) < stop_time
        and num_failures < max_num_failures
    ):
        # Wait until next download.
        _LOG.info("Delay %s sec until next iteration", iteration_delay_sec)
        time.sleep(iteration_delay_sec)
        start_timestamp = iteration_start_time - timedelta(
            minutes=time_window_min
        )
        end_timestamp = datetime.now(tz)
        try:
            _download_realtime_for_one_exchange_with_timeout(
                args, exchange, start_timestamp, end_timestamp
            )
            # Reset failures counter.
            num_failures = 0
        except (KeyboardInterrupt, Exception) as e:
            num_failures += 1
            _LOG.error("Download failed %s", str(e))
            # Download failed.
            if num_failures >= max_num_failures:
                raise RuntimeError(
                    f"{max_num_failures} consecutive downloads were failed"
                ) from e
        # if the download took more than expected, we need to align on the grid.
        if datetime.now(tz) > iteration_start_time + timedelta(
            minutes=interval_min
        ):
            _LOG.error(
                "The download was not finished in %s minutes.", interval_min
            )
            iteration_delay_sec = 0
            # Download that will start after repeated one, should follow to the initial schedule.
            while datetime.now(tz) > iteration_start_time + timedelta(
                minutes=interval_min
            ):
                iteration_start_time = iteration_start_time + timedelta(
                    minutes=interval_min
                )
        # If download failed, but there is time before next download.
        elif num_failures > 0:
            _LOG.info("Start repeat download immediately.")
            iteration_delay_sec = 0
        else:
            download_duration_sec = (
                datetime.now(tz) - iteration_start_time
            ).total_seconds()
            # Calculate delay before next download.
            iteration_delay_sec = (
                iteration_start_time
                + timedelta(minutes=interval_min)
                - datetime.now(tz)
            ).total_seconds()
            # Add interval in order to get next download time.
            iteration_start_time = iteration_start_time + timedelta(
                minutes=interval_min
            )
            _LOG.info(
                "Successfully completed, iteration took %s sec",
                download_duration_sec,
            )


def save_csv(
    data: pd.DataFrame,
    exchange_folder_path: str,
    currency_pair: str,
    incremental: bool,
    aws_profile: Optional[str],
) -> None:
    """
    Save extracted data to .csv.gz.

    :param data: newly extracted data to save as .csv.gz file
    :param exchange_folder_path: path where to save the data
    :param currency_pair: currency pair, e.g. "BTC_USDT"
    :param incremental: update existing file instead of overwriting
    """
    full_target_path = os.path.join(
        exchange_folder_path, f"{currency_pair}.csv.gz"
    )
    if incremental:
        hs3.dassert_path_exists(full_target_path, aws_profile)
        original_data = pd.read_csv(full_target_path)
        # Append new data and drop duplicates.
        hdbg.dassert_is_subset(data.columns, original_data.columns)
        data = data[original_data.columns.to_list()]
        data = pd.concat([original_data, data])
        # Drop duplicates on non-metadata columns.
        metadata_columns = ["end_download_timestamp", "knowledge_timestamp"]
        non_metadata_columns = data.drop(
            metadata_columns, axis=1, errors="ignore"
        ).columns.to_list()
        data = data.drop_duplicates(subset=non_metadata_columns)
    data.to_csv(full_target_path, index=False, compression="gzip")


def save_parquet(
    data: pd.DataFrame,
    path_to_exchange: str,
    unit: str,
    aws_profile: Optional[str],
    data_type: str,
) -> None:
    """
    Save Parquet dataset.
    """
    # Update indexing and add partition columns.
    # TODO(Danya): Add `unit` as a parameter in the function.
    data = imvcdttrut.reindex_on_datetime(data, "timestamp", unit=unit)
    data, partition_cols = hparque.add_date_partition_columns(
        data, "by_year_month"
    )
    # Drop DB metadata columns.
    data = data.drop(["end_download_timestamp"], axis=1, errors="ignore")
    # Verify the schema of Dataframe.
    data = verify_schema(data)
    # Save filename as `uuid`, e.g.
    #  "16132792-79c2-4e96-a2a2-ac40a5fac9c7".
    hparque.to_partitioned_parquet(
        data,
        ["currency_pair"] + partition_cols,
        path_to_exchange,
        partition_filename=None,
        aws_profile=aws_profile,
    )
    # Merge all new parquet into a single `data.parquet`.
    hparque.list_and_merge_pq_files(
        path_to_exchange, aws_profile=aws_profile, drop_duplicates_mode=data_type
    )


def download_historical_data(
    args: Dict[str, Any], exchange: imvcdexex.Extractor
) -> None:
    """
    Encapsulate common logic for downloading historical exchange data.

    :param args: arguments passed on script run
    :param exchange_class: which exchange class is used in script run
     e.g. "CcxtExtractor" or "TalosExtractor"
    """
    # Convert Namespace object with processing arguments to dict format.
    path_to_exchange = os.path.join(args["s3_path"], args["exchange_id"])
    # Verify that data exists for incremental mode to work.
    if args["incremental"]:
        hs3.dassert_path_exists(path_to_exchange, args["aws_profile"])
    elif not args["incremental"]:
        hs3.dassert_path_not_exists(path_to_exchange, args["aws_profile"])
    # Load currency pairs.
    mode = "download"
    universe = ivcu.get_vendor_universe(
        exchange.vendor, mode, version=args["universe"]
    )
    currency_pairs = universe[args["exchange_id"]]
    # Convert timestamps.
    start_timestamp = pd.Timestamp(args["start_timestamp"])
    end_timestamp = pd.Timestamp(args["end_timestamp"])
    for currency_pair in currency_pairs:
        # Currency pair used for getting data from exchange should not be used
        # as column value as it can slightly differ.
        converted_currency_pair = exchange.convert_currency_pair(currency_pair)
        # Download data.
        data = exchange.download_data(
            args["data_type"],
            args["exchange_id"],
            converted_currency_pair,
            start_timestamp=start_timestamp,
            end_timestamp=end_timestamp,
        )
        if data.empty:
            continue
        # Assign pair and exchange columns.
        data["currency_pair"] = currency_pair
        data["exchange_id"] = args["exchange_id"]
        # Get current time of download.
        knowledge_timestamp = hdateti.get_current_time("UTC")
        data["knowledge_timestamp"] = knowledge_timestamp
        # Save data to S3 filesystem.
        if args["file_format"] == "parquet":
            save_parquet(
                data,
                path_to_exchange,
                args["unit"],
                args["aws_profile"],
                args["data_type"],
            )
        elif args["file_format"] == "csv":
            save_csv(
                data,
                path_to_exchange,
                currency_pair,
                args["incremental"],
                args["aws_profile"],
            )
        else:
            hdbg.dfatal(f"Unsupported `{args['file_format']}` format!")


def remove_duplicates(
    db_connection: Any,
    data: pd.DataFrame,
    db_table: str,
    start_timestamp_as_unix: int,
    end_timestamp_as_unix: int,
    exchange_id: str,
    currency_pair: str,
) -> pd.DataFrame:
    """
    Remove duplicated entities from data.

    :param db_connection: connection to the database
    :param data: Dataframe to remove duplicates from
    :param db_table: the name of the DB, e.g. `ccxt_ohlcv`
    :param start_timestamp_as_unix: start timestamp
    :param end_timestamp_as_unix: end timestamp
    :param exchange_id: exchange ID, e.g. `binance`
    :param currency_pair: e.g. ADA_USDT
    :return: Dataframe with duplicates removed
    """
    # Get duplicated rows from the DB.
    dup_query = f"SELECT * FROM {db_table} WHERE timestamp \
                BETWEEN {start_timestamp_as_unix} \
                AND {end_timestamp_as_unix} \
                AND exchange_id='{exchange_id}' \
                AND currency_pair='{currency_pair}'"
    existing_data = hsql.execute_query_to_df(db_connection, dup_query)
    # Remove data that has been already been downloaded.
    data = data.loc[~data.timestamp.isin(existing_data.timestamp)]
    # Remove final unfinished tick.
    #  E.g. at 19:02:11 the candle will have a smaller volume than at 19:02:59.
    if (end_timestamp_as_unix - data.timestamp.max()) < 60000:
        data = data.loc[data.timestamp == data.timestamp.max()]
    return data


def verify_schema(data: pd.DataFrame) -> pd.DataFrame:
    """
    Validate the columns types in the extracted data.

    :param data: the dataframe to verify
    """
    error_msg = []
    if data.isnull().values.any():
        _LOG.warning("Extracted Dataframe contains NaNs")
    for column in data.columns:
        # Extract the expected type of the column from the schema.
        expected_type = DATASET_SCHEMA[column]
        if expected_type == "float64" and pd.api.types.is_numeric_dtype(
            data[column].dtype
        ):
            # Sometimes float with no numbers after the decimal point is considered an int
            # and fails to be merged.
            # Wherefore force column type into float if float is expected and the column is numeric.
            data[column] = data[column].astype("float64")
        # Get the actual data type of the column.
        actual_type = str(data[column].dtype)
        # Compare types.
        if actual_type != expected_type:
            # Log the error.
            error_msg.append(
                f"Invalid dtype of `{column}` column: expected type `{expected_type}`, found `{actual_type}`"
            )
    if error_msg:
        hdbg.dfatal(message="\n".join(error_msg))
    return data<|MERGE_RESOLUTION|>--- conflicted
+++ resolved
@@ -240,11 +240,7 @@
             end_timestamp_as_unix,
             exchange_id,
             currency_pair,
-<<<<<<< HEAD
         )
-=======
-            connection,
->>>>>>> 5c8b11b0
         # Insert data into the DB.
         hsql.execute_insert_query(
             connection=db_connection,
