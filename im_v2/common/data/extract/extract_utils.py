"""
Implement common exchange download operations.

Import as:

import im_v2.common.data.extract.extract_utils as imvcdeexut
"""


import argparse
import logging
import os
import time
<<<<<<< HEAD
from datetime import datetime, timedelta
from typing import Any, Type, Union
=======
from typing import Any, Optional
>>>>>>> e0c80eea

import pandas as pd
import psycopg2

import helpers.hdatetime as hdateti
import helpers.hdbg as hdbg
import helpers.hparquet as hparque
import helpers.hs3 as hs3
import helpers.hsql as hsql
import im_v2.ccxt.data.extract.exchange_class as imvcdeexcl
import im_v2.common.data.transform.transform_utils as imvcdttrut
import im_v2.common.universe as ivcu
import im_v2.im_lib_tasks as imvimlita
import im_v2.talos.data.extract.exchange_class as imvtdeexcl
from helpers.hthreading import timeout

_LOG = logging.getLogger(__name__)


def add_exchange_download_args(
    parser: argparse.ArgumentParser,
) -> argparse.ArgumentParser:
    """
    Add the command line options exchange download.
    """
    parser.add_argument(
        "--start_timestamp",
        required=True,
        action="store",
        type=str,
        help="Beginning of the downloaded period",
    )
    parser.add_argument(
        "--exchange_id",
        action="store",
        required=True,
        type=str,
        help="Name of exchange to download data from",
    )
    parser.add_argument(
        "--universe",
        action="store",
        required=True,
        type=str,
        help="Trade universe to download data for",
    )
    parser.add_argument(
        "--end_timestamp",
        action="store",
        required=False,
        type=str,
        help="End of the downloaded period",
    )
    parser.add_argument(
        "--file_format",
        action="store",
        required=False,
        default="parquet",
        type=str,
        help="File format to save files on disk",
    )
    parser.add_argument(
        "--incremental",
        action="store_true",
        required=False,
        help="Append data instead of overwriting it",
    )
    return parser


CCXT_EXCHANGE = "CcxtExchange"
TALOS_EXCHANGE = "TalosExchange"
CRYPTO_CHASSIS_EXCHANGE = "CryptoChassisExchange"
# Time limit for each download execution.
TIMEOUT_SEC = 60


def download_realtime_for_one_exchange(
    args: argparse.Namespace, exchange_class: Any
) -> None:
    """
    Encapsulate common logic for downloading exchange data.

    :param args: arguments passed on script run
    :param exchange_class: which exchange is used in script run
    """
    # Initialize exchange class and prepare additional args, if any.
    # Every exchange can potentially have a specific set of init args.
    additional_args = []
    # TODO(Nikola): Unify exchange initialization as separate function CMTask #1776.
    if exchange_class.__name__ == CCXT_EXCHANGE:
        # Initialize CCXT with `exchange_id`.
        exchange = exchange_class(args.exchange_id)
        vendor = "CCXT"
    elif exchange_class.__name__ == TALOS_EXCHANGE:
        # Unlike CCXT, Talos is initialized with `api_stage`.
        exchange = exchange_class(args.api_stage)
        vendor = "talos"
        additional_args.append(args.exchange_id)
    else:
        hdbg.dfatal(f"Unsupported `{exchange_class.__name__}` exchange!")
    # Load currency pairs.
    universe = ivcu.get_vendor_universe(vendor, version=args.universe)
    currency_pairs = universe[args.exchange_id]
    # Connect to database.
    env_file = imvimlita.get_db_env_path(args.db_stage)
    try:
        # Connect with the parameters from the env file.
        connection_params = hsql.get_connection_info_from_env_file(env_file)
        connection = hsql.get_connection(*connection_params)
    except psycopg2.OperationalError:
        # Connect with the dynamic parameters (usually during tests).
        actual_details = hsql.db_connection_to_tuple(args.connection)._asdict()
        connection_params = hsql.DbConnectionInfo(
            host=actual_details["host"],
            dbname=actual_details["dbname"],
            port=int(actual_details["port"]),
            user=actual_details["user"],
            password=actual_details["password"],
        )
        connection = hsql.get_connection(*connection_params)
    # Connect to S3 filesystem, if provided.
    if args.aws_profile:
        fs = hs3.get_s3fs(args.aws_profile)
    # Load DB table to work with
    db_table = args.db_table
    # Generate a query to remove duplicates.
    dup_query = hsql.get_remove_duplicates_query(
        table_name=db_table,
        id_col_name="id",
        column_names=["timestamp", "exchange_id", "currency_pair"],
    )
    # Convert timestamps.
    start_timestamp = pd.Timestamp(args.start_timestamp)
    end_timestamp = pd.Timestamp(args.end_timestamp)
    # Download data for specified time period.
    for currency_pair in currency_pairs:
        # Currency pair used for getting data from exchange should not be used
        # as column value as it can slightly differ.
        currency_pair_for_download = exchange_class.convert_currency_pair(
            currency_pair
        )
        # Download data.
        data = exchange.download_ohlcv_data(
            currency_pair_for_download,
            *additional_args,
            start_timestamp=start_timestamp,
            end_timestamp=end_timestamp,
        )
        # Assign pair and exchange columns.
        data["currency_pair"] = currency_pair
        data["exchange_id"] = args.exchange_id
        # Get timestamp of insertion in UTC.
        data["knowledge_timestamp"] = hdateti.get_current_time("UTC")
        # Insert data into the DB.
        hsql.execute_insert_query(
            connection=connection,
            obj=data,
            table_name=db_table,
        )
        # Save data to S3 bucket.
        if args.s3_path:
            # Get file name.
            file_name = (
                currency_pair
                + "_"
                + hdateti.get_current_timestamp_as_string("UTC")
                + ".csv"
            )
            path_to_file = os.path.join(args.s3_path, args.exchange_id, file_name)
            # Save data to S3 filesystem.
            with fs.open(path_to_file, "w") as f:
                data.to_csv(f, index=False)
        # Remove duplicated entries.
        connection.cursor().execute(dup_query)


<<<<<<< HEAD
@timeout(TIMEOUT_SEC)
def _download_realtime_for_one_exchange_with_timeout(
    args: argparse.Namespace,
    exchange_class: Type[
        Union[imvcdeexcl.CcxtExchange, imvtdeexcl.TalosExchange]
    ],
    start_timestamp: datetime,
    end_timestamp: datetime,
) -> None:
    """
    Wrapper for download_realtime_for_one_exchange. Download data for given
    time range, raise Interrupt in case if timeout occured.

    :param args: arguments passed on script run
    :param start_timestamp: beginning of the downloaded period
    :param end_timestamp: end of the downloaded period
    """
    args.start_timestamp, args.end_timestamp = start_timestamp, end_timestamp
    _LOG.info(
        "Starting data download from: %s, till: %s",
        start_timestamp,
        end_timestamp,
    )
    download_realtime_for_one_exchange(args, exchange_class)


def download_realtime_for_one_exchange_periodically(
    args: argparse.Namespace, exchange_class: Any
) -> None:
    """
    Encapsulate common logic for periodical exchange data download.

    :param args: arguments passed on script run
    :param exchange_class: which exchange is used in script run
    """
    # Time range for each download.
    time_window_min = 5
    # Check values.
    start_time = pd.Timestamp(args.start_time)
    stop_time = pd.Timestamp(args.stop_time)
    interval_min = args.interval_min
    hdbg.dassert_lte(
        1, interval_min, "interval_min: %s should be greater than 0", interval_min
    )
    hdbg.dassert_eq(start_time.tz, stop_time.tz)
    tz = start_time.tz
    hdbg.dassert_lt(datetime.now(tz), start_time, "start_time is in the past")
    hdbg.dassert_lt(start_time, stop_time, "stop_time is less than start_time")
    # Error will be raised if we miss full 5 minute window of data,
    # even if the next download succeeds, we don't recover all of the previous data.
    num_failures = 0
    max_num_failures = (
        time_window_min // interval_min + time_window_min % interval_min
    )
    # Delay start.
    iteration_start_time = start_time
    iteration_delay_sec = (
        iteration_start_time - datetime.now(tz)
    ).total_seconds()
    while (
        datetime.now(tz) + timedelta(seconds=iteration_delay_sec) < stop_time
        and num_failures < max_num_failures
    ):
        # Wait until next download.
        _LOG.info("Delay %s sec until next iteration", iteration_delay_sec)
        time.sleep(iteration_delay_sec)
        start_timestamp = iteration_start_time - timedelta(
            minutes=time_window_min
        )
        end_timestamp = datetime.now(tz)
        try:
            _download_realtime_for_one_exchange_with_timeout(
                args, exchange_class, start_timestamp, end_timestamp
            )
            # Reset failures counter.
            num_failures = 0
        except (KeyboardInterrupt, Exception) as e:
            num_failures += 1
            _LOG.error("Download failed %s", str(e))
            # Download failed.
            if num_failures >= max_num_failures:
                raise RuntimeError(
                    f"{max_num_failures} consecutive downloads were failed"
                ) from e
        # if the download took more than expected, we need to align on the grid.
        if datetime.now(tz) > iteration_start_time + timedelta(
            minutes=interval_min
        ):
            _LOG.error(
                "The download was not finished in %s minutes.", interval_min
            )
            iteration_delay_sec = 0
            # Download that will start after repeated one, should follow to the initial schedule.
            while datetime.now(tz) > iteration_start_time + timedelta(
                minutes=interval_min
            ):
                iteration_start_time = iteration_start_time + timedelta(
                    minutes=interval_min
                )
        # If download failed, but there is time before next download.
        elif num_failures > 0:
            _LOG.info("Start repeat download immediately.")
            iteration_delay_sec = 0
        else:
            download_duration_sec = (
                datetime.now(tz) - iteration_start_time
            ).total_seconds()
            # Calculate delay before next download.
            iteration_delay_sec = (
                iteration_start_time
                + timedelta(minutes=interval_min)
                - datetime.now(tz)
            ).total_seconds()
            # Add interval in order to get next download time.
            iteration_start_time = iteration_start_time + timedelta(
                minutes=interval_min
            )
            _LOG.info(
                "Successfully completed, iteration took %s sec",
                download_duration_sec,
            )
=======
def save_csv(
    data: pd.DataFrame,
    exchange_folder_path: str,
    currency_pair: str,
    incremental: bool,
    aws_profile: Optional[str],
) -> None:
    """
    Save extracted data to .csv.gz.

    :param data: newly extracted data to save as .csv.gz file
    :param exchange_folder_path: path where to save the data
    :param currency_pair: currency pair, e.g. "BTC_USDT"
    :param incremental: update existing file instead of overwriting
    """
    full_target_path = os.path.join(
        exchange_folder_path, f"{currency_pair}.csv.gz"
    )
    if incremental:
        hs3.dassert_path_exists(full_target_path, aws_profile)
        original_data = pd.read_csv(full_target_path)
        # Append new data and drop duplicates.
        hdbg.dassert_is_subset(data.columns, original_data.columns)
        data = data[original_data.columns.to_list()]
        data = pd.concat([original_data, data])
        # Drop duplicates on non-metadata columns.
        metadata_columns = ["end_download_timestamp", "knowledge_timestamp"]
        non_metadata_columns = data.drop(
            metadata_columns, axis=1, errors="ignore"
        ).columns.to_list()
        data = data.drop_duplicates(subset=non_metadata_columns)
    data.to_csv(full_target_path, index=False, compression="gzip")


def save_parquet(
    data: pd.DataFrame, path_to_exchange: str, aws_profile: Optional[str]
) -> None:
    """
    Save Parquet dataset.
    """
    # Update indexing and add partition columns.
    data = imvcdttrut.reindex_on_datetime(data, "timestamp")
    data, partition_cols = hparque.add_date_partition_columns(
        data, "by_year_month"
    )
    # Save filename as `uuid`, e.g.
    #  "16132792-79c2-4e96-a2a2-ac40a5fac9c7".
    hparque.to_partitioned_parquet(
        data,
        ["currency_pair"] + partition_cols,
        path_to_exchange,
        partition_filename=None,
        aws_profile=aws_profile,
    )
    # Merge all new parquet into a single `data.parquet`.
    hparque.list_and_merge_pq_files(path_to_exchange, aws_profile=aws_profile)
>>>>>>> e0c80eea


def download_historical_data(
    args: argparse.Namespace, exchange_class: Any
) -> None:
    """
    Encapsulate common logic for downloading historical exchange data.

    :param args: arguments passed on script run
    :param exchange_class: which exchange class is used in script run
     e.g. "CcxtExchange" or "TalosExchange"
    """
    # Convert Namespace object with processing arguments to dict format.
    args = vars(args)
    path_to_exchange = os.path.join(args["s3_path"], args["exchange_id"])
    # Verify that data exists for incremental mode to work.
    if args["incremental"]:
        hs3.dassert_path_exists(path_to_exchange, args["aws_profile"])
    elif not args["incremental"]:
        hs3.dassert_path_not_exists(path_to_exchange, args["aws_profile"])
    # Initialize exchange class.
    # Every exchange can potentially have a specific set of init args.
    if exchange_class.__name__ == CCXT_EXCHANGE:
        # Initialize CCXT with `exchange_id`.
        exchange = exchange_class(args["exchange_id"])
        vendor = "CCXT"
        data_type = "ohlcv"
    elif exchange_class.__name__ == TALOS_EXCHANGE:
        # Unlike CCXT, Talos is initialized with `api_stage`.
        exchange = exchange_class(args["api_stage"])
        vendor = "talos"
        data_type = "ohlcv"
    elif exchange_class.__name__ == CRYPTO_CHASSIS_EXCHANGE:
        exchange = exchange_class()
        vendor = "crypto_chassis"
        data_type = "market_depth"
    else:
        hdbg.dfatal(f"Unsupported `{exchange_class.__name__}` exchange!")
    # Load currency pairs.
    universe = ivcu.get_vendor_universe(vendor, version=args["universe"])
    currency_pairs = universe[args["exchange_id"]]
    # Convert timestamps.
    args["end_timestamp"] = pd.Timestamp(args["end_timestamp"])
    args["start_timestamp"] = pd.Timestamp(args["start_timestamp"])
    for currency_pair in currency_pairs:
        # Currency pair used for getting data from exchange should not be used
        # as column value as it can slightly differ.
        args["currency_pair"] = exchange.convert_currency_pair(currency_pair)
        # Download data.
        data = exchange.download_data(data_type, **args)
        if data.empty:
            continue
        # Assign pair and exchange columns.
        # TODO(Nikola): Exchange id was missing and it is added additionally to
        #  match signature of other scripts.
        data["currency_pair"] = currency_pair
        data["exchange_id"] = args["exchange_id"]
        # Change index to allow calling add_date_partition_cols function on the dataframe.
        # TODO(Danya): Move to parquet!
        # Get current time of push to s3 in UTC.
        knowledge_timestamp = hdateti.get_current_time("UTC")
        data["knowledge_timestamp"] = knowledge_timestamp
        # Save data to S3 filesystem.
        if args["file_format"] == "parquet":
            save_parquet(data, path_to_exchange, args["aws_profile"])
        elif args["file_format"] == "csv":
            save_csv(
                data,
                path_to_exchange,
                currency_pair,
                args["incremental"],
                args["aws_profile"],
            )
        else:
            hdbg.dfatal(f"Unsupported `{args['file_format']}` format!")
        # Sleep between iterations is needed for CCXT.
        if exchange_class == CCXT_EXCHANGE:
            time.sleep(args["sleep_time"])<|MERGE_RESOLUTION|>--- conflicted
+++ resolved
@@ -11,12 +11,9 @@
 import logging
 import os
 import time
-<<<<<<< HEAD
+
 from datetime import datetime, timedelta
-from typing import Any, Type, Union
-=======
-from typing import Any, Optional
->>>>>>> e0c80eea
+from typing import Any, Optional, Type, Union
 
 import pandas as pd
 import psycopg2
@@ -194,7 +191,6 @@
         connection.cursor().execute(dup_query)
 
 
-<<<<<<< HEAD
 @timeout(TIMEOUT_SEC)
 def _download_realtime_for_one_exchange_with_timeout(
     args: argparse.Namespace,
@@ -316,7 +312,8 @@
                 "Successfully completed, iteration took %s sec",
                 download_duration_sec,
             )
-=======
+
+
 def save_csv(
     data: pd.DataFrame,
     exchange_folder_path: str,
@@ -373,7 +370,6 @@
     )
     # Merge all new parquet into a single `data.parquet`.
     hparque.list_and_merge_pq_files(path_to_exchange, aws_profile=aws_profile)
->>>>>>> e0c80eea
 
 
 def download_historical_data(
