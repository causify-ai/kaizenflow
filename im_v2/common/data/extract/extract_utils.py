"""
Implement common exchange download operations.

Import as:

import im_v2.common.data.extract.extract_utils as imvcdeexut
"""


import argparse
import logging
import os
import time
from datetime import datetime, timedelta
from typing import Any, Dict, Optional

import pandas as pd
import psycopg2

import helpers.hdatetime as hdateti
import helpers.hdbg as hdbg
import helpers.hparquet as hparque
import helpers.hs3 as hs3
import helpers.hsql as hsql
import im_v2.common.data.extract.extractor as imvcdexex
import im_v2.common.data.transform.transform_utils as imvcdttrut
import im_v2.common.universe as ivcu
import im_v2.im_lib_tasks as imvimlita
from helpers.hthreading import timeout

_LOG = logging.getLogger(__name__)


def add_exchange_download_args(
    parser: argparse.ArgumentParser,
) -> argparse.ArgumentParser:
    """
    Add the command line options exchange download.
    """
    parser.add_argument(
        "--start_timestamp",
        required=True,
        action="store",
        type=str,
        help="Beginning of the downloaded period",
    )
    parser.add_argument(
        "--exchange_id",
        action="store",
        required=True,
        type=str,
        help="Name of exchange to download data from",
    )
    parser.add_argument(
        "--universe",
        action="store",
        required=True,
        type=str,
        help="Trade universe to download data for",
    )
    parser.add_argument(
        "--end_timestamp",
        action="store",
        required=False,
        type=str,
        help="End of the downloaded period",
    )
    parser.add_argument(
        "--file_format",
        action="store",
        required=False,
        default="parquet",
        type=str,
        help="File format to save files on disk",
    )
    parser.add_argument(
        "--contract_type",
        action="store",
        required=False,
        default="spot",
        type=str,
        help="Type of contract, spot or futures",
    )
    parser.add_argument(
        "--incremental",
        action="store_true",
        required=False,
        help="Append data instead of overwriting it",
    )
    return parser


def add_periodical_download_args(
    parser: argparse.ArgumentParser,
) -> argparse.ArgumentParser:
    """
    Add the command line options exchange download.
    """
    parser.add_argument(
        "--start_time",
        action="store",
        required=True,
        type=str,
        help="Timestamp when the download should start (e.g., '2022-05-03 00:40:00')",
    )
    parser.add_argument(
        "--stop_time",
        action="store",
        required=True,
        type=str,
        help="Timestamp when the script should stop (e.g., '2022-05-03 00:30:00')",
    )
    parser.add_argument(
        "--interval_min",
        type=int,
        help="Interval between download attempts, in minutes",
    )
    parser.add_argument(
        "--exchange_id",
        action="store",
        required=True,
        type=str,
        help="Name of exchange to download data from (e.g., 'binance')",
    )
    parser.add_argument(
        "--universe",
        action="store",
        required=True,
        type=str,
        help="Trading universe to download data for",
    )
    parser.add_argument(
        "--data_type",
        action="store",
        required=True,
        type=str,
        help="OHLCV, bid/ask or trades data.",
    )
    parser.add_argument(
        "--contract_type",
        action="store",
        required=False,
        default="spot",
        type=str,
        help="Type of contract, spot or futures",
    )
    return parser


# Time limit for each download execution.
TIMEOUT_SEC = 60

# Define the validation schema of the data.
DATASET_SCHEMA = {
    "ask_price": "float64",
    "ask_size": "float64",
    "bid_price": "float64",
    "bid_size": "float64",
    "close": "float64",
    "currency_pair": "object",
    "exchange_id": "object",
    "high": "float64",
    "knowledge_timestamp": "datetime64[ns, UTC]",
    "low": "float64",
    "month": "int32",
    "open": "float64",
    "timestamp": "int64",
    "volume": "float64",
    "year": "int32",
}


def download_realtime_for_one_exchange(
    args: Dict[str, Any], exchange: imvcdexex.Extractor
) -> None:
    """
    Encapsulate common logic for downloading exchange data.

    :param args: arguments passed on script run
    :param exchange_class: which exchange is used in script run
    """
    # Load currency pairs.
    mode = "download"
    universe = ivcu.get_vendor_universe(
        exchange.vendor, mode, version=args["universe"]
    )
    currency_pairs = universe[args["exchange_id"]]
    # Connect to database.
    env_file = imvimlita.get_db_env_path(args["db_stage"])
    try:
        # Connect with the parameters from the env file.
        connection_params = hsql.get_connection_info_from_env_file(env_file)
        connection = hsql.get_connection(*connection_params)
    except psycopg2.OperationalError:
        # Connect with the dynamic parameters (usually during tests).
        actual_details = hsql.db_connection_to_tuple(args["connection"])._asdict()
        connection_params = hsql.DbConnectionInfo(
            host=actual_details["host"],
            dbname=actual_details["dbname"],
            port=int(actual_details["port"]),
            user=actual_details["user"],
            password=actual_details["password"],
        )
        connection = hsql.get_connection(*connection_params)
    # Load DB table to work with
    db_table = args["db_table"]
    # Convert timestamps.
    start_timestamp = pd.Timestamp(args["start_timestamp"])
    start_timestamp_as_unix = hdateti.convert_timestamp_to_unix_epoch(
        start_timestamp
    )
    end_timestamp = pd.Timestamp(args["end_timestamp"])
    end_timestamp_as_unix = hdateti.convert_timestamp_to_unix_epoch(end_timestamp)
    data_type = args["data_type"]
    exchange_id = args["exchange_id"]
    # Download data for specified time period.
    for currency_pair in currency_pairs:
        # Currency pair used for getting data from exchange should not be used
        # as column value as it can slightly differ.
        currency_pair_for_download = exchange.convert_currency_pair(currency_pair)
        # Download data.
        data = exchange.download_data(
            data_type=data_type,
            currency_pair=currency_pair_for_download,
            exchange_id=exchange_id,
            start_timestamp=start_timestamp,
            end_timestamp=end_timestamp,
        )
        # Assign pair and exchange columns.
        data["currency_pair"] = currency_pair
        data["exchange_id"] = exchange_id
        # Get timestamp of insertion in UTC.
        data["knowledge_timestamp"] = hdateti.get_current_time("UTC")
<<<<<<< HEAD
        # Remove duplicated entries.
        data = remove_duplicates(
            data,
            db_table,
            start_timestamp_as_unix,
            end_timestamp_as_unix,
            exchange_id,
            currency_pair,
            connection,
        )
=======
        # Get duplicated rows from the DB.
        dup_query = f"SELECT * FROM {db_table} WHERE timestamp \
                    BETWEEN {start_timestamp_as_unix} \
                    AND {end_timestamp_as_unix} \
                    AND exchange_id='{exchange_id}' \
                    AND currency_pair='{currency_pair}'"
        existing_data = hsql.execute_query_to_df(connection, dup_query)
        # Remove data that has been already been downloaded.
        data = data.loc[~data.timestamp.isin(existing_data.timestamp)]
        # Remove final unfinished tick.
        #  E.g. at 19:02:11 the candle will have a smaller volume than at 19:02:59.
        if (end_timestamp_as_unix - data.timestamp.max()) < 60000:
            data = data.loc[data.timestamp == data.timestamp.max()]
>>>>>>> 291aed0f
        # Insert data into the DB.
        hsql.execute_insert_query(
            connection=connection,
            obj=data,
            table_name=db_table,
        )
        # Save data to S3 bucket.
        if args["s3_path"]:
            # Connect to S3 filesystem.
            fs = hs3.get_s3fs(args["aws_profile"])
            # Get file name.
            file_name = (
                currency_pair
                + "_"
                + hdateti.get_current_timestamp_as_string("UTC")
                + ".csv"
            )
            path_to_file = os.path.join(
                args["s3_path"], args["exchange_id"], file_name
            )
            # Save data to S3 filesystem.
            with fs.open(path_to_file, "w") as f:
                data.to_csv(f, index=False)


@timeout(TIMEOUT_SEC)
def _download_realtime_for_one_exchange_with_timeout(
    args: Dict[str, Any],
    exchange_class: imvcdexex.Extractor,
    start_timestamp: datetime,
    end_timestamp: datetime,
) -> None:
    """
    Wrapper for download_realtime_for_one_exchange. Download data for given
    time range, raise Interrupt in case if timeout occured.

    :param args: arguments passed on script run
    :param start_timestamp: beginning of the downloaded period
    :param end_timestamp: end of the downloaded period
    """
    args["start_timestamp"], args["end_timestamp"] = (
        start_timestamp,
        end_timestamp,
    )
    _LOG.warning(
        "Starting data download from: %s, till: %s",
        start_timestamp,
        end_timestamp,
    )
    download_realtime_for_one_exchange(args, exchange_class)


def download_realtime_for_one_exchange_periodically(
    args: Dict[str, Any], exchange: imvcdexex.Extractor
) -> None:
    """
    Encapsulate common logic for periodical exchange data download.

    :param args: arguments passed on script run
    :param exchange_class: which exchange is used in script run
    """
    # Time range for each download.
    time_window_min = 5
    # Check values.
    start_time = pd.Timestamp(args["start_time"])
    stop_time = pd.Timestamp(args["stop_time"])
    interval_min = args["interval_min"]
    hdbg.dassert_lte(
        1, interval_min, "interval_min: %s should be greater than 0", interval_min
    )
    hdbg.dassert_eq(start_time.tz, stop_time.tz)
    tz = start_time.tz
    hdbg.dassert_lt(datetime.now(tz), start_time, "start_time is in the past")
    hdbg.dassert_lt(start_time, stop_time, "stop_time is less than start_time")
    # Error will be raised if we miss full 5 minute window of data,
    # even if the next download succeeds, we don't recover all of the previous data.
    num_failures = 0
    max_num_failures = (
        time_window_min // interval_min + time_window_min % interval_min
    )
    # Delay start.
    iteration_start_time = start_time
    iteration_delay_sec = (
        iteration_start_time - datetime.now(tz)
    ).total_seconds()
    while (
        datetime.now(tz) + timedelta(seconds=iteration_delay_sec) < stop_time
        and num_failures < max_num_failures
    ):
        # Wait until next download.
        _LOG.info("Delay %s sec until next iteration", iteration_delay_sec)
        time.sleep(iteration_delay_sec)
        start_timestamp = iteration_start_time - timedelta(
            minutes=time_window_min
        )
        end_timestamp = datetime.now(tz)
        try:
            _download_realtime_for_one_exchange_with_timeout(
                args, exchange, start_timestamp, end_timestamp
            )
            # Reset failures counter.
            num_failures = 0
        except (KeyboardInterrupt, Exception) as e:
            num_failures += 1
            _LOG.error("Download failed %s", str(e))
            # Download failed.
            if num_failures >= max_num_failures:
                raise RuntimeError(
                    f"{max_num_failures} consecutive downloads were failed"
                ) from e
        # if the download took more than expected, we need to align on the grid.
        if datetime.now(tz) > iteration_start_time + timedelta(
            minutes=interval_min
        ):
            _LOG.error(
                "The download was not finished in %s minutes.", interval_min
            )
            iteration_delay_sec = 0
            # Download that will start after repeated one, should follow to the initial schedule.
            while datetime.now(tz) > iteration_start_time + timedelta(
                minutes=interval_min
            ):
                iteration_start_time = iteration_start_time + timedelta(
                    minutes=interval_min
                )
        # If download failed, but there is time before next download.
        elif num_failures > 0:
            _LOG.info("Start repeat download immediately.")
            iteration_delay_sec = 0
        else:
            download_duration_sec = (
                datetime.now(tz) - iteration_start_time
            ).total_seconds()
            # Calculate delay before next download.
            iteration_delay_sec = (
                iteration_start_time
                + timedelta(minutes=interval_min)
                - datetime.now(tz)
            ).total_seconds()
            # Add interval in order to get next download time.
            iteration_start_time = iteration_start_time + timedelta(
                minutes=interval_min
            )
            _LOG.info(
                "Successfully completed, iteration took %s sec",
                download_duration_sec,
            )


def save_csv(
    data: pd.DataFrame,
    exchange_folder_path: str,
    currency_pair: str,
    incremental: bool,
    aws_profile: Optional[str],
) -> None:
    """
    Save extracted data to .csv.gz.

    :param data: newly extracted data to save as .csv.gz file
    :param exchange_folder_path: path where to save the data
    :param currency_pair: currency pair, e.g. "BTC_USDT"
    :param incremental: update existing file instead of overwriting
    """
    full_target_path = os.path.join(
        exchange_folder_path, f"{currency_pair}.csv.gz"
    )
    if incremental:
        hs3.dassert_path_exists(full_target_path, aws_profile)
        original_data = pd.read_csv(full_target_path)
        # Append new data and drop duplicates.
        hdbg.dassert_is_subset(data.columns, original_data.columns)
        data = data[original_data.columns.to_list()]
        data = pd.concat([original_data, data])
        # Drop duplicates on non-metadata columns.
        metadata_columns = ["end_download_timestamp", "knowledge_timestamp"]
        non_metadata_columns = data.drop(
            metadata_columns, axis=1, errors="ignore"
        ).columns.to_list()
        data = data.drop_duplicates(subset=non_metadata_columns)
    data.to_csv(full_target_path, index=False, compression="gzip")


def save_parquet(
    data: pd.DataFrame,
    path_to_exchange: str,
    unit: str,
    aws_profile: Optional[str],
    data_type: str,
) -> None:
    """
    Save Parquet dataset.
    """
    # Update indexing and add partition columns.
    # TODO(Danya): Add `unit` as a parameter in the function.
    data = imvcdttrut.reindex_on_datetime(data, "timestamp", unit=unit)
    data, partition_cols = hparque.add_date_partition_columns(
        data, "by_year_month"
    )
    # Drop DB metadata columns.
    data = data.drop(["end_download_timestamp"], axis=1, errors="ignore")
    # Verify the schema of Dataframe.
    data = verify_schema(data)
    # Save filename as `uuid`, e.g.
    #  "16132792-79c2-4e96-a2a2-ac40a5fac9c7".
    hparque.to_partitioned_parquet(
        data,
        ["currency_pair"] + partition_cols,
        path_to_exchange,
        partition_filename=None,
        aws_profile=aws_profile,
    )
    # Merge all new parquet into a single `data.parquet`.
    hparque.list_and_merge_pq_files(
        path_to_exchange, aws_profile=aws_profile, drop_duplicates_mode=data_type
    )


def download_historical_data(
    args: Dict[str, Any], exchange: imvcdexex.Extractor
) -> None:
    """
    Encapsulate common logic for downloading historical exchange data.

    :param args: arguments passed on script run
    :param exchange_class: which exchange class is used in script run
     e.g. "CcxtExtractor" or "TalosExtractor"
    """
    # Convert Namespace object with processing arguments to dict format.
    path_to_exchange = os.path.join(args["s3_path"], args["exchange_id"])
    # Verify that data exists for incremental mode to work.
    if args["incremental"]:
        hs3.dassert_path_exists(path_to_exchange, args["aws_profile"])
    elif not args["incremental"]:
        hs3.dassert_path_not_exists(path_to_exchange, args["aws_profile"])
    # Load currency pairs.
    mode = "download"
    universe = ivcu.get_vendor_universe(
        exchange.vendor, mode, version=args["universe"]
    )
    currency_pairs = universe[args["exchange_id"]]
    # Convert timestamps.
    start_timestamp = pd.Timestamp(args["start_timestamp"])
    end_timestamp = pd.Timestamp(args["end_timestamp"])
    for currency_pair in currency_pairs:
        # Currency pair used for getting data from exchange should not be used
        # as column value as it can slightly differ.
        converted_currency_pair = exchange.convert_currency_pair(currency_pair)
        # Download data.
        data = exchange.download_data(
            args["data_type"],
            args["exchange_id"],
            converted_currency_pair,
            start_timestamp=start_timestamp,
            end_timestamp=end_timestamp,
        )
        if data.empty:
            continue
        # Assign pair and exchange columns.
        data["currency_pair"] = currency_pair
        data["exchange_id"] = args["exchange_id"]
        # Get current time of download.
        knowledge_timestamp = hdateti.get_current_time("UTC")
        data["knowledge_timestamp"] = knowledge_timestamp
        # Save data to S3 filesystem.
        if args["file_format"] == "parquet":
            save_parquet(
                data,
                path_to_exchange,
                args["unit"],
                args["aws_profile"],
                args["data_type"],
            )
        elif args["file_format"] == "csv":
            save_csv(
                data,
                path_to_exchange,
                currency_pair,
                args["incremental"],
                args["aws_profile"],
            )
        else:
            hdbg.dfatal(f"Unsupported `{args['file_format']}` format!")


def remove_duplicates(
    data: pd.DataFrame,
    db_table: str,
    start_timestamp_as_unix: int,
    end_timestamp_as_unix: int,
    exchange_id: str,
    currency_pair: str,
    connection: Any,
) -> pd.DataFrame:
    """
    Remove duplicated entities from data.

    :param data: Dataframe to remove duplicates from
    :param db_table: the name of the DB, e.g. `ccxt_ohlcv`
    :param start_timestamp_as_unix: start timestamp
    :param end_timestamp_as_unix: end timestamp
    :param exchange_id: exchange ID, e.g. `binance`
    :param currency_pair: e.g. ADA_USDT
    :param connection: connection to the database
    :return: Dataframe with duplicates removed
    """
    # Get duplicated rows from the DB.
    dup_query = f"SELECT * FROM {db_table} WHERE timestamp \
                BETWEEN {start_timestamp_as_unix} \
                AND {end_timestamp_as_unix} \
                AND exchange_id='{exchange_id}' \
                AND currency_pair='{currency_pair}'"
    existing_data = hsql.execute_query_to_df(connection, dup_query)
    # Remove data that has been already been downloaded.
    data = data.loc[~data.timestamp.isin(existing_data.timestamp)]
    # Remove final unfinished tick.
    #  E.g. at 19:02:11 the candle will have a smaller volume than at 19:02:59.
    if (end_timestamp_as_unix - data.timestamp.max()) < 60000:
        data = data.loc[data.timestamp == data.timestamp.max()]
    return data


def verify_schema(data: pd.DataFrame) -> pd.DataFrame:
    """
    Validate the columns types in the extracted data.

    :param data: the dataframe to verify
    """
    error_msg = []
    if data.isnull().values.any():
        _LOG.warning("Extracted Dataframe contains NaNs")
    for column in data.columns:
        # Extract the expected type of the column from the schema.
        expected_type = DATASET_SCHEMA[column]
        if expected_type == "float64" and pd.api.types.is_numeric_dtype(
            data[column].dtype
        ):
            # Sometimes float with no numbers after the decimal point is considered an int
            # and fails to be merged.
            # Wherefore force column type into float if float is expected and the column is numeric.
            data[column] = data[column].astype("float64")
        # Get the actual data type of the column.
        actual_type = str(data[column].dtype)
        # Compare types.
        if actual_type != expected_type:
            # Log the error.
            error_msg.append(
                f"Invalid dtype of `{column}` column: expected type `{expected_type}`, found `{actual_type}`"
            )
    if error_msg:
        hdbg.dfatal(message="\n".join(error_msg))
    return data<|MERGE_RESOLUTION|>--- conflicted
+++ resolved
@@ -231,7 +231,6 @@
         data["exchange_id"] = exchange_id
         # Get timestamp of insertion in UTC.
         data["knowledge_timestamp"] = hdateti.get_current_time("UTC")
-<<<<<<< HEAD
         # Remove duplicated entries.
         data = remove_duplicates(
             data,
@@ -241,22 +240,6 @@
             exchange_id,
             currency_pair,
             connection,
-        )
-=======
-        # Get duplicated rows from the DB.
-        dup_query = f"SELECT * FROM {db_table} WHERE timestamp \
-                    BETWEEN {start_timestamp_as_unix} \
-                    AND {end_timestamp_as_unix} \
-                    AND exchange_id='{exchange_id}' \
-                    AND currency_pair='{currency_pair}'"
-        existing_data = hsql.execute_query_to_df(connection, dup_query)
-        # Remove data that has been already been downloaded.
-        data = data.loc[~data.timestamp.isin(existing_data.timestamp)]
-        # Remove final unfinished tick.
-        #  E.g. at 19:02:11 the candle will have a smaller volume than at 19:02:59.
-        if (end_timestamp_as_unix - data.timestamp.max()) < 60000:
-            data = data.loc[data.timestamp == data.timestamp.max()]
->>>>>>> 291aed0f
         # Insert data into the DB.
         hsql.execute_insert_query(
             connection=connection,
