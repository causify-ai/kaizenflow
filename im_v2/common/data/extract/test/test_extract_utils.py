--- conflicted
+++ resolved
@@ -55,11 +55,7 @@
             "s3_path": None,
             "connection": self.connection,
         }
-<<<<<<< HEAD
-        extractor = imvcdeex.CcxtExtractor(kwargs["exchange_id"])
-=======
         extractor = imvcdexex.CcxtExtractor(kwargs["exchange_id"])
->>>>>>> 2c547b10
         if use_s3:
             # Update kwargs.
             kwargs.update(
@@ -69,12 +65,7 @@
                 }
             )
         # Run.
-<<<<<<< HEAD
-        imvcdeexut.download_realtime_for_one_exchange(
-            kwargs, extractor)
-=======
         imvcdeexut.download_realtime_for_one_exchange(kwargs, extractor)
->>>>>>> 2c547b10
         # Get saved data in db.
         select_all_query = "SELECT * FROM ccxt_ohlcv;"
         actual_df = hsql.execute_query_to_df(self.connection, select_all_query)
@@ -196,16 +187,6 @@
             "exchange_id": "binance",
             "data_type": "ohlcv",
             "universe": "v3",
-<<<<<<< HEAD
-            "incremental": False,
-            "aws_profile": "ck",
-            "s3_path": f"s3://{self.bucket_name}/",
-            "log_level": "INFO",
-            "file_format": "parquet",
-            "unit": "ms"
-        }
-        exchange = imvcdeex.CcxtExtractor(args["exchange_id"])
-=======
             "incremental": incremental,
             "aws_profile": self.mock_aws_profile,
             "s3_path": f"s3://{self.bucket_name}/",
@@ -214,7 +195,6 @@
             "unit": "ms",
         }
         exchange = imvcdexex.CcxtExtractor(args["exchange_id"])
->>>>>>> 2c547b10
         imvcdeexut.download_historical_data(args, exchange)
 
     @pytest.mark.slow("Around 15s")
