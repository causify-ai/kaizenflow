--- conflicted
+++ resolved
@@ -9,12 +9,7 @@
 import im_v2.common.data.transform.csv_to_pq as imvcdtctpq
 
 class TestCsvToPq(hunitest.TestCase):
-<<<<<<< HEAD
-    @pytest.mark.skip("Enable when purify_text issue is resolved CMTask782")
     def test_csv_to_pq_script(self) -> None:
-=======
-    def test1(self) -> None:
->>>>>>> 16e6fe44
         """
         Test that generated parquet dataset is correct.
         """
@@ -38,21 +33,12 @@
                 directories.append(os.path.join(root, subdir))
         actual_dirs = "\n".join(directories)
         # Check output.
-<<<<<<< HEAD
         actual_df = pd.read_parquet(pq_dir_path)
         actual_df = hunitest.convert_df_to_json_string(actual_df, n_tail=None)
         actual_result = "\n".join([actual_dirs, actual_df])
         self.check_string(actual_result, purify_text=True)
 
-    @pytest.mark.skip("Enable when purify_text issue is resolved CMTask782")
     def _generate_example_csv_files(self) -> None:
-=======
-        df = pd.read_parquet(os.path.join(pq_dir_path, "test.parquet"))
-        actual = hunitest.convert_df_to_json_string(df, n_tail=None)
-        self.check_string(actual, purify_text=True)
-
-    def test2(self) -> None:
->>>>>>> 16e6fe44
         """
         Create CSV files in scratch directory.
         """
