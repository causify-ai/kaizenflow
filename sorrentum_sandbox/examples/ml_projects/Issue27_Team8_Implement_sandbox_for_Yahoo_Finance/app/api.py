<<<<<<< HEAD
import pandas as pd
import psycopg2 as psycop

=======
"""
Import as:

import sorrentum_sandbox.examples.ml_projects.Issue27_Team8_Implement_sandbox_for_Yahoo_Finance.app.api as ssempitisfyfaa
"""

import pandas as pd
import psycopg2 as psycop

>>>>>>> b75eab7a

def api_from_db(start_time, end_time, granularity, ticker_list):

    if granularity == "1m":
        table_name = "yahoo_yfinance_spot_downloaded_1min"

    if granularity == "2m":
        table_name = "yahoo_yfinance_spot_downloaded_2min"

    if granularity == "5m":
        table_name = "yahoo_yfinance_spot_downloaded_5min"

    if granularity == "15m":
        table_name = "yahoo_yfinance_spot_downloaded_15min"

    if granularity == "30m":
        table_name = "yahoo_yfinance_spot_downloaded_30min"

    if granularity == "1h":
        table_name = "yahoo_yfinance_spot_downloaded_1hr"

    if granularity == "1d":
        table_name = "yahoo_yfinance_spot_downloaded_1d"

    query = (
        "select * from "
        + table_name
        + " where timestamp >= '"
        + start_time
        + "' and timestamp <= '"
        + end_time
        + "' and currency_pair in ("
    )

    for i in ticker_list:
        query = query + "'" + i + "',"

    query = query[:-1] + ")"

    connection = psycop.connect(
        host="localhost",
        dbname="postgres",
        port=5432,
        user="postgres",
        password="docker",
    )

    cursor = connection.cursor()
    cursor.execute(query)
    data = pd.DataFrame(cursor.fetchall())
    cursor.close()
    connection.close()
    data.columns = [
        "open",
        "high",
        "low",
        "close",
        "adj_close",
        "volume",
        "timestamp",
        "currency_pair",
        "exchangetimezonename",
        "timezone",
    ]

    return data<|MERGE_RESOLUTION|>--- conflicted
+++ resolved
@@ -1,8 +1,3 @@
-<<<<<<< HEAD
-import pandas as pd
-import psycopg2 as psycop
-
-=======
 """
 Import as:
 
@@ -12,7 +7,6 @@
 import pandas as pd
 import psycopg2 as psycop
 
->>>>>>> b75eab7a
 
 def api_from_db(start_time, end_time, granularity, ticker_list):
 
