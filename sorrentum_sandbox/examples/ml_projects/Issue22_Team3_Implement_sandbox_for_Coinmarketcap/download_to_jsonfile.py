#!/usr/bin/env python
"""
Download data from CoinMarketCap and save it as CSV locally.

Use as:
> download_to_jsonfile.py --id 1

id: specific id of the cryptocurrency

"""
import argparse
import json
import logging
import os
from typing import Any

import pandas as pd

import helpers.hdbg as hdbg
import helpers.hio as hio
import helpers.hparser as hparser
import sorrentum_sandbox.common.download as ssacodow
import sorrentum_sandbox.common.save as ssacosav
import sorrentum_sandbox.examples.ml_projects.Issue22_Team3_Implement_sandbox_for_Coinmarketcap as coinmarketcap

coinmarketcap_download = coinmarketcap.download

_LOG = logging.getLogger(__name__)


def save_to_json(data) -> None:
    """
    Save RawData storing a DataFrame to JSON file.
    """
    with open("CoinMarketData.json", "w+") as f:
        json.dump(data, f)
        _LOG.info("Saving data to json file 'CoinMarketCap.json'")


# #############################################################################


def _add_download_args(
    parser: argparse.ArgumentParser,
) -> argparse.ArgumentParser:
    """
    Add the command line options for exchange download.
    """
    parser.add_argument(
        "--id",
        action="store",
        required=False,
        type=int,
        help="Path to the target directory to store CSV data into",
    )
    return parser

def _parse() -> argparse.ArgumentParser:
    parser = argparse.ArgumentParser(
        description=__doc__,
        formatter_class=argparse.RawTextHelpFormatter,
    )
    parser = _add_download_args(parser)
    parser = hparser.add_verbosity_arg(parser)
    return parser


def _main(parser: argparse.ArgumentParser) -> None:
    args = parser.parse_args()
    hdbg.init_logger(
        verbosity=args.log_level,
        use_exec_path=True,
        # report_memory_usage=True
    )
    # Download data.
    downloader = coinmarketcap_download.CMCRestApiDownloader()
<<<<<<< HEAD
    raw_data = downloader.download(args.id)
=======
    raw_data = downloader.download(args.start, args.limit)
>>>>>>> e51811a2
    # Save data as CSV.
    save_to_json(raw_data.get_data())


if __name__ == "__main__":
    _main(_parse())<|MERGE_RESOLUTION|>--- conflicted
+++ resolved
@@ -74,11 +74,7 @@
     )
     # Download data.
     downloader = coinmarketcap_download.CMCRestApiDownloader()
-<<<<<<< HEAD
     raw_data = downloader.download(args.id)
-=======
-    raw_data = downloader.download(args.start, args.limit)
->>>>>>> e51811a2
     # Save data as CSV.
     save_to_json(raw_data.get_data())
 
