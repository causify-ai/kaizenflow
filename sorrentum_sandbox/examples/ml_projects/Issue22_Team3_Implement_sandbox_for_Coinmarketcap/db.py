--- conflicted
+++ resolved
@@ -38,17 +38,8 @@
         db = self.mongo_client
         db[self.db_name][collection_name].insert_one(data)
 
-<<<<<<< HEAD
-    def save_many(self, data: ssandown.RawData, collection_name: str) -> None:
-        data = data.get_data()
-        if isinstance(data, pd.DataFrame):
-            data = data.to_dict("records")
-        # else:
-        #     hdbg.dassert_isinstance(data, list, "This data type is not supported")
-=======
     # get data from mongoDB
     def get_data(self, collection_name: str) -> pd.DataFrame:
->>>>>>> e51811a2
         db = self.mongo_client
         db[self.db_name][collection_name].insert_many(data)
 
