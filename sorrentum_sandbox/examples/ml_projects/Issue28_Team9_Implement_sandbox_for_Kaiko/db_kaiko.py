--- conflicted
+++ resolved
@@ -173,9 +173,4 @@
         # Read data.
         data = pd.read_sql_query(select_query, self.db_conn)
 
-<<<<<<< HEAD
-        return data
-    
-=======
-        return data
->>>>>>> b726d74b
+        return data