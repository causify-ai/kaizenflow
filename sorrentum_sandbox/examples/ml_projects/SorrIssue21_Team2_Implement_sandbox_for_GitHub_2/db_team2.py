--- conflicted
+++ resolved
@@ -100,9 +100,7 @@
             """
     return query
 
-
-<<<<<<< HEAD
-           
+ 
 def get_github_create_analysis_table_query() -> str:
     """
     Get SQL query to create github_commits table. 
@@ -133,8 +131,6 @@
 
 
 
-=======
->>>>>>> d08566cd
 def get_db_connection() -> Any:
     """
     Retrieve connection to the Postgres DB inside the Sorrentum data node.
@@ -224,14 +220,9 @@
 
         query = get_github_create_commits_table_query()
         cursor.execute(query)
-<<<<<<< HEAD
         
         query = get_github_create_analysis_table_query()
         cursor.execute(query)
-=======
-
-
->>>>>>> d08566cd
 # #############################################################################
 # PostgresClient
 # #############################################################################
@@ -278,9 +269,4 @@
             select_query += f" timestamp < {end_timestamp}"
         # Read data.
         data = pd.read_sql_query(select_query, self.db_conn)
-<<<<<<< HEAD
-        return data
-
-=======
-        return data
->>>>>>> d08566cd
+        return data