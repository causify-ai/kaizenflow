--- conflicted
+++ resolved
@@ -2,217 +2,22 @@
 # -*- coding: utf-8 -*-
 
 ##Import requried packages
+import pandas as pd
+import logging
+import requests
 import json
-import logging
+from pandas import json_normalize
 import warnings
-
-import pandas as pd
 import psycopg2 as psycop
-import requests
-from pandas import json_normalize
 
 warnings.filterwarnings("ignore")
-pd.set_option("display.max_columns", None)
+pd.set_option('display.max_columns', None)
 
-import sorrentum_sandbox.common.download as ssacodow
+import sorrentum_sandbox.common.download as ssandown
 
 _LOG = logging.getLogger(__name__)
 
 
-<<<<<<< HEAD
-def downloader(pair, target_table, **kwargs):
-
-    ##Links for requests
-    if pair == "BTC":
-        link = "https://api.github.com/repos/bitcoin/bitcoin"
-    elif pair == "SOL":
-        link = "https://api.github.com/repos/solana-labs/solana"
-    elif pair == "ETH":
-        link = "https://api.github.com/repos/ethereum"
-    elif pair == "DOGE":
-        link = "https://api.github.com/repos/dogecoin/dogecoin"
-    elif pair == "MATIC":
-        link = "https://api.github.com/repos/maticnetwork/bor"
-    elif pair == "STORJ":
-        link = "https://api.github.com/repos/storj/storj"
-    elif pair == "AVAX":
-        link = "https://api.github.com/repos/ava-labs"
-    elif pair == "SAND":
-        link = "https://api.github.com/repos/thesandboxgame"
-    elif pair == "DYDX":
-        link = "https://api.github.com/repos/dydxprotocol"
-    elif pair == "BNB":
-        link = "https://api.github.com/repos/bnb-chain"
-
-    crypto = [link]
-
-    # Extension for different stats
-    yearly_commits = "/stats/commit_activity"
-    weekly_commits_aggregated = "/stats/code_frequency"
-    total_commits_users = "/stats/participation"
-    hourly_commits = "/stats/punch_card"
-    issues = "/issues"
-    issue_comments = "/issues/comments"
-
-    # Defining Data Frame for main data
-    data = pd.DataFrame()
-
-    ##-- For Yearly Commits
-    yc_df = pd.DataFrame()
-
-    ##-- For Issues Data
-    issues_df = pd.DataFrame()
-
-    # Creating a loop to get the required data---
-
-    ## Use this to fetch for all cryptos
-    # crypto = [BTC, SOL, ETH, DOGE, MATIC, STORJ, AVAX, SAND, DYDX, BNB]
-    ## Use this for specific crypto
-    # crypto = [pair]
-
-    # extensions = [yearly_commits, weekly_commits_aggregated , total_commits_users, hourly_commits, issues , issue_comments]
-    extensions = [issues, yearly_commits]
-
-    for m in crypto:
-        common = requests.get(m).json()
-        d1 = json_normalize(common)
-        crypto_name = m.split("/")[-1]
-        d1["Crypto"] = crypto_name
-        d1["inserted_at"] = pd.Timestamp.now()
-        data = data.append(d1)
-
-        for n in extensions:
-            # Extension---
-            pull = requests.get(m + n).json()
-            d2 = json_normalize(pull)
-            d2["Crypto_Name"] = crypto_name
-            d2["Extension"] = n
-            if n == yearly_commits:
-                yc_df = yc_df.append(d2)
-            elif n == weekly_commits_aggregated:
-                wca_df = wca_df.append(d2)
-            elif n == total_commits_users:
-                tcu_df = tcu_df.append(d2)
-            elif n == hourly_commits:
-                d2 = pd.DataFrame(
-                    pull, columns=["Day", "Hour", "Number of Commits"]
-                )
-                hc_df = hc_df.append(d2)
-            elif n == issues:
-                issues_df = issues_df.append(d2)
-            elif n == issue_comments:
-                issuecom_df = issuecom_df.append(d2)
-            else:
-                continue
-
-        print("Extension DF for crypto", m, "done for:", n)
-    print("DFs for crypto done for:", m)
-
-    # Preprocessing--
-    # 1.For Yearly Commit Data Frame---
-    ###Convertin Days Column values in 'Yearly Commit' to separte columns
-    if yc_df.empty:
-        print("Dataframe is empty!")
-    else:
-        yc_df[["Sun", "Mon", "Tue", "Wed", "Thur", "Fri", "Sat"]] = pd.DataFrame(
-            yc_df.days.tolist(), index=yc_df.index
-        )
-
-    # 2.For the main data frame -----
-    ##Rearranging columns & Keeping only the features that are needed
-    data = data[
-        [
-            "id",
-            "created_at",
-            "updated_at",
-            "pushed_at",
-            "size",
-            "stargazers_count",
-            "watchers_count",
-            "forks_count",
-            "open_issues_count",
-            "watchers",
-            "network_count",
-            "subscribers_count",
-            "owner.id",
-            "organization.id",
-            "Crypto",
-            "inserted_at",
-        ]
-    ]
-    # Renaming the columns
-    data = data.rename(
-        columns={"owner.id": "owner_id", "organization.id": "organization_id"},
-        inplace=False,
-    )
-
-    # 3.For the Issues data frame -----
-    issues_df = issues_df[
-        [
-            "id",
-            "number",
-            "title",
-            "created_at",
-            "updated_at",
-            "closed_at",
-            "author_association",
-            "comments",
-            "body",
-            "user.login",
-            "user.id",
-            "Crypto_Name",
-            "Extension",
-        ]
-    ]
-    # Renaming the columns
-    issues_df = issues_df.rename(
-        columns={"user.login": "user_login", "user.id": "user_id"}, inplace=False
-    )
-
-    # Connection String for main DB
-    def get_db_connection(query_var):
-        connection = psycop.connect(
-            host="host.docker.internal",
-            dbname="airflow",
-            port=5532,
-            user="postgres",
-            password="postgres",
-        )
-        drt_cursor = connection.cursor()
-        drt_cursor.execute(query_var)
-        data = drt_cursor.fetchall()
-        connection.close()
-        return pd.DataFrame(data)
-
-    # checking for existing IDs in Issues Data table-
-    issues_check_query = "SELECT * FROM github_issues"
-    issues_check = get_db_connection(issues_check_query)
-    print("Existing Issues df:", issues_check.head(2))
-    allowed = issues_check.iloc[:, 0].unique()
-    # Removing existing IDs from fetched dataframe
-    issues_df.loc[issues_df.id.isin(allowed), "duplicate_id"] = 1
-    issues_df["duplicate_id"] = issues_df.duplicate_id.fillna(value=0)
-    issues_df = issues_df[issues_df["duplicate_id"] == 0]
-    # Dropping not requried columns---
-    issues_df = issues_df.drop(["duplicate_id"], axis=1)
-
-    # Datatable to be inserted
-    if target_table == "github_main":
-        table = data
-        _LOG.info(f"\nInserting GitHub Main data: \n\t {data.head()}")
-    elif target_table == "github_commits":
-        table = yc_df
-        _LOG.info(f"\nInserting GitHub Yearly Commits data: \n\t {yc_df.head()}")
-    elif target_table == "github_issues":
-        table = issues_df
-        _LOG.info(f"\nNew Unique GitHub Issues found: {len(issues_df)}")
-        _LOG.info(f"\nInserting GitHub Issues data: \n\t {issues_df.head()}")
-    else:
-        table = data
-
-    print("\nData Inserted to:", target_table)
-    return ssacodow.RawData(table)
-=======
 
 def downloader(pair,target_table,**kwargs):
 
@@ -372,5 +177,4 @@
     table=data
 
   print("\nData Inserted to:",target_table)
-  return ssandown.RawData(table)
->>>>>>> 682be809
+  return ssandown.RawData(table)