--- conflicted
+++ resolved
@@ -31,8 +31,6 @@
 # Install Python dependencies
 RUN pip install --upgrade pip
 RUN pip install pyspark numpy matplotlib notebook
-<<<<<<< HEAD
-=======
 
 # Set up Jupyter configuration
 RUN jupyter notebook --generate-config && \
@@ -48,16 +46,7 @@
 
 
 
->>>>>>> e777860a
 
-# Set up Jupyter configuration
-RUN jupyter notebook --generate-config && \
-    echo "c.NotebookApp.token = ''" >> /root/.jupyter/jupyter_notebook_config.py
 
-# Expose port for Jupyter Notebook
-EXPOSE 8888
 
-#Update file
 
-# Command to run Jupyter Notebook
-CMD ["jupyter", "notebook", "--ip", "0.0.0.0", "--no-browser", "--allow-root"]