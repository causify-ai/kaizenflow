default_stages: ["commit"]
repos:
  - repo: https://github.com/pre-commit/pre-commit-hooks
    rev: v3.1.0
    hooks:
      - id: no-commit-to-branch
        args: ["--pattern", '^(?!(Part|Amp|Infra)Task\d+_\S+).*$']
      - id: check-merge-conflict
      - id: trailing-whitespace
      - id: end-of-file-fixer
      - id: check-added-large-files
        args: ["--maxkb=500"]
  - repo: https://github.com/jorisroovers/gitlint
    rev: v0.13.1
    hooks:
      - id: gitlint
        stages: [commit-msg]
        entry: gitlint
        # B6 Body message is missing.
        args: [--contrib=CT1, --ignore=B6, --msg-filename]
  - repo: https://github.com/Lucas-C/pre-commit-hooks
    rev: v1.1.7
    hooks:
      - id: remove-crlf
      - id: remove-tabs
        args: ["--whitespaces-count", "4"]
  - repo: https://github.com/timothycrosley/isort
    rev: 5.3.2
    hooks:
      - id: isort
        entry: bash -c 'isort "$@"; if [ -z "${CI}" ]; then git add -u; fi' --
  - repo: https://github.com/humitos/mirrors-autoflake
    rev: v1.3
    hooks:
      - id: autoflake
        args: [-i, --remove-all-unused-imports, --remove-unused-variables]
  - repo: local
    hooks:
      - id: black
        name: black
        entry: bash -c 'p1_black.py "$@"; if [ -z "${CI}" ]; then git add -u; fi' --
        language: python
        types: [python]
        additional_dependencies: ["pandas", "matplotlib"]
      - id: flake8
        name: flake8
        entry: p1_flake8.py
        language: python
        types: [python]
        additional_dependencies: ["pandas", "matplotlib"]
      - id: doc_formatter
        name: doc_formatter
        entry: p1_doc_formatter.py
        language: python
        types: [python]
        additional_dependencies: ["pandas", "matplotlib", "docformatter"]
      - id: pylint
        name: pylint
        entry: p1_pylint.py
        language: python
        types: [python]
        additional_dependencies: ["pandas", "matplotlib"]
      - id: mypy
        name: mypy
        entry: p1_mypy.py
        language: python
        types: [python]
        additional_dependencies: ["pandas", "matplotlib"]
      - id: processjupytext
        name: processjupytext
        entry: p1_processjupytext.py
        language: python
        types: [python]
        additional_dependencies: ["pandas", "matplotlib"]
      - id: lint_md
        name: lint_md
        entry: p1_lint_md.py
        language: python
        additional_dependencies: ["pandas", "matplotlib"]
      - id: fix_comments
        name: fix_comments
        entry: p1_fix_comments.py
        language: python
        additional_dependencies: ["pandas", "matplotlib", "more_itertools"]
<<<<<<< HEAD
      - id: clean_import
        name: clean_import
        entry: p1_clean_import.py
=======
      - id: method_order
        name: method_order
        entry: p1_class_method_order.py
        language: python
        additional_dependencies: ["pandas", "matplotlib"]
      - id: check_fillename
        name: check_filename
        entry: p1_check_filename.py
        language: python
        additional_dependencies: ["pandas", "matplotlib"]
      - id: check_import
        name: check_import
        entry: p1_check_import.py
        language: python
        additional_dependencies: ["pandas", "matplotlib"]
      - id: format_separating_line
        name: format_separating_line
        entry: p1_format_separating_line.py
        language: python
        additional_dependencies: ["pandas", "matplotlib"]
      - id: warn_incorrectly_formatted_todo
        name: warn_incorrectly_formatted_todo
        entry: p1_warn_incorrectly_formatted_todo.py
>>>>>>> 3fc51c1a
        language: python
        additional_dependencies: ["pandas", "matplotlib"]<|MERGE_RESOLUTION|>--- conflicted
+++ resolved
@@ -82,11 +82,6 @@
         entry: p1_fix_comments.py
         language: python
         additional_dependencies: ["pandas", "matplotlib", "more_itertools"]
-<<<<<<< HEAD
-      - id: clean_import
-        name: clean_import
-        entry: p1_clean_import.py
-=======
       - id: method_order
         name: method_order
         entry: p1_class_method_order.py
@@ -110,6 +105,5 @@
       - id: warn_incorrectly_formatted_todo
         name: warn_incorrectly_formatted_todo
         entry: p1_warn_incorrectly_formatted_todo.py
->>>>>>> 3fc51c1a
         language: python
         additional_dependencies: ["pandas", "matplotlib"]