# ---
# jupyter:
#   jupytext:
#     text_representation:
#       extension: .py
#       format_name: percent
#       format_version: '1.3'
#       jupytext_version: 1.15.2
#   kernelspec:
#     display_name: Python 3 (ipykernel)
#     language: python
#     name: python3
# ---

# %% [markdown]
# # Establish a baseline Poisson Regression Model
# - Use the International soccer database (ISDB) to predict the goals scored by each team.
# - Database Description:
#     - ISDBv2: 218,916 entries. 52 leagues, from 2000/01 to 2016/17 seasons
#               completed leagues only.
#     - ISDBv1: 216,743 entries. 52 leagues, from 2000/01 to 2017/18 seasons.
#               Some leagues incomplete and some cover only subset of seasons.
# - Metadata:
#     - `'Date'`: Date on which the match took place.
#     - `'Sea'` : Describes the yearly season in which the match happened.
#     - `'Lea'` : League of in which the match is part of.
#     - `'HT'`  : Home Team.
#     - `'AT'`  : Away Team.
#     - `'HS'`  : Goals scored by Home Team.
#     - `'AS'`  : Goals scored by Away Team.
#     - `'GD'`  : Goal difference (`HS - AS`)
#     - `'WDL'` : Match outcome w/r to Home team (home win, home loss, draw)
# - Use the poisson regressor of the GLM model in stats models
# - Evaluate the model performance

# %%
import logging
import warnings

import numpy as np
import pandas as pd
<<<<<<< HEAD
=======
import pickle
import matplotlib.pyplot as plt
import sklearn.metrics as skm
import sklearn.model_selection as sms
import statsmodels.api as sm
import statsmodels.formula.api as smf
from statsmodels.genmod.generalized_linear_model import GLMResults
>>>>>>> aae2ca9b

import helpers.hdbg as hdbg
import research_amp.soccer_prediction.models as rasoprmo
import research_amp.soccer_prediction.preproccesing as rasoprpr
import research_amp.soccer_prediction.utils as rasoprut

pd.set_option("display.max_columns", None)
warnings.filterwarnings("ignore")

# %%
_LOG = logging.getLogger(__name__)


<<<<<<< HEAD
# %%
def calculate_match_outcome_and_probabilities(
    df: pd.DataFrame,
    max_goals: int = 10,
    apply_dixon_coles: bool = False,
    rho: float = -0.2,
) -> pd.DataFrame:
=======
# %% run_control={"marked": true}
def preprocess_data(df: pd.DataFrame()) -> pd.DataFrame():
    """
    Preprocess the loaded ISDB dataframe of interest.
        - Filter and select match from seasons starting from 2009.
        - Convert column formats.
        - Add epsilon = 0.5 to scores with value as `0` to avoid log(0).
        - Check for NaN and infinite values and drop the rows.
    
    :param df: Input DataFrame. 
    :return: Preprocessed DataFrame.
    """
    df["season"] = df["Sea"].apply(lambda x: int("20" + str(x)[:2]))
    filtered_df = df[df["season"] >= 2009]
    # Preprocess the dataset.
    df["Date"] = pd.to_datetime(df["Date"], dayfirst=True)
    df.sort_values(by="Date", inplace=True)
    # Covert the categorical columns to category type. 
    categorical_columns = ["HT", "AT"]
    for col in categorical_columns:
        filtered_df[col] = filtered_df[col].astype("category")
    # Adding a small constant to goals to avoid log(0).
    columns = ['AS', 'HS']
    epsilon = 0.5
    for column in columns:    
        filtered_df[column] = filtered_df[column].apply(lambda x: x + epsilon if x == 0 else x)
        # Check if there are any infinite or NaN weights and handle them.
        if filtered_df.isna().sum().sum() > 0:
            _LOG.debug("NaN values found in the data. Removing rows with NaNs.")
            filtered_df.dropna(inplace=True)
        if filtered_df.isin([-np.inf, np.inf]).sum().sum() > 0:
            _LOG.debug("Infinite values found in the data. Removing rows with Infs.")
            filtered_df = filtered_df[~np.isinf(filtered_df.select_dtypes(include=[np.number])).any(1)]
    # Return the preprocessed DataFrame.
    return filtered_df

def create_train_test_split(df: pd.DataFrame(), test_size: float = 0.2) -> Dict:
    """
    Create a train-test split with the preprocessed DataFrame. Ensure all the teams are 
    represented in the training set.
    
    :param df: Input dataframe.
    :return: Dictionary of training and testing DataFrames
    """
   # Ensure reproducibility.
    random_state = 42
    # Step 1: Split by team to ensure each team is represented in the train split.
    teams = df["HT"].unique()
    train_indices = []
    test_indices = []
    for team in teams:
        team_df = df[df["HT"] == team]
        train_team, test_team = sms.train_test_split(
            team_df, test_size=test_size, random_state=random_state
                              )
        train_indices.extend(train_team.index)
        test_indices.extend(test_team.index)
    # Create train and test DataFrames.
    train_df = df.loc[train_indices]
    test_df = df.loc[test_indices] 
    dataframes = {}
    # Add train and test dataframes to the dictionary.
    dataframes['train_df'] = train_df
    dataframes['test_df'] = test_df
    # Return the dictionary of dataframes.
    return dataframes

def unravel_df(df: pd.DataFrame()) -> pd.DataFrame():
    """    
    Unravel the dataset by creating two entries for each row as team-opponent
    pair.
    
    :param df: Input dataframe.
    :return: unraveled dataframe.
    """
    # Create entry for home team `HT`.
    home_df = df[["Date", "Sea", "Lge", "HT", "AT", "HS"]].copy()
    home_df.rename(
                columns={"HT": "team", "AT": "opponent", "HS": "goals"}, inplace=True
                  )
    home_df["is_home"] = 1
    # Create entry for away team `AT`.
    away_df = df[["Date", "Sea", "Lge", "HT", "AT", "AS"]].copy()
    away_df.rename(
                columns={"AT": "team", "HT": "opponent", "AS": "goals"}, inplace=True
                  )
    away_df["is_home"] = 0
    # Concatenate the two splits.
    unraveled_df = pd.concat([home_df, away_df], ignore_index=True)
    # return the unraveled dataframe.
    return unraveled_df

def representative_sample(df: pd.DataFrame(), sample_size: int) -> pd.DataFrame():
    """
    Function to perform representative sampling on training set to ensure each team is
    represented.
        
    param: df: Input dataframe for sampling.
    param: sample_size: Size of the extracted sample (output dataframe).
    return: sampled_df: Sampled dataframe.
    """
    # Collect the unique values of teams.
    teams = df["team"].unique()
    # Identify samples/team.
    samples_per_team = sample_size // len(teams)
    sampled_df_list = []    
    # Iteratively add the samples for each team.
    for team in teams:
        team_df = df[df["team"] == team]
        team_sample = team_df.sample(
            n=min(samples_per_team, len(team_df)), random_state=1
        )
        sampled_df_list.append(team_sample)
    # Create a sampled dataframe.    
    sampled_df = pd.concat(sampled_df_list)
    # Additional random sampling to fill the remaining sample size.
    remaining_sample_size = sample_size - len(sampled_df)
    if remaining_sample_size > 0:
        additional_sample = df.drop(sampled_df.index).sample(
            n=remaining_sample_size, random_state=1
        )
        sampled_df = pd.concat([sampled_df, additional_sample])
    # Return the sampled dataframe.
    return sampled_df

def train_model(train_df: pd.DataFrame,
                logging_level: int = logging.INFO,
                n_splits: int = 10,
                **kwargs: Any,
               ) -> GLMResults:
    """
    Train a Poisson regression model to estimate the number of goals.
    
    :param train_df: Input training set.
    :param logging_level: Logging level for the model summary.
    :param n_splits: Number of splits for cross-validation.
    :return: Trained GLM model.
    """
    # Create the formula to include team offensive and opponent defensive strengths and home advantage.
    formula = "goals ~ team - opponent + is_home"
    # Split the training data into k-folds for cross-validation.
    kf = KFold(n_splits=n_splits, shuffle=True, random_state=42)
    train_accuracies = []
    val_accuracies = []
    for fold, (train_index, val_index) in enumerate(kf.split(train_df), 1):
        train_split = train_df.iloc[train_index]
        val_split = train_df.iloc[val_index]
        # Fit the Poisson regression model on the training split.
        poisson_model = smf.glm(
            formula=formula, data=train_split, family=sm.families.Poisson()
        ).fit(maxiter=10)
        # Predict on training and validation splits.
        train_preds = poisson_model.predict(train_split)
        val_preds = poisson_model.predict(val_split)
        # Round the predictions to the nearest integer.
        train_preds_rounded = np.round(train_preds).astype(int)
        val_preds_rounded = np.round(val_preds).astype(int)
        train_split['goals'] = train_split['goals'].astype(int)
        val_split['goals'] = val_split['goals'].astype(int)
        # Calculate accuracy for training and validation sets.
        train_acc = skm.accuracy_score(train_split['goals'], train_preds_rounded)
        val_acc = skm.accuracy_score(val_split['goals'], val_preds_rounded)
        train_accuracies.append(train_acc)
        val_accuracies.append(val_acc)
        # Log the model summary for the current fold.
        _LOG.log(logging_level, f"Training fold {fold}", poisson_model.summary())
    # Visualize training and validation accuracies over iterations.
    plt.figure(figsize=(10, 6))
    plt.plot(range(n_splits), train_accuracies, label='Training Accuracy')
    plt.plot(range(n_splits), val_accuracies, label='Validation Accuracy')
    plt.xlabel('Iteration')
    plt.ylabel('Accuracy')
    plt.title('Training and Validation Accuracy over Iterations')
    plt.legend()
    plt.show()
    # Fit the model on the entire training dataset.
    final_model = smf.glm(
        formula=formula, data=train_df, family=sm.families.Poisson()
    ).fit(maxiter=10)
    # Visualize the coefficients.
    coeffs = poisson_model.params
    plt.figure(figsize=(10, 6))
    coeffs.plot(kind='bar')
    plt.title('Model Coefficients')
    plt.xlabel('Features')
    plt.ylabel('Coefficient Value')
    plt.show()
    # Plot the residuals.
    residuals = poisson_model.resid_deviance
    plt.figure(figsize=(10, 6))
    plt.hist(residuals, bins=30, edgecolor='k', alpha=0.7)
    plt.title('Distribution of Residuals')
    plt.xlabel('Residuals')
    plt.ylabel('Frequency')
    plt.show()
    # Save the trained model. 
    local_model_path = 'poisson_model.pkl'
    with open(local_model_path, 'wb') as f:
        pickle.dump(final_model, f)
    # Define the S3 bucket and path.
    bucket_name = 'cryptokaizen-data-test'
    s3_model_path = 'kaizen_ai/soccer_prediction/models/poisson_model.pkl'
    # Upload the model to S3.
    s3 = haws.get_service_resource(aws_profile = 'ck', service_name = 's3')
    s3.Bucket(bucket_name).upload_file(local_model_path, s3_model_path)
    # Return the model.
    return final_model

def generate_predictions(model: GLMResults, test_df: pd.DataFrame, **kwargs: Any) -> pd.DataFrame():
>>>>>>> aae2ca9b
    """
    Calculate match outcome probabilities for the entire DataFrame.

    :param df: Input DataFrame with predicted goals.
    :param max_goals: Maximum goals to consider for calculating the
        probabilities.
    :param apply_dixon_coles: Flag to apply Dixon-Coles adjustment.
    :param rho: Dixon-Coles adjustment parameter.
    :return: DataFrame with added probabilities for home win, away win,
        and draw.
    """
    hdbg.dassert_isinstance(df, pd.DataFrame)
    # Calculate Poisson probabilities for Home team goals.
    home_goals_probs = np.array(
        [
            np.exp(-df["Lambda_HS"]) * df["Lambda_HS"] ** i / np.math.factorial(i)
            for i in range(max_goals)
        ]
    )
    # Calculate Poisson probabilities for Away team goals.
    away_goals_probs = np.array(
        [
            np.exp(-df["Lambda_AS"]) * df["Lambda_AS"] ** i / np.math.factorial(i)
            for i in range(max_goals)
        ]
    )
    # Initialize probabilities.
    prob_home_win = np.zeros(len(df))
    prob_away_win = np.zeros(len(df))
    prob_draw = np.zeros(len(df))
    # Calculate the probabilities of home win, away win, and draw.
    for i in range(max_goals):
        for j in range(max_goals):
            prob = home_goals_probs[i] * away_goals_probs[j]
            if apply_dixon_coles:
                prob *= dixon_coles_adjustment(
                    i, j, df["Lambda_HS"], df["Lambda_AS"], rho
                )
            prob_home_win += np.where(i > j, prob, 0)
            prob_away_win += np.where(i < j, prob, 0)
            prob_draw += np.where(i == j, prob, 0)
    # Add probabilities to the DataFrame.
    df["prob_home_win"] = prob_home_win
    df["prob_away_win"] = prob_away_win
    df["prob_draw"] = prob_draw
    # Predict the outcomes based on probabilities.
    df["predicted_outcome"] = np.where(
        df["prob_home_win"] > df["prob_away_win"],
        "home_win",
        np.where(df["prob_away_win"] > df["prob_home_win"], "away_win", "draw"),
    )
    # Calculate actual outcomes for comparison.
    df["actual_outcome"] = np.where(
        df["HS"] > df["AS"],
        "home_win",
        np.where(df["HS"] < df["AS"], "away_win", "draw"),
    )
    # Round off the predicted goals to integers.
    df["Lambda_HS"] = df["Lambda_HS"].round().astype(int)
    df["Lambda_AS"] = df["Lambda_AS"].round().astype(int)
    print(df.head())
    return df


def poisson_model(label_encode: bool = False):
    # Define the S3 Buckets, dataset path and local directory for download.
    bucket = "cryptokaizen-data-test"
    dataset_path = "kaizen_ai/soccer_prediction/datasets/OSF_football/"
    local_dir = "datasets/OSF_football"
    # Download data from S3.
    rasoprut.download_data_from_s3(
        bucket_name=bucket, dataset_path=dataset_path, local_path=local_dir
    )
    # Load the data from S3 into pandas dataframe objects.
    dataframes = rasoprut.load_data_to_dataframe(local_path=local_dir)
    # Access the dataframes directly from the dictionary.
    dataframes.get("ISDBv1_df")
    ISDBv2_df = dataframes.get("ISDBv2_df")
<<<<<<< HEAD
    rasoprut.compute_stats(ISDBv2_df)
    # Preprocess and unravel data.
    preprocessed_df, pipeline = rasoprpr.preprocess_and_unravel_data(
        ISDBv2_df, add_epsilon_flag=True
    )
    train_df = preprocessed_df.get("train_df")
    test_df = preprocessed_df.get("test_df")
    # Train model
    hyperparameters = {
        "formula": "goals~ team - opponent + is_home",
        "maxiter": 10,
    }
    sample_sizes = [20000, 30000, 40000, 50000, 60000]
    columns = ["team", "opponent", "goals", "is_home"]
    poisson_model = rasoprmo.PoissonModel()
    trained_model = rasoprmo.train_model(
        train_df[columns],
        poisson_model,
        hyperparameters,
        sample_sizes=sample_sizes,
    )
    # Generate predictions.
    test_df["predicted_goals"] = trained_model.predict(
        test_df[["team", "opponent", "is_home"]]
    )
    # Recombine predictions.
    final_df = rasoprut.recombine_predictions(test_df)
    # Calculate match outcome probabilities.
    final_df = calculate_match_outcome_and_probabilities(final_df)
    # Evaluate model.
    rasoprut.evaluate_model_predictions(
        final_df["actual_outcome"], final_df["predicted_outcome"]
    )
    # Inverse transform.
    if label_encode:
        pipeline.named_steps["label_encoding"].inverse_transform(final_df)
    # Save data to S3.
    s3_path_predictions = "kaizen_ai/soccer_prediction/model_output/glm_poisson"
    rasoprut.save_data_to_s3(
        df=final_df,
        bucket_name=bucket,
        s3_path=s3_path_predictions,
        file_name="glm_poisson_predictions",
    )
=======
    # Preprocess the selected dataframe (ISDBv2_df).
    preprocessed_df = preprocess_data(ISDBv2_df)
    # Create a train-test split. 
    dataframes_test_train = create_train_test_split(df = preprocessed_df)
    # Access the test/train dataframes directly from the dictionary.
    train_df = dataframes_test_train.get("train_df")
    test_df = dataframes_test_train.get("test_df")
    # Save train and test dataframes to S3.
    s3_path = "kaizen_ai/soccer_predictions/model_input/glm_poisson"
    rasoprut.save_data_to_s3(df = train_df, 
                             bucket_name = bucket, 
                             s3_path = s3_path, 
                             file_name = "train")
    rasoprut.save_data_to_s3(df = test_df, 
                             bucket_name = bucket, 
                             s3_path = s3_path, 
                             file_name = "test")
    # Unravel the datasets.
    unraveled_train_df = unravel_df(train_df)
    unraveled_test_df = unravel_df(test_df)
    # Create a representative sample of train set and define sample size.
    #sample_size = int(0.2 * len(unraveled_train_df))
    # Perform representative sampling on the training set.
    #sampled_train_df = representative_sample(df = unraveled_train_df, sample_size = sample_size)
    #rasoprut.save_data_to_s3(df = sampled_train_df, 
    #                         bucket_name = bucket, 
    #                         s3_path = s3_path, 
    #                         file_name = "sampled_train")
    # Train Poisson Regression model.
    sampled_train_df = unraveled_train_df[:20000]
    poisson_model = train_model(sampled_train_df)
    # Generate predictions on test set.
    predictions_df = generate_predictions(poisson_model, unraveled_test_df)
    # Evaluate model predictions.
    final_df = evaluate_model_predictions(predictions_df)
    # Save dataframe predictions to S3.
    s3_path_predictions = "kaizen_ai/soccer_predictions/model_output/glm_poisson"
    rasoprut.save_data_to_s3(df = final_df, 
                             bucket_name = bucket, 
                             s3_path = s3_path_predictions, 
                             file_name = "glm_predictions" )
>>>>>>> aae2ca9b


# %%
poisson_model()

# %%
# Load predictions dataset.
bucket = "cryptokaizen-data-test"
dataset_path = "kaizen_ai/soccer_prediction/model_output/glm_poisson/"
local_dir = "model_output/glm_poisson"
# Download data from S3.
rasoprut.download_data_from_s3(
    bucket_name=bucket, dataset_path=dataset_path, local_path=local_dir, file_format = ".csv"
)
# Load the data from S3 into pandas dataframe objects.
dataframes = rasoprut.load_data_to_dataframe(local_path=local_dir, file_format = ".csv", sep = ",")
glm_poisson_prediction_df = dataframes["glm_poisson_predictions_df"]


# Dixon-Coles predictions.
def dixon_coles_adjustment(home_goals, away_goals, mu_home, mu_away, rho):
    """
    Apply Dixon-Coles adjustment for low-scoring outcomes.
    
    :param home_goals: Number of goals scored by home team.
    :param away_goals: Number of goals scored by away team.
    :param mu_home: Expected goals for home team.
    :param mu_away: Expected goals for away team.
    :param rho: Dixon-Coles adjustment parameter.
    :return: Adjustment factor.
    """
    # Implement Dixon-Coles adjustment.
    if home_goals <1 and away_goals <1:
        if home_goals == away_goals:
            adjustment = 1 + rho
        elif home_goals != away_goals:
            adjustment = 1 - rho
    else:
        adjustment = 1
    return adjustment


final_df_with_dixon = calculate_match_outcome_and_probabilities(glm_poisson_prediction_df, max_goals=10, apply_dixon_coles=True, rho=0.13)
# Evaluate model.
rasoprut.evaluate_model_predictions(
        final_df_with_dixon["actual_outcome"], final_df_with_dixon["predicted_outcome"]
    )<|MERGE_RESOLUTION|>--- conflicted
+++ resolved
@@ -39,16 +39,6 @@
 
 import numpy as np
 import pandas as pd
-<<<<<<< HEAD
-=======
-import pickle
-import matplotlib.pyplot as plt
-import sklearn.metrics as skm
-import sklearn.model_selection as sms
-import statsmodels.api as sm
-import statsmodels.formula.api as smf
-from statsmodels.genmod.generalized_linear_model import GLMResults
->>>>>>> aae2ca9b
 
 import helpers.hdbg as hdbg
 import research_amp.soccer_prediction.models as rasoprmo
@@ -62,7 +52,6 @@
 _LOG = logging.getLogger(__name__)
 
 
-<<<<<<< HEAD
 # %%
 def calculate_match_outcome_and_probabilities(
     df: pd.DataFrame,
@@ -70,217 +59,6 @@
     apply_dixon_coles: bool = False,
     rho: float = -0.2,
 ) -> pd.DataFrame:
-=======
-# %% run_control={"marked": true}
-def preprocess_data(df: pd.DataFrame()) -> pd.DataFrame():
-    """
-    Preprocess the loaded ISDB dataframe of interest.
-        - Filter and select match from seasons starting from 2009.
-        - Convert column formats.
-        - Add epsilon = 0.5 to scores with value as `0` to avoid log(0).
-        - Check for NaN and infinite values and drop the rows.
-    
-    :param df: Input DataFrame. 
-    :return: Preprocessed DataFrame.
-    """
-    df["season"] = df["Sea"].apply(lambda x: int("20" + str(x)[:2]))
-    filtered_df = df[df["season"] >= 2009]
-    # Preprocess the dataset.
-    df["Date"] = pd.to_datetime(df["Date"], dayfirst=True)
-    df.sort_values(by="Date", inplace=True)
-    # Covert the categorical columns to category type. 
-    categorical_columns = ["HT", "AT"]
-    for col in categorical_columns:
-        filtered_df[col] = filtered_df[col].astype("category")
-    # Adding a small constant to goals to avoid log(0).
-    columns = ['AS', 'HS']
-    epsilon = 0.5
-    for column in columns:    
-        filtered_df[column] = filtered_df[column].apply(lambda x: x + epsilon if x == 0 else x)
-        # Check if there are any infinite or NaN weights and handle them.
-        if filtered_df.isna().sum().sum() > 0:
-            _LOG.debug("NaN values found in the data. Removing rows with NaNs.")
-            filtered_df.dropna(inplace=True)
-        if filtered_df.isin([-np.inf, np.inf]).sum().sum() > 0:
-            _LOG.debug("Infinite values found in the data. Removing rows with Infs.")
-            filtered_df = filtered_df[~np.isinf(filtered_df.select_dtypes(include=[np.number])).any(1)]
-    # Return the preprocessed DataFrame.
-    return filtered_df
-
-def create_train_test_split(df: pd.DataFrame(), test_size: float = 0.2) -> Dict:
-    """
-    Create a train-test split with the preprocessed DataFrame. Ensure all the teams are 
-    represented in the training set.
-    
-    :param df: Input dataframe.
-    :return: Dictionary of training and testing DataFrames
-    """
-   # Ensure reproducibility.
-    random_state = 42
-    # Step 1: Split by team to ensure each team is represented in the train split.
-    teams = df["HT"].unique()
-    train_indices = []
-    test_indices = []
-    for team in teams:
-        team_df = df[df["HT"] == team]
-        train_team, test_team = sms.train_test_split(
-            team_df, test_size=test_size, random_state=random_state
-                              )
-        train_indices.extend(train_team.index)
-        test_indices.extend(test_team.index)
-    # Create train and test DataFrames.
-    train_df = df.loc[train_indices]
-    test_df = df.loc[test_indices] 
-    dataframes = {}
-    # Add train and test dataframes to the dictionary.
-    dataframes['train_df'] = train_df
-    dataframes['test_df'] = test_df
-    # Return the dictionary of dataframes.
-    return dataframes
-
-def unravel_df(df: pd.DataFrame()) -> pd.DataFrame():
-    """    
-    Unravel the dataset by creating two entries for each row as team-opponent
-    pair.
-    
-    :param df: Input dataframe.
-    :return: unraveled dataframe.
-    """
-    # Create entry for home team `HT`.
-    home_df = df[["Date", "Sea", "Lge", "HT", "AT", "HS"]].copy()
-    home_df.rename(
-                columns={"HT": "team", "AT": "opponent", "HS": "goals"}, inplace=True
-                  )
-    home_df["is_home"] = 1
-    # Create entry for away team `AT`.
-    away_df = df[["Date", "Sea", "Lge", "HT", "AT", "AS"]].copy()
-    away_df.rename(
-                columns={"AT": "team", "HT": "opponent", "AS": "goals"}, inplace=True
-                  )
-    away_df["is_home"] = 0
-    # Concatenate the two splits.
-    unraveled_df = pd.concat([home_df, away_df], ignore_index=True)
-    # return the unraveled dataframe.
-    return unraveled_df
-
-def representative_sample(df: pd.DataFrame(), sample_size: int) -> pd.DataFrame():
-    """
-    Function to perform representative sampling on training set to ensure each team is
-    represented.
-        
-    param: df: Input dataframe for sampling.
-    param: sample_size: Size of the extracted sample (output dataframe).
-    return: sampled_df: Sampled dataframe.
-    """
-    # Collect the unique values of teams.
-    teams = df["team"].unique()
-    # Identify samples/team.
-    samples_per_team = sample_size // len(teams)
-    sampled_df_list = []    
-    # Iteratively add the samples for each team.
-    for team in teams:
-        team_df = df[df["team"] == team]
-        team_sample = team_df.sample(
-            n=min(samples_per_team, len(team_df)), random_state=1
-        )
-        sampled_df_list.append(team_sample)
-    # Create a sampled dataframe.    
-    sampled_df = pd.concat(sampled_df_list)
-    # Additional random sampling to fill the remaining sample size.
-    remaining_sample_size = sample_size - len(sampled_df)
-    if remaining_sample_size > 0:
-        additional_sample = df.drop(sampled_df.index).sample(
-            n=remaining_sample_size, random_state=1
-        )
-        sampled_df = pd.concat([sampled_df, additional_sample])
-    # Return the sampled dataframe.
-    return sampled_df
-
-def train_model(train_df: pd.DataFrame,
-                logging_level: int = logging.INFO,
-                n_splits: int = 10,
-                **kwargs: Any,
-               ) -> GLMResults:
-    """
-    Train a Poisson regression model to estimate the number of goals.
-    
-    :param train_df: Input training set.
-    :param logging_level: Logging level for the model summary.
-    :param n_splits: Number of splits for cross-validation.
-    :return: Trained GLM model.
-    """
-    # Create the formula to include team offensive and opponent defensive strengths and home advantage.
-    formula = "goals ~ team - opponent + is_home"
-    # Split the training data into k-folds for cross-validation.
-    kf = KFold(n_splits=n_splits, shuffle=True, random_state=42)
-    train_accuracies = []
-    val_accuracies = []
-    for fold, (train_index, val_index) in enumerate(kf.split(train_df), 1):
-        train_split = train_df.iloc[train_index]
-        val_split = train_df.iloc[val_index]
-        # Fit the Poisson regression model on the training split.
-        poisson_model = smf.glm(
-            formula=formula, data=train_split, family=sm.families.Poisson()
-        ).fit(maxiter=10)
-        # Predict on training and validation splits.
-        train_preds = poisson_model.predict(train_split)
-        val_preds = poisson_model.predict(val_split)
-        # Round the predictions to the nearest integer.
-        train_preds_rounded = np.round(train_preds).astype(int)
-        val_preds_rounded = np.round(val_preds).astype(int)
-        train_split['goals'] = train_split['goals'].astype(int)
-        val_split['goals'] = val_split['goals'].astype(int)
-        # Calculate accuracy for training and validation sets.
-        train_acc = skm.accuracy_score(train_split['goals'], train_preds_rounded)
-        val_acc = skm.accuracy_score(val_split['goals'], val_preds_rounded)
-        train_accuracies.append(train_acc)
-        val_accuracies.append(val_acc)
-        # Log the model summary for the current fold.
-        _LOG.log(logging_level, f"Training fold {fold}", poisson_model.summary())
-    # Visualize training and validation accuracies over iterations.
-    plt.figure(figsize=(10, 6))
-    plt.plot(range(n_splits), train_accuracies, label='Training Accuracy')
-    plt.plot(range(n_splits), val_accuracies, label='Validation Accuracy')
-    plt.xlabel('Iteration')
-    plt.ylabel('Accuracy')
-    plt.title('Training and Validation Accuracy over Iterations')
-    plt.legend()
-    plt.show()
-    # Fit the model on the entire training dataset.
-    final_model = smf.glm(
-        formula=formula, data=train_df, family=sm.families.Poisson()
-    ).fit(maxiter=10)
-    # Visualize the coefficients.
-    coeffs = poisson_model.params
-    plt.figure(figsize=(10, 6))
-    coeffs.plot(kind='bar')
-    plt.title('Model Coefficients')
-    plt.xlabel('Features')
-    plt.ylabel('Coefficient Value')
-    plt.show()
-    # Plot the residuals.
-    residuals = poisson_model.resid_deviance
-    plt.figure(figsize=(10, 6))
-    plt.hist(residuals, bins=30, edgecolor='k', alpha=0.7)
-    plt.title('Distribution of Residuals')
-    plt.xlabel('Residuals')
-    plt.ylabel('Frequency')
-    plt.show()
-    # Save the trained model. 
-    local_model_path = 'poisson_model.pkl'
-    with open(local_model_path, 'wb') as f:
-        pickle.dump(final_model, f)
-    # Define the S3 bucket and path.
-    bucket_name = 'cryptokaizen-data-test'
-    s3_model_path = 'kaizen_ai/soccer_prediction/models/poisson_model.pkl'
-    # Upload the model to S3.
-    s3 = haws.get_service_resource(aws_profile = 'ck', service_name = 's3')
-    s3.Bucket(bucket_name).upload_file(local_model_path, s3_model_path)
-    # Return the model.
-    return final_model
-
-def generate_predictions(model: GLMResults, test_df: pd.DataFrame, **kwargs: Any) -> pd.DataFrame():
->>>>>>> aae2ca9b
     """
     Calculate match outcome probabilities for the entire DataFrame.
 
@@ -359,7 +137,6 @@
     # Access the dataframes directly from the dictionary.
     dataframes.get("ISDBv1_df")
     ISDBv2_df = dataframes.get("ISDBv2_df")
-<<<<<<< HEAD
     rasoprut.compute_stats(ISDBv2_df)
     # Preprocess and unravel data.
     preprocessed_df, pipeline = rasoprpr.preprocess_and_unravel_data(
@@ -404,50 +181,6 @@
         s3_path=s3_path_predictions,
         file_name="glm_poisson_predictions",
     )
-=======
-    # Preprocess the selected dataframe (ISDBv2_df).
-    preprocessed_df = preprocess_data(ISDBv2_df)
-    # Create a train-test split. 
-    dataframes_test_train = create_train_test_split(df = preprocessed_df)
-    # Access the test/train dataframes directly from the dictionary.
-    train_df = dataframes_test_train.get("train_df")
-    test_df = dataframes_test_train.get("test_df")
-    # Save train and test dataframes to S3.
-    s3_path = "kaizen_ai/soccer_predictions/model_input/glm_poisson"
-    rasoprut.save_data_to_s3(df = train_df, 
-                             bucket_name = bucket, 
-                             s3_path = s3_path, 
-                             file_name = "train")
-    rasoprut.save_data_to_s3(df = test_df, 
-                             bucket_name = bucket, 
-                             s3_path = s3_path, 
-                             file_name = "test")
-    # Unravel the datasets.
-    unraveled_train_df = unravel_df(train_df)
-    unraveled_test_df = unravel_df(test_df)
-    # Create a representative sample of train set and define sample size.
-    #sample_size = int(0.2 * len(unraveled_train_df))
-    # Perform representative sampling on the training set.
-    #sampled_train_df = representative_sample(df = unraveled_train_df, sample_size = sample_size)
-    #rasoprut.save_data_to_s3(df = sampled_train_df, 
-    #                         bucket_name = bucket, 
-    #                         s3_path = s3_path, 
-    #                         file_name = "sampled_train")
-    # Train Poisson Regression model.
-    sampled_train_df = unraveled_train_df[:20000]
-    poisson_model = train_model(sampled_train_df)
-    # Generate predictions on test set.
-    predictions_df = generate_predictions(poisson_model, unraveled_test_df)
-    # Evaluate model predictions.
-    final_df = evaluate_model_predictions(predictions_df)
-    # Save dataframe predictions to S3.
-    s3_path_predictions = "kaizen_ai/soccer_predictions/model_output/glm_poisson"
-    rasoprut.save_data_to_s3(df = final_df, 
-                             bucket_name = bucket, 
-                             s3_path = s3_path_predictions, 
-                             file_name = "glm_predictions" )
->>>>>>> aae2ca9b
-
 
 # %%
 poisson_model()
