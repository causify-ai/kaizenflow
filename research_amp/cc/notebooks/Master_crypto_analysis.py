--- conflicted
+++ resolved
@@ -90,23 +90,13 @@
 # # Load data
 
 # %%
-<<<<<<< HEAD
-data_type = config["data"]["data_type"]
 root_dir = config["load"]["data_dir"]
 extension = "csv.gz"
+aws_profile = config["load"]["aws_profile"]
 ccxt_csv_client = imvcdcli.CcxtCsvParquetByAssetClient(
-    data_type,
     root_dir,
     extension,
-=======
-# TODO(Grisha): allow loading multiple assets/exchanges/currencies #219.
-
-# %%
-# TODO(Grisha): potentially read data from the db.
-ccxt_loader = imvcdcli.CcxtCsvFileSystemClient(
-    root_dir=config["load"]["data_dir"],
->>>>>>> 4ebd6b86
-    aws_profile=config["load"]["aws_profile"],
+    aws_profile=aws_profile,
 )
 start_ts = None
 end_ts = None
