# ---
# jupyter:
#   jupytext:
#     text_representation:
#       extension: .py
#       format_name: percent
#       format_version: '1.3'
#       jupytext_version: 1.13.8
#   kernelspec:
#     display_name: Python 3 (ipykernel)
#     language: python
#     name: python3
# ---

# %% [markdown]
# # Description

# %% [markdown]
# This notebook performs cross-vendor QA checks to compare vendors in terms of:
#    - Difference and intersection of vendor universes
#    - Time intervals, i.e. which vendor has the longest data available for each full symbol in intersecting universe
#    - Data quality (bad data [%], missing bars [%], volume=0 [%], NaNs [%]) for intersecting universe and time intervals

# %% [markdown]
# # Imports

# %%
import logging
import os
from typing import List, Optional, Tuple

import numpy as np
import pandas as pd

import core.config.config_ as cconconf
import core.config.config_utils as ccocouti
import helpers.hdbg as hdbg
import helpers.henv as henv
import helpers.hpandas as hpandas
import helpers.hprint as hprint
import helpers.hs3 as hs3
import im_v2.ccxt.data.client as icdcl
import im_v2.crypto_chassis.data.client as iccdc
import research_amp.cc.qa as ramccqa

# %%
hdbg.init_logger(verbosity=logging.INFO)

_LOG = logging.getLogger(__name__)

_LOG.info("%s", henv.get_system_signature()[0])

hprint.config_notebook()


# %% [markdown]
# # Configs

# %%
def get_cmtask1966_config_ccxt() -> cconconf.Config:
    """
    Get task1966-specific config.
    """
    config = cconconf.Config()
    param_dict = {
        "data": {
            "ccxt": {
                "universe_version": "v3",
                "resample_1min": False,
                "root_dir": os.path.join(
                    hs3.get_s3_bucket_path("ck"), "reorg", "historical.manual.pq"
                ),
                "partition_mode": "by_year_month",
                "dataset": "ohlcv",
                "aws_profile": "ck",
            },
            "crypto_chassis": {
                "universe_version": "v1",
                "resample_1min": False,
                "root_dir": os.path.join(
                    hs3.get_s3_bucket_path("ck"), "reorg", "historical.manual.pq"
                ),
                "partition_mode": "by_year_month",
                "dataset": "ohlcv",
                "aws_profile": "ck",
            },
            # Parameters for data query.
            "read_data": {
                "start_ts": None,
                "end_ts": None,
                "columns": ["full_symbol", "close", "volume"],
                "filter_data_mode": "assert",
            },
        },
        "column_names": {
            "full_symbol": "full_symbol",
            "close_price": "close",
        },
        "stats": {
            "threshold": 30,
        },
    }
    config = ccocouti.get_config_from_nested_dict(param_dict)
    return config


# %%
config = get_cmtask1966_config_ccxt()
print(config)


# %% [markdown]
# # Functions

# %%
# TODO(Dan): Clean up and move to a lib.
# TODO(Dan): Make functions independent from hard-coded vendor names.
# TODO(Dan): @Nina add more detailed description of functions.
def _compare_vendor_universes(
    crypto_chassis_universe: List[str],
    ccxt_universe: List[str],
) -> Tuple[List[Optional[str]], List[Optional[str]], List[Optional[str]]]:
    """
    Get common and unique vendors universes.
    """
    common_universe = list(
        set(ccxt_universe).intersection(set(crypto_chassis_universe))
    )
    unique_crypto_chassis_universe = list(
        set(crypto_chassis_universe) - set(ccxt_universe)
    )
    unique_ccxt_universe = list(set(ccxt_universe) - set(crypto_chassis_universe))
    return common_universe, unique_crypto_chassis_universe, unique_ccxt_universe


<<<<<<< HEAD
def _compare_timestamp_stats(
    crypto_chassis_timestamp_stats: pd.DataFrame,
    ccxt_timestamp_stats: pd.DataFrame,
) -> pd.DataFrame:
    """
    Compare timestamp stats for vendors data.

    E.g,:

    ```
                   min_timestamp           max_timestamp           days_available
                      vendor1     vendor2     vendor1     vendor2  vendor1  vendor2
    ftx::ADA_USDT  2021-08-07  2018-08-07  2022-05-18  2022-05-06      284     1358
    ftx::BTC_USDT  2018-01-01  2018-08-17  2022-05-18  2022-05-06     1598     1358
    ```
    """
    stat_df = pd.concat(
        [crypto_chassis_timestamp_stats, ccxt_timestamp_stats],
        keys=["crypto_chassis", "ccxt"],
        axis=1,
    )
    # Reorder columns.
    cols = ["min_timestamp", "max_timestamp", "days_available"]
    stat_df = _swap_column_levels(stat_df, cols)
    return stat_df


def _compare_bad_data_stats(
    crypto_chassis_bad_data_stats: pd.DataFrame,
    ccxt_bad_data_stats: pd.DataFrame,
) -> pd.DataFrame:
    """
    Compare bad data stats for vendors data.

    E.g,:

    ```
                   bad data [%]            ...  NaNs [%]
                   vendor1  vendor2  diff       vendor1  vendor2  diff
    ftx::ADA_USDT      3.5      6.5  -3.0           0.0      6.0  -6.0
    ftx::BTC_USDT      1.5      0.5   1.0           0.0      0.0   0.0
    ```
    """
    stat_df = pd.concat(
        [crypto_chassis_bad_data_stats, ccxt_bad_data_stats],
        keys=["crypto_chassis", "ccxt"],
        axis=1,
    )
    # Compute difference between bad data stats.
    for col in stat_df.columns.levels[1]:
        stat_df["diff", col] = (
            stat_df["crypto_chassis"][col] - stat_df["ccxt"][col]
        )
    # Reorder columns.
    cols = ["bad data [%]", "missing bars [%]", "volume=0 [%]", "NaNs [%]"]
    stat_df = _swap_column_levels(stat_df, cols)
    return stat_df


def _compare_bad_data_stats_by_year_month(
    crypto_chassis_bad_data_stats_by_year_month: pd.DataFrame,
    ccxt_bad_data_stats_by_year_month: pd.DataFrame,
) -> pd.DataFrame:
    """
    Compare bad data stats for vendors data by year and month.

    Stats are compared only for intersecting time intervals.

    E.g,:

    ```
                                bad data [%]      ...  NaNs [%]
                                vendor1  vendor2       vendor1  vendor2
      full_symbol  year  month
    ftx::ADA_USDT  2021     11      3.5      6.5           0.0      6.0
                            12      2.4      4.8           0.0      5.1
    ftx::BTC_USDT  2022      1      1.5      0.5           0.0      0.0
    ```
    """
    stat_df = pd.concat(
        [
            crypto_chassis_bad_data_stats_by_year_month,
            ccxt_bad_data_stats_by_year_month,
        ],
        keys=["crypto_chassis", "ccxt"],
        axis=1,
    )
    # Drop stats for not intersecting time periods.
    stat_df = stat_df.dropna()
    # Reorder columns.
    cols = ["bad data [%]", "missing bars [%]", "volume=0 [%]", "NaNs [%]"]
    stat_df = _swap_column_levels(stat_df, cols)
    return stat_df


def _preprocess_data_for_qa_stats_computation(
        config: cconconf.Config, data: pd.DataFrame
) -> pd.DataFrame:
    """
    Preprocess vendor data for QA stats computations.
    """
    # Fill NaN values with `np.inf` in order to differentiate them
    # from missing bars.
    preprocessed_data = data.fillna(np.inf)
    # Resample data for each full symbol to insert missing bars.
    resampled_symbol_data = []
    for full_symbol, symbol_data in preprocessed_data.groupby(
            config["column_names"]["full_symbol"]
    ):
        symbol_data = hpandas.resample_df(symbol_data, "T")
        symbol_data[config["column_names"]["full_symbol"]] = symbol_data[
            config["column_names"]["full_symbol"]
        ].fillna(method="bfill")
        resampled_symbol_data.append(symbol_data)
    preprocessed_data = pd.concat(resampled_symbol_data)
    # Add year and month columns to allow grouping data by them.
    preprocessed_data["year"] = preprocessed_data.index.year
    preprocessed_data["month"] = preprocessed_data.index.month
    return preprocessed_data


def _get_timestamp_stats(
        config: cconconf.Config, data: pd.DataFrame
) -> pd.DataFrame:
    """
    Get min max timstamp stats per full symbol.
    """
    res_stats = []
    for full_symbol, symbol_data in data.groupby(
            config["column_names"]["full_symbol"]
    ):
        # Compute stats for a full symbol.
        symbol_stats = pd.Series(dtype="object", name=full_symbol)
        index = symbol_data.index
        symbol_stats["min_timestamp"] = index.min()
        symbol_stats["max_timestamp"] = index.max()
        symbol_stats["days_available"] = (
            symbol_stats["max_timestamp"] - symbol_stats["min_timestamp"]
        ).days
        res_stats.append(symbol_stats)
    # Combine all full symbol stats.
    res_stats_df = pd.concat(res_stats, axis=1).T
    return res_stats_df


# TODO(Dan): Merge with `_get_bad_data_stats_by_year_month()` by passing `agg_level`.
def _get_bad_data_stats(
    config: cconconf.Config, data: pd.DataFrame
) -> pd.DataFrame:
    """
    Get quality assurance stats per full symbol.
    """
    res_stats = []
    for full_symbol, symbol_data in data.groupby(
        config["column_names"]["full_symbol"]
    ):
        symbol_stats = pd.Series(dtype="object", name=full_symbol)
        # Compute NaNs in initially loaded data by counting `np.inf` values
        # in preprocessed data.
        symbol_stats["NaNs [%]"] = 100 * (
                symbol_data[
                    symbol_data[config["column_names"]["close_price"]] == np.inf
                    ].shape[0]
                / symbol_data.shape[0]
        )
        # Compute missing bars stats by counting NaNs created by resampling.
        symbol_stats["missing bars [%]"] = 100 * (
            costatis.compute_frac_nan(
                symbol_data[config["column_names"]["close_price"]]
            )
        )
        #
        symbol_stats["volume=0 [%]"] = 100 * (
                symbol_data[symbol_data["volume"] == 0].shape[0]
                / symbol_data.shape[0]
        )
        #
        symbol_stats["bad data [%]"] = (
                symbol_stats["NaNs [%]"]
                + symbol_stats["missing bars [%]"]
                + symbol_stats["volume=0 [%]"]
        )
        res_stats.append(symbol_stats)
    # Combine all full symbol stats and reorder columns.
    res_stats_df = pd.concat(res_stats, axis=1).T
    cols = ["bad data [%]", "missing bars [%]", "volume=0 [%]", "NaNs [%]"]
    res_stats_df = res_stats_df[cols]
    return res_stats_df


def _get_bad_data_stats_by_year_month(
    config: cconconf.Config, data: pd.DataFrame
) -> pd.DataFrame:
    """
    Get quality assurance stats per full symbol, year, and month.
    """
    res_stats = []
    for index, data_monthly in data.groupby(["year", "month"]):
        #
        year, month = index
        #
        stats_monthly = _get_bad_data_stats(config, data_monthly)
        #
        stats_monthly["year"] = year
        stats_monthly["month"] = month
        res_stats.append(stats_monthly)
    res_stats_df = pd.concat(res_stats)
    # Set index by full symbol, year, and month.
    res_stats_df[config["column_names"]["full_symbol"]] = res_stats_df.index
    index_columns = [config["column_names"]["full_symbol"], "year", "month"]
    res_stats_df = res_stats_df.sort_values(index_columns)
    res_stats_df = res_stats_df.set_index(index_columns)
    return res_stats_df


=======
>>>>>>> 2c547b10
# TODO(Dan): Add filtering by dates.
def _plot_bad_data_by_year_month_stats(
    config: cconconf.Config, bad_data_stats: pd.DataFrame
) -> None:
    """
    Plot bad data stats by year and month per unique full symbol in data.

    Bad data is the sum of NaNs and "volume=0" stats.
    """
    full_symbols = bad_data_stats.index.get_level_values(0).unique()
    for full_symbol in full_symbols:
        bad_data_col_name = "bad data [%]"
        ax = bad_data_stats.loc[full_symbol].plot.bar(
            y=bad_data_col_name, rot=0, title=full_symbol
        )
        #
        ax.hlines(
            y=config["stats"]["threshold"],
            xmin=0,
            xmax=len(bad_data_stats),
            color="r",
        )
        # TODO(Dan): Make ticklabels more readable.
        # Get ticks and labels for x-axis.
        ticks = ax.xaxis.get_ticklocs()
        ticklabels = [
            l.get_text().strip("()").split(", ")
            for l in ax.xaxis.get_ticklabels()
        ]
        ticklabels = [".".join([l[0], l[1]]) for l in ticklabels]
        # Adjust x-axis labels so they do not overlap on plot by
        # picking ticks and labels by specified stride that limits
        # the number of final ticks to 10.
        stride = len(ticks) // 10 + 1
        ax.xaxis.set_ticks(ticks[::stride])
        ax.xaxis.set_ticklabels(ticklabels[::stride])
        ax.figure.show()


# %% [markdown]
# # Compare universes

# %%
crypto_chassis_client = iccdc.CryptoChassisHistoricalPqByTileClient(
    **config["data"]["crypto_chassis"]
)
ccxt_client = icdcl.CcxtHistoricalPqByTileClient(**config["data"]["ccxt"])

# %%
crypto_chassis_universe = crypto_chassis_client.get_universe()
ccxt_universe = ccxt_client.get_universe()

# %%
(
    common_universe,
    unique_crypto_chassis_universe,
    unique_ccxt_universe,
) = _compare_vendor_universes(crypto_chassis_universe, ccxt_universe)

# %%
print(len(common_universe))
common_universe

# %%
print(len(unique_crypto_chassis_universe))
unique_crypto_chassis_universe

# %%
print(len(unique_ccxt_universe))
unique_ccxt_universe

# %% [markdown]
# # Compare Binance QA stats

# %%
binance_universe = [
    full_symbol
    for full_symbol in common_universe
    if full_symbol.startswith("binance")
]
binance_universe

# %%
ccxt_binance_data = ccxt_client.read_data(
    binance_universe, **config["data"]["read_data"]
)
<<<<<<< HEAD
ccxt_binance_data = _preprocess_data_for_qa_stats_computation(
    config, ccxt_binance_data
)
=======
>>>>>>> 2c547b10
ccxt_binance_data.head(3)

# %%
crypto_chassis_binance_data = crypto_chassis_client.read_data(
    binance_universe, **config["data"]["read_data"]
)
<<<<<<< HEAD
crypto_chassis_binance_data = _preprocess_data_for_qa_stats_computation(
    config, crypto_chassis_binance_data
)
=======
>>>>>>> 2c547b10
crypto_chassis_binance_data.head(3)

# %%
crypto_chassis_vendor = "Crypto Chassis"
crypto_chassis_timestamp_binance_stats = ramccqa.get_timestamp_stats(
    crypto_chassis_binance_data, crypto_chassis_vendor
)
ccxt_vendor = "CCXT"
ccxt_timestamp_binance_stats = ramccqa.get_timestamp_stats(
    ccxt_binance_data, ccxt_vendor
)
#
binance_timestamp_stats_qa = ramccqa.compare_data_stats(
    crypto_chassis_timestamp_binance_stats,
    ccxt_timestamp_binance_stats,
)
binance_timestamp_stats_qa

# %%
agg_level_full_symbol = ["full_symbol"]
crypto_chassis_bad_data_binance_stats = ramccqa.get_bad_data_stats(
    crypto_chassis_binance_data, agg_level_full_symbol, crypto_chassis_vendor
)
ccxt_bad_data_binance_stats = ramccqa.get_bad_data_stats(
    ccxt_binance_data, agg_level_full_symbol, ccxt_vendor
)
#
binance_bad_data_stats_qa = ramccqa.compare_data_stats(
    crypto_chassis_bad_data_binance_stats,
    ccxt_bad_data_binance_stats,
)
binance_bad_data_stats_qa

# %%
agg_level_full_symbol_year_month = ["full_symbol", "year", "month"]
crypto_chassis_bad_data_binance_stats_by_year_month = ramccqa.get_bad_data_stats(
    crypto_chassis_binance_data,
    agg_level_full_symbol_year_month,
    crypto_chassis_vendor,
)
ccxt_bad_data_binance_stats_by_year_month = ramccqa.get_bad_data_stats(
    ccxt_binance_data, agg_level_full_symbol_year_month, ccxt_vendor
)
#
binance_bad_data_stats_by_year_month_qa = ramccqa.compare_data_stats(
    crypto_chassis_bad_data_binance_stats_by_year_month,
    ccxt_bad_data_binance_stats_by_year_month,
)
binance_bad_data_stats_by_year_month_qa

# %%
_plot_bad_data_by_year_month_stats(
    config, binance_bad_data_stats_by_year_month_qa
)

# %% [markdown]
# # Compare FTX QA stats

# %%
ftx_universe = [
    full_symbol
    for full_symbol in common_universe
    if full_symbol.startswith("ftx")
]
ftx_universe

# %%
ccxt_ftx_data = ccxt_client.read_data(ftx_universe, **config["data"]["read_data"])
<<<<<<< HEAD
ccxt_ftx_data = _preprocess_data_for_qa_stats_computation(config, ccxt_ftx_data)
=======
>>>>>>> 2c547b10
ccxt_ftx_data.head(3)

# %%
crypto_chassis_ftx_data = crypto_chassis_client.read_data(
    ftx_universe, **config["data"]["read_data"]
)
<<<<<<< HEAD
crypto_chassis_ftx_data = _preprocess_data_for_qa_stats_computation(
    config, crypto_chassis_ftx_data
)
=======
>>>>>>> 2c547b10
crypto_chassis_ftx_data.head(3)

# %%
crypto_chassis_timestamp_ftx_stats = ramccqa.get_timestamp_stats(
    crypto_chassis_ftx_data, crypto_chassis_vendor
)
ccxt_timestamp_ftx_stats = ramccqa.get_timestamp_stats(ccxt_ftx_data, ccxt_vendor)
#
ftx_timestamp_stats_qa = ramccqa.compare_data_stats(
    crypto_chassis_timestamp_ftx_stats,
    ccxt_timestamp_ftx_stats,
)
ftx_timestamp_stats_qa

# %%
crypto_chassis_bad_data_ftx_stats = ramccqa.get_bad_data_stats(
    crypto_chassis_ftx_data, agg_level_full_symbol, crypto_chassis_vendor
)
ccxt_bad_data_ftx_stats = ramccqa.get_bad_data_stats(
    ccxt_ftx_data, agg_level_full_symbol, ccxt_vendor
)
#
ftx_bad_data_stats_qa = ramccqa.compare_data_stats(
    crypto_chassis_bad_data_ftx_stats,
    ccxt_bad_data_ftx_stats,
)
ftx_bad_data_stats_qa

# %%
crypto_chassis_bad_data_ftx_stats_by_year_month = ramccqa.get_bad_data_stats(
    crypto_chassis_ftx_data,
    agg_level_full_symbol_year_month,
    crypto_chassis_vendor,
)
ccxt_bad_data_ftx_stats_by_year_month = ramccqa.get_bad_data_stats(
    ccxt_ftx_data, agg_level_full_symbol_year_month, ccxt_vendor
)
#
ftx_bad_data_stats_by_year_month_qa = ramccqa.compare_data_stats(
    crypto_chassis_bad_data_ftx_stats_by_year_month,
    ccxt_bad_data_ftx_stats_by_year_month,
)
ftx_bad_data_stats_by_year_month_qa

# %%
_plot_bad_data_by_year_month_stats(config, ftx_bad_data_stats_by_year_month_qa)

# %% [markdown]
# # Compare Gateio QA stats

# %%
gateio_universe = [
    full_symbol
    for full_symbol in common_universe
    if full_symbol.startswith("gateio")
]
gateio_universe

# %%
ccxt_gateio_data = ccxt_client.read_data(
    gateio_universe, **config["data"]["read_data"]
)
<<<<<<< HEAD
ccxt_gateio_data = _preprocess_data_for_qa_stats_computation(
    config, ccxt_gateio_data
)
=======
>>>>>>> 2c547b10
ccxt_gateio_data.head(3)

# %%
crypto_chassis_gateio_data = crypto_chassis_client.read_data(
    gateio_universe, **config["data"]["read_data"]
)
<<<<<<< HEAD
crypto_chassis_gateio_data = _preprocess_data_for_qa_stats_computation(
    config, crypto_chassis_gateio_data
)
=======
>>>>>>> 2c547b10
crypto_chassis_gateio_data.head(3)

# %%
crypto_chassis_timestamp_gateio_stats = ramccqa.get_timestamp_stats(
    crypto_chassis_gateio_data, crypto_chassis_vendor
)
ccxt_timestamp_gateio_stats = ramccqa.get_timestamp_stats(
    ccxt_gateio_data, ccxt_vendor
)
#
gateio_timestamp_stats_qa = ramccqa.compare_data_stats(
    crypto_chassis_timestamp_gateio_stats,
    ccxt_timestamp_gateio_stats,
)
gateio_timestamp_stats_qa

# %%
crypto_chassis_bad_data_gateio_stats = ramccqa.get_bad_data_stats(
    crypto_chassis_gateio_data, agg_level_full_symbol, crypto_chassis_vendor
)
ccxt_bad_data_gateio_stats = ramccqa.get_bad_data_stats(
    ccxt_gateio_data, agg_level_full_symbol, ccxt_vendor
)
#
gateio_bad_data_stats_qa = ramccqa.compare_data_stats(
    crypto_chassis_bad_data_gateio_stats,
    ccxt_bad_data_gateio_stats,
)
gateio_bad_data_stats_qa

# %%
crypto_chassis_bad_data_gateio_stats_by_year_month = ramccqa.get_bad_data_stats(
    crypto_chassis_gateio_data,
    agg_level_full_symbol_year_month,
    crypto_chassis_vendor,
)
ccxt_bad_data_gateio_stats_by_year_month = ramccqa.get_bad_data_stats(
    ccxt_gateio_data, agg_level_full_symbol_year_month, ccxt_vendor
)
#
gateio_bad_data_stats_by_year_month_qa = ramccqa.compare_data_stats(
    crypto_chassis_bad_data_gateio_stats_by_year_month,
    ccxt_bad_data_gateio_stats_by_year_month,
)
gateio_bad_data_stats_by_year_month_qa

# %%
_plot_bad_data_by_year_month_stats(config, gateio_bad_data_stats_by_year_month_qa)

# %% [markdown]
# # Compare Kucoin QA stats

# %%
kucoin_universe = [
    full_symbol
    for full_symbol in common_universe
    if full_symbol.startswith("kucoin")
]
kucoin_universe

# %%
ccxt_kucoin_data = ccxt_client.read_data(
    kucoin_universe, **config["data"]["read_data"]
)
<<<<<<< HEAD
ccxt_kucoin_data = _preprocess_data_for_qa_stats_computation(
    config, ccxt_kucoin_data
)
=======
>>>>>>> 2c547b10
ccxt_kucoin_data.head(3)

# %%
crypto_chassis_kucoin_data = crypto_chassis_client.read_data(
    kucoin_universe, **config["data"]["read_data"]
)
<<<<<<< HEAD
crypto_chassis_kucoin_data = _preprocess_data_for_qa_stats_computation(
    config, crypto_chassis_kucoin_data
)
=======
>>>>>>> 2c547b10
crypto_chassis_kucoin_data.head(3)

# %%
crypto_chassis_timestamp_kucoin_stats = ramccqa.get_timestamp_stats(
    crypto_chassis_kucoin_data, crypto_chassis_vendor
)
ccxt_timestamp_kucoin_stats = ramccqa.get_timestamp_stats(
    ccxt_kucoin_data, ccxt_vendor
)
#
kucoin_timestamp_stats_qa = ramccqa.compare_data_stats(
    crypto_chassis_timestamp_kucoin_stats,
    ccxt_timestamp_kucoin_stats,
)
kucoin_timestamp_stats_qa

# %%
crypto_chassis_bad_data_kucoin_stats = ramccqa.get_bad_data_stats(
    crypto_chassis_kucoin_data, agg_level_full_symbol, crypto_chassis_vendor
)
ccxt_bad_data_kucoin_stats = ramccqa.get_bad_data_stats(
    ccxt_kucoin_data, agg_level_full_symbol, ccxt_vendor
)
#
kucoin_bad_data_stats_qa = ramccqa.compare_data_stats(
    crypto_chassis_bad_data_kucoin_stats,
    ccxt_bad_data_kucoin_stats,
)
kucoin_bad_data_stats_qa

# %%
crypto_chassis_bad_data_kucoin_stats_by_year_month = ramccqa.get_bad_data_stats(
    crypto_chassis_kucoin_data,
    agg_level_full_symbol_year_month,
    crypto_chassis_vendor,
)
ccxt_bad_data_kucoin_stats_by_year_month = ramccqa.get_bad_data_stats(
    ccxt_kucoin_data, agg_level_full_symbol_year_month, ccxt_vendor
)
#
kucoin_bad_data_stats_by_year_month_qa = ramccqa.compare_data_stats(
    crypto_chassis_bad_data_kucoin_stats_by_year_month,
    ccxt_bad_data_kucoin_stats_by_year_month,
)
kucoin_bad_data_stats_by_year_month_qa

# %%
_plot_bad_data_by_year_month_stats(config, kucoin_bad_data_stats_by_year_month_qa)<|MERGE_RESOLUTION|>--- conflicted
+++ resolved
@@ -29,14 +29,12 @@
 import os
 from typing import List, Optional, Tuple
 
-import numpy as np
 import pandas as pd
 
 import core.config.config_ as cconconf
 import core.config.config_utils as ccocouti
 import helpers.hdbg as hdbg
 import helpers.henv as henv
-import helpers.hpandas as hpandas
 import helpers.hprint as hprint
 import helpers.hs3 as hs3
 import im_v2.ccxt.data.client as icdcl
@@ -133,224 +131,6 @@
     return common_universe, unique_crypto_chassis_universe, unique_ccxt_universe
 
 
-<<<<<<< HEAD
-def _compare_timestamp_stats(
-    crypto_chassis_timestamp_stats: pd.DataFrame,
-    ccxt_timestamp_stats: pd.DataFrame,
-) -> pd.DataFrame:
-    """
-    Compare timestamp stats for vendors data.
-
-    E.g,:
-
-    ```
-                   min_timestamp           max_timestamp           days_available
-                      vendor1     vendor2     vendor1     vendor2  vendor1  vendor2
-    ftx::ADA_USDT  2021-08-07  2018-08-07  2022-05-18  2022-05-06      284     1358
-    ftx::BTC_USDT  2018-01-01  2018-08-17  2022-05-18  2022-05-06     1598     1358
-    ```
-    """
-    stat_df = pd.concat(
-        [crypto_chassis_timestamp_stats, ccxt_timestamp_stats],
-        keys=["crypto_chassis", "ccxt"],
-        axis=1,
-    )
-    # Reorder columns.
-    cols = ["min_timestamp", "max_timestamp", "days_available"]
-    stat_df = _swap_column_levels(stat_df, cols)
-    return stat_df
-
-
-def _compare_bad_data_stats(
-    crypto_chassis_bad_data_stats: pd.DataFrame,
-    ccxt_bad_data_stats: pd.DataFrame,
-) -> pd.DataFrame:
-    """
-    Compare bad data stats for vendors data.
-
-    E.g,:
-
-    ```
-                   bad data [%]            ...  NaNs [%]
-                   vendor1  vendor2  diff       vendor1  vendor2  diff
-    ftx::ADA_USDT      3.5      6.5  -3.0           0.0      6.0  -6.0
-    ftx::BTC_USDT      1.5      0.5   1.0           0.0      0.0   0.0
-    ```
-    """
-    stat_df = pd.concat(
-        [crypto_chassis_bad_data_stats, ccxt_bad_data_stats],
-        keys=["crypto_chassis", "ccxt"],
-        axis=1,
-    )
-    # Compute difference between bad data stats.
-    for col in stat_df.columns.levels[1]:
-        stat_df["diff", col] = (
-            stat_df["crypto_chassis"][col] - stat_df["ccxt"][col]
-        )
-    # Reorder columns.
-    cols = ["bad data [%]", "missing bars [%]", "volume=0 [%]", "NaNs [%]"]
-    stat_df = _swap_column_levels(stat_df, cols)
-    return stat_df
-
-
-def _compare_bad_data_stats_by_year_month(
-    crypto_chassis_bad_data_stats_by_year_month: pd.DataFrame,
-    ccxt_bad_data_stats_by_year_month: pd.DataFrame,
-) -> pd.DataFrame:
-    """
-    Compare bad data stats for vendors data by year and month.
-
-    Stats are compared only for intersecting time intervals.
-
-    E.g,:
-
-    ```
-                                bad data [%]      ...  NaNs [%]
-                                vendor1  vendor2       vendor1  vendor2
-      full_symbol  year  month
-    ftx::ADA_USDT  2021     11      3.5      6.5           0.0      6.0
-                            12      2.4      4.8           0.0      5.1
-    ftx::BTC_USDT  2022      1      1.5      0.5           0.0      0.0
-    ```
-    """
-    stat_df = pd.concat(
-        [
-            crypto_chassis_bad_data_stats_by_year_month,
-            ccxt_bad_data_stats_by_year_month,
-        ],
-        keys=["crypto_chassis", "ccxt"],
-        axis=1,
-    )
-    # Drop stats for not intersecting time periods.
-    stat_df = stat_df.dropna()
-    # Reorder columns.
-    cols = ["bad data [%]", "missing bars [%]", "volume=0 [%]", "NaNs [%]"]
-    stat_df = _swap_column_levels(stat_df, cols)
-    return stat_df
-
-
-def _preprocess_data_for_qa_stats_computation(
-        config: cconconf.Config, data: pd.DataFrame
-) -> pd.DataFrame:
-    """
-    Preprocess vendor data for QA stats computations.
-    """
-    # Fill NaN values with `np.inf` in order to differentiate them
-    # from missing bars.
-    preprocessed_data = data.fillna(np.inf)
-    # Resample data for each full symbol to insert missing bars.
-    resampled_symbol_data = []
-    for full_symbol, symbol_data in preprocessed_data.groupby(
-            config["column_names"]["full_symbol"]
-    ):
-        symbol_data = hpandas.resample_df(symbol_data, "T")
-        symbol_data[config["column_names"]["full_symbol"]] = symbol_data[
-            config["column_names"]["full_symbol"]
-        ].fillna(method="bfill")
-        resampled_symbol_data.append(symbol_data)
-    preprocessed_data = pd.concat(resampled_symbol_data)
-    # Add year and month columns to allow grouping data by them.
-    preprocessed_data["year"] = preprocessed_data.index.year
-    preprocessed_data["month"] = preprocessed_data.index.month
-    return preprocessed_data
-
-
-def _get_timestamp_stats(
-        config: cconconf.Config, data: pd.DataFrame
-) -> pd.DataFrame:
-    """
-    Get min max timstamp stats per full symbol.
-    """
-    res_stats = []
-    for full_symbol, symbol_data in data.groupby(
-            config["column_names"]["full_symbol"]
-    ):
-        # Compute stats for a full symbol.
-        symbol_stats = pd.Series(dtype="object", name=full_symbol)
-        index = symbol_data.index
-        symbol_stats["min_timestamp"] = index.min()
-        symbol_stats["max_timestamp"] = index.max()
-        symbol_stats["days_available"] = (
-            symbol_stats["max_timestamp"] - symbol_stats["min_timestamp"]
-        ).days
-        res_stats.append(symbol_stats)
-    # Combine all full symbol stats.
-    res_stats_df = pd.concat(res_stats, axis=1).T
-    return res_stats_df
-
-
-# TODO(Dan): Merge with `_get_bad_data_stats_by_year_month()` by passing `agg_level`.
-def _get_bad_data_stats(
-    config: cconconf.Config, data: pd.DataFrame
-) -> pd.DataFrame:
-    """
-    Get quality assurance stats per full symbol.
-    """
-    res_stats = []
-    for full_symbol, symbol_data in data.groupby(
-        config["column_names"]["full_symbol"]
-    ):
-        symbol_stats = pd.Series(dtype="object", name=full_symbol)
-        # Compute NaNs in initially loaded data by counting `np.inf` values
-        # in preprocessed data.
-        symbol_stats["NaNs [%]"] = 100 * (
-                symbol_data[
-                    symbol_data[config["column_names"]["close_price"]] == np.inf
-                    ].shape[0]
-                / symbol_data.shape[0]
-        )
-        # Compute missing bars stats by counting NaNs created by resampling.
-        symbol_stats["missing bars [%]"] = 100 * (
-            costatis.compute_frac_nan(
-                symbol_data[config["column_names"]["close_price"]]
-            )
-        )
-        #
-        symbol_stats["volume=0 [%]"] = 100 * (
-                symbol_data[symbol_data["volume"] == 0].shape[0]
-                / symbol_data.shape[0]
-        )
-        #
-        symbol_stats["bad data [%]"] = (
-                symbol_stats["NaNs [%]"]
-                + symbol_stats["missing bars [%]"]
-                + symbol_stats["volume=0 [%]"]
-        )
-        res_stats.append(symbol_stats)
-    # Combine all full symbol stats and reorder columns.
-    res_stats_df = pd.concat(res_stats, axis=1).T
-    cols = ["bad data [%]", "missing bars [%]", "volume=0 [%]", "NaNs [%]"]
-    res_stats_df = res_stats_df[cols]
-    return res_stats_df
-
-
-def _get_bad_data_stats_by_year_month(
-    config: cconconf.Config, data: pd.DataFrame
-) -> pd.DataFrame:
-    """
-    Get quality assurance stats per full symbol, year, and month.
-    """
-    res_stats = []
-    for index, data_monthly in data.groupby(["year", "month"]):
-        #
-        year, month = index
-        #
-        stats_monthly = _get_bad_data_stats(config, data_monthly)
-        #
-        stats_monthly["year"] = year
-        stats_monthly["month"] = month
-        res_stats.append(stats_monthly)
-    res_stats_df = pd.concat(res_stats)
-    # Set index by full symbol, year, and month.
-    res_stats_df[config["column_names"]["full_symbol"]] = res_stats_df.index
-    index_columns = [config["column_names"]["full_symbol"], "year", "month"]
-    res_stats_df = res_stats_df.sort_values(index_columns)
-    res_stats_df = res_stats_df.set_index(index_columns)
-    return res_stats_df
-
-
-=======
->>>>>>> 2c547b10
 # TODO(Dan): Add filtering by dates.
 def _plot_bad_data_by_year_month_stats(
     config: cconconf.Config, bad_data_stats: pd.DataFrame
@@ -437,24 +217,12 @@
 ccxt_binance_data = ccxt_client.read_data(
     binance_universe, **config["data"]["read_data"]
 )
-<<<<<<< HEAD
-ccxt_binance_data = _preprocess_data_for_qa_stats_computation(
-    config, ccxt_binance_data
-)
-=======
->>>>>>> 2c547b10
 ccxt_binance_data.head(3)
 
 # %%
 crypto_chassis_binance_data = crypto_chassis_client.read_data(
     binance_universe, **config["data"]["read_data"]
 )
-<<<<<<< HEAD
-crypto_chassis_binance_data = _preprocess_data_for_qa_stats_computation(
-    config, crypto_chassis_binance_data
-)
-=======
->>>>>>> 2c547b10
 crypto_chassis_binance_data.head(3)
 
 # %%
@@ -523,22 +291,12 @@
 
 # %%
 ccxt_ftx_data = ccxt_client.read_data(ftx_universe, **config["data"]["read_data"])
-<<<<<<< HEAD
-ccxt_ftx_data = _preprocess_data_for_qa_stats_computation(config, ccxt_ftx_data)
-=======
->>>>>>> 2c547b10
 ccxt_ftx_data.head(3)
 
 # %%
 crypto_chassis_ftx_data = crypto_chassis_client.read_data(
     ftx_universe, **config["data"]["read_data"]
 )
-<<<<<<< HEAD
-crypto_chassis_ftx_data = _preprocess_data_for_qa_stats_computation(
-    config, crypto_chassis_ftx_data
-)
-=======
->>>>>>> 2c547b10
 crypto_chassis_ftx_data.head(3)
 
 # %%
@@ -601,24 +359,12 @@
 ccxt_gateio_data = ccxt_client.read_data(
     gateio_universe, **config["data"]["read_data"]
 )
-<<<<<<< HEAD
-ccxt_gateio_data = _preprocess_data_for_qa_stats_computation(
-    config, ccxt_gateio_data
-)
-=======
->>>>>>> 2c547b10
 ccxt_gateio_data.head(3)
 
 # %%
 crypto_chassis_gateio_data = crypto_chassis_client.read_data(
     gateio_universe, **config["data"]["read_data"]
 )
-<<<<<<< HEAD
-crypto_chassis_gateio_data = _preprocess_data_for_qa_stats_computation(
-    config, crypto_chassis_gateio_data
-)
-=======
->>>>>>> 2c547b10
 crypto_chassis_gateio_data.head(3)
 
 # %%
@@ -683,24 +429,12 @@
 ccxt_kucoin_data = ccxt_client.read_data(
     kucoin_universe, **config["data"]["read_data"]
 )
-<<<<<<< HEAD
-ccxt_kucoin_data = _preprocess_data_for_qa_stats_computation(
-    config, ccxt_kucoin_data
-)
-=======
->>>>>>> 2c547b10
 ccxt_kucoin_data.head(3)
 
 # %%
 crypto_chassis_kucoin_data = crypto_chassis_client.read_data(
     kucoin_universe, **config["data"]["read_data"]
 )
-<<<<<<< HEAD
-crypto_chassis_kucoin_data = _preprocess_data_for_qa_stats_computation(
-    config, crypto_chassis_kucoin_data
-)
-=======
->>>>>>> 2c547b10
 crypto_chassis_kucoin_data.head(3)
 
 # %%
