--- conflicted
+++ resolved
@@ -208,19 +208,12 @@
     :return: loader instance
     """
     vendor = config["data"]["vendor"]
-    data_type = config["data"]["data_type"]
     root_dir = config["load"]["data_dir"]
     extension = "csv.gz"
     if vendor == "CCXT":
-<<<<<<< HEAD
         loader = imvcdcli.CcxtCsvParquetByAssetClient(
-            data_type,
             root_dir,
             extension,
-=======
-        loader = imvcdcli.CcxtCsvFileSystemClient(
-            root_dir=config["load"]["data_dir"],
->>>>>>> 4ebd6b86
             aws_profile=config["load"]["aws_profile"],
         )
     elif vendor == "CDD":
