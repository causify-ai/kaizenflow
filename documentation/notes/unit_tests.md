--- conflicted
+++ resolved
@@ -288,18 +288,6 @@
     > pytest --cache-clear
     ```
 
-<<<<<<< HEAD
-### Tweaking the logging behavior
-- To tweak the logging behavior you can add `--log-level=DEBUG -s`
-
-- Even better is the option --log-cli-level=DEBUG aka "live log" which writes the
-  log on the fly
-
-### Updating the outcomes
-- If you want to update the expected values you can do
-    ```bash
-    > pytest XYZ.py --update_outcomes
-=======
 ## Custom pytest options behaviors
 
 ### Enable debug info
@@ -321,5 +309,4 @@
   wants to debug them
     ```bash
     > pytest --incremental
->>>>>>> b6b5f163
     ```