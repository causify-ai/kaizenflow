#!/usr/bin/env python

"""
Convert a txt file into markdown suitable for pandoc.py

E.g.,
- convert the text in some nice pandoc / latex format
- handle banners around chapters
- handle comments
"""

# TODO(gp):
#  -> convert_txt_to_pandoc.py
#  - Add spaces between lines
#  - Add spaces when format is not correct, e.g.,
#        - kkkk
#        aaaa
#  - Add index counting the indices
#  - DONE: Highlight somehow the question
#      - Indent with extra space the answer, so that Latex adds another level of
#        indentation
#  - Convert // comments in code into #
#  - Fix /* and */

import argparse
import logging
import re
from typing import List

import helpers.dbg as dbg
import helpers.io_ as io_
import helpers.parser as prsr

_LOG = logging.getLogger(__name__)


<<<<<<< HEAD
def _transform(lines: List[str]) -> List[str]:
    out : List[str] = []
=======
def _parse():
    parser = argparse.ArgumentParser(
        description=__doc__, formatter_class=argparse.RawDescriptionHelpFormatter
    )
    parser.add_argument("--input", action="store", type=str, required=True)
    parser.add_argument("--output", action="store", type=str, default=None)
    prsr.add_verbosity_arg(parser)
    return parser


def _main(parser):
    args = parser.parse_args()
    dbg.init_logger(verbosity=args.log_level, use_exec_path=True)
    # Slurp file.
    lines = io_.from_file(args.input).split("\n")
    lines = [l.rstrip("\n") for l in lines]
    out = []
    # Add some directive for pandoc.
    out.extend([r"""\let\emph\textit""", ""])
    out.extend([r"""\let\uline\underline""", ""])
    out.extend([r"""\let\ul\underline""", ""])
>>>>>>> f1a63664
    # During a block to skip.
    in_skip_block = False
    # During a code block.
    in_code_block = False
    # pylint: disable=consider-using-enumerate
    for i in range(len(lines)):
        line = lines[i]
        _LOG.debug("%s:line=%s", i, line)
        # Handle comment block.
        # TODO: improve the comment handling, handle also \* *\ and %.
        if line.startswith(r"<!--") or re.search(r"\\\*", line):
            dbg.dassert(not in_skip_block)
            # Start skipping comments.
            in_skip_block = True
        if in_skip_block:
            # dbg.dassert(not in_code_block, msg="line=%s\n%s" % (i, "\n".join(lines[i-2: i+3])))
            if line.startswith(r"-->") or re.search(r"\*\/", line):
                # End skipping comments.
                in_skip_block = False
            # Skip comment.
            _LOG.debug("  -> skip")
            continue
        # Handle code block.
        if re.match(r"^(\s*)```", line):
            _LOG.debug("  -> code block")
            in_code_block = not in_code_block
            # Add empty line.
            if (
                in_code_block
                and (i + 1 < len(lines))
                and re.match(r"\s*", lines[i + 1])
            ):
                out.append("\n")
            out.append("    " + line)
            if (
                not in_code_block
                and (i + 1 < len(lines))
                and re.match(r"\s*", lines[i + 1])
            ):
                out.append("\n")
            continue
        if in_code_block:
            line = line.replace("// ", "# ")
            out.append("    " + line)
            # We don't do any of the other post-processing.
            continue
        # Handle single line comment. We need to do it after the // in code
        # blocks have been handled.
        if line.startswith(r"%%") or line.startswith(r"//"):
            _LOG.debug("  -> skip")
            continue
        # Skip frame.
        if (
            re.match(r"\#+ -----", line)
            or re.match(r"\#+ \#\#\#\#\#", line)
            or re.match(r"\#+ =====", line)
            or re.match(r"\#+ \/\/\/\/\/", line)
        ):
            _LOG.debug("  -> skip")
            continue
        # Process question.
        # num_tab_spaces = 4
        num_tab_spaces = 2
        space = " " * (num_tab_spaces - 1)
        if (
            line.startswith("*" + space)
            or line.startswith("**" + space)
            or line.startswith("*:" + space)
        ):
            # Bold.
            meta = "**"
            # Bold + italic
            # meta = "_**"
            # Underline (not working)
            # meta = "__"
            # Italic.
            # meta = "_"
            if line.startswith("*" + space):
                to_replace = "*" + space
            elif line.startswith("**" + space):
                to_replace = "**" + space
            elif line.startswith("*:" + space):
                to_replace = "*: "
            else:
                raise RuntimeError("line=%s" % line)
            line = line.replace(to_replace, "- " + meta) + meta[::-1]
            out.append(line)
            continue
        # Handle empty lines in the questions and answers.
        is_empty = line.rstrip(" ").lstrip(" ") == ""
        if not is_empty:
            if line.startswith("#"):
                # It's a chapter.
                out.append(line)
            else:
                # It's a line in an answer.
                out.append("  " + line)
        else:
            # Empty line.
            prev_line_is_verbatim = ((i - 1) > 0) and lines[i - 1].startswith(
                "```"
            )
            next_line_is_verbatim = ((i + 1) < len(lines)) and (
                lines[i + 1].startswith("```")
            )
            # The next line has a chapter or the start of a new note.
            next_line_is_chapter = ((i + 1) < len(lines)) and (
                lines[i + 1].startswith("#") or lines[i + 1].startswith("* ")
            )
            _LOG.debug(
                "  is_empty=%s prev_line_is_verbatim=%s next_line_is_chapter=%s",
                is_empty,
                prev_line_is_verbatim,
                next_line_is_chapter,
            )
            if (
                next_line_is_chapter
                or prev_line_is_verbatim
                or next_line_is_verbatim
            ):
                out.append("  " + line)
    return out


def _parse():
    parser = argparse.ArgumentParser(
        description=__doc__, formatter_class=argparse.RawDescriptionHelpFormatter
    )
    parser.add_argument("--input", action="store", type=str, required=True)
    parser.add_argument("--output", action="store", type=str, default=None)
    prsr.add_verbosity_arg(parser)
    return parser


def _main(parser):
    args = parser.parse_args()
    dbg.init_logger(verbosity=args.log_level, use_exec_path=True)
    # Slurp file.
    lines = io_.from_file(args.input)
    lines = [l.rstrip("\n") for l in lines]
    out : List[str] = []
    # Add some directive for pandoc.
    out.extend([r"""\let\emph\textit""", ""])
    out.extend([r"""\let\uline\underline""", ""])
    out.extend([r"""\let\ul\underline""", ""])
    #
    out_tmp = _transform(lines)
    out.extend(out_tmp)
    # Print result.
    txt = "\n".join(out)
    io_.to_file(args.output, txt)


if __name__ == "__main__":
    _main(_parse())<|MERGE_RESOLUTION|>--- conflicted
+++ resolved
@@ -34,32 +34,8 @@
 _LOG = logging.getLogger(__name__)
 
 
-<<<<<<< HEAD
 def _transform(lines: List[str]) -> List[str]:
     out : List[str] = []
-=======
-def _parse():
-    parser = argparse.ArgumentParser(
-        description=__doc__, formatter_class=argparse.RawDescriptionHelpFormatter
-    )
-    parser.add_argument("--input", action="store", type=str, required=True)
-    parser.add_argument("--output", action="store", type=str, default=None)
-    prsr.add_verbosity_arg(parser)
-    return parser
-
-
-def _main(parser):
-    args = parser.parse_args()
-    dbg.init_logger(verbosity=args.log_level, use_exec_path=True)
-    # Slurp file.
-    lines = io_.from_file(args.input).split("\n")
-    lines = [l.rstrip("\n") for l in lines]
-    out = []
-    # Add some directive for pandoc.
-    out.extend([r"""\let\emph\textit""", ""])
-    out.extend([r"""\let\uline\underline""", ""])
-    out.extend([r"""\let\ul\underline""", ""])
->>>>>>> f1a63664
     # During a block to skip.
     in_skip_block = False
     # During a code block.
@@ -198,7 +174,7 @@
     args = parser.parse_args()
     dbg.init_logger(verbosity=args.log_level, use_exec_path=True)
     # Slurp file.
-    lines = io_.from_file(args.input)
+    lines = io_.from_file(args.input).split("\n")
     lines = [l.rstrip("\n") for l in lines]
     out : List[str] = []
     # Add some directive for pandoc.
