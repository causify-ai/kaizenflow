--- conflicted
+++ resolved
@@ -23,16 +23,12 @@
 _LOG = logging.getLogger(__name__)
 
 
-<<<<<<< HEAD
-def to_pickleable(obj: Any) -> Any:
-=======
 # TODO(Dan): Add unit test.
 def to_pickleable(obj: Any) -> Any:
     """
     Convert an object into an object with the same nested structure (e.g., lists and dicts),
     but where all objects are replaced with their string representation.
     """
->>>>>>> 598df727
     if isinstance(obj, list):
         out = []
         for k in obj:
