--- conflicted
+++ resolved
@@ -39,13 +39,8 @@
     elif isinstance(obj, list):
         # List ["a", 1] -> '["a", 1]'.
         output_tmp = "["
-<<<<<<< HEAD
-        for el in obj:
-            output_tmp += to_python_code(el) + ", "
-=======
         for line in obj:
             output_tmp += to_python_code(line) + ", "
->>>>>>> 36fba7dc
         output_tmp = output_tmp.rstrip(", ") + "]"
         output.append(output_tmp)
     elif isinstance(obj, dict):
@@ -73,11 +68,8 @@
     return output
 
 
-<<<<<<< HEAD
-=======
 # TODO(*): Pass the name of the unit test class.
 # TODO(*): Add option to generate input files instead of inlining variables.
->>>>>>> 36fba7dc
 class Playback:
     def __init__(
         self, mode: str, func_name: str, *args: Any, **kwargs: Any
@@ -120,13 +112,10 @@
         # To store the names of the variables, to which function parameters are
         # assigned.
         var_names = []
-<<<<<<< HEAD
-=======
         # TODO(*): Add boilerplate for unit test.
         # class TestPlaybackInputOutput1(hut.TestCase):
         #
         #     def test1(self) -> None:
->>>>>>> 36fba7dc
         # For positional parameters we need to generate dummy variables.
         if self.args:
             prefix_var_name = "param"
