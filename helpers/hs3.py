--- conflicted
+++ resolved
@@ -78,11 +78,7 @@
     )
 
 
-<<<<<<< HEAD
-def dassert_s3_path_exists(
-=======
 def dassert_path_exists(
->>>>>>> 2ba73499
     path: str, aws_profile: Optional[AwsProfile] = None
 ) -> None:
     """
@@ -97,17 +93,10 @@
         s3fs_ = get_s3fs(aws_profile)
         hdbg.dassert(s3fs_.exists(path), "S3 path '%s' doesn't exist!" % path)
     else:
-<<<<<<< HEAD
-        hdbg.dassert_exists(path)
-
-
-def dassert_s3_path_not_exists(
-=======
         hdbg.dassert_path_exists(path)
 
 
 def dassert_path_not_exists(
->>>>>>> 2ba73499
     path: str, aws_profile: Optional[AwsProfile] = None
 ) -> None:
     """
@@ -122,11 +111,7 @@
         s3fs_ = get_s3fs(aws_profile)
         hdbg.dassert(not s3fs_.exists(path), "S3 path '%s' already exist!" % path)
     else:
-<<<<<<< HEAD
-        hdbg.dassert_not_exists(path)
-=======
         hdbg.dassert_path_not_exists(path)
->>>>>>> 2ba73499
 
 
 def split_path(s3_path: str) -> Tuple[str, str]:
@@ -154,10 +139,6 @@
     return bucket, abs_path
 
 
-<<<<<<< HEAD
-def find_files(
-    dir_name: str, pattern: str, aws_profile: AwsProfile = None
-=======
 def listdir(
     dir_name: str,
     pattern: str,
@@ -166,30 +147,16 @@
     *,
     exclude_git_dirs: bool = True,
     aws_profile: Optional[AwsProfile] = None,
->>>>>>> 2ba73499
 ) -> List[str]:
     """
     Counterpart to `hio.listdir` with S3 support.
 
-<<<<<<< HEAD
-    :param dir_name: path to the directory where to look for files, S3 or local
-    :param pattern: pattern to match a filename against
-    :param aws_profile: the name of an AWS profile or a s3fs filesystem
-=======
     :param dir_name: a S3 or local path
     :param aws_profile: AWS profile to use if and only if using an S3 path,
         otherwise `None` for local path
->>>>>>> 2ba73499
     """
     if aws_profile is not None:
         s3fs_ = get_s3fs(aws_profile)
-<<<<<<< HEAD
-        dassert_s3_path_exists(dir_name, s3fs_)
-        file_names = s3fs_.glob(f"{dir_name}/{pattern}")
-    else:
-        file_names = hio.find_files(dir_name, pattern)
-    return file_names
-=======
         dassert_path_exists(dir_name, s3fs_)
         # Ensure that there are no multiple stars in pattern.
         hdbg.dassert_not_in("**", pattern)
@@ -220,7 +187,6 @@
             exclude_git_dirs=exclude_git_dirs,
         )
     return paths
->>>>>>> 2ba73499
 
 
 def to_file(
@@ -245,7 +211,7 @@
         # Inspect file name and path.
         hio.dassert_is_valid_file_name(file_name)
         s3fs_ = get_s3fs(aws_profile)
-        dassert_s3_path_exists(file_name, s3fs_)
+        dassert_path_exists(file_name, s3fs_)
         mode = "wb" if mode is None else mode
         # Open s3 file.
         with s3fs_.open(file_name, mode) as s3_file:
@@ -289,7 +255,7 @@
         # Inspect file name and path.
         hio.dassert_is_valid_file_name(file_name)
         s3fs_ = get_s3fs(aws_profile)
-        dassert_s3_path_exists(file_name, s3fs_)
+        dassert_path_exists(file_name, s3fs_)
         # Open s3 file.
         with s3fs_.open(file_name, "rb") as s3_file:
             if file_name.endswith((".gz", ".gzip")):
