--- conflicted
+++ resolved
@@ -618,10 +618,6 @@
             continue
         txt_tmp.append(line)
     txt_tmp = "\n".join(txt_tmp)
-<<<<<<< HEAD
-    _LOG.debug("txt_tmp=\n%s", txt_tmp)
-=======
->>>>>>> a979540c
     data = json.loads(txt_tmp)
     return data
 
