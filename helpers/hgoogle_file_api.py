#!/usr/bin/env python

"""
Import as:

import helpers.google_file_api as hgofiapi
"""

import logging
import os.path
from typing import Optional

<<<<<<< HEAD
# TODO(Henry): This package need to be manually installed until they are added to the container.
# Run the following line in any notebook would install it:
# !sudo /bin/bash -c "(source /venv/bin/activate; pip install --upgrade google-api-python-client)"

=======
# TODO: These packages need to be manually installed until they are added to the container.
# Run the following two lines in any notebook would install them:
# !sudo /bin/bash -c "(source /venv/bin/activate; pip install --upgrade google-auth google-auth-httplib2 google-auth-oauthlib google-api-python-client)"
# !sudo /bin/bash -c "(source /venv/bin/activate; pip install gspread-pandas)"
# Or run the following part in python:
>>>>>>> 3f2ad9c7
# import subprocess
# install_code = subprocess.call(
# 'sudo /bin/bash -c "(source /venv/bin/activate; pip install --upgrade google-api-python-client)"',
# shell=True,
# )

import google.oauth2.service_account as goasea
import googleapiclient.discovery as godisc
import googleapiclient.errors as goerro

# Scopes required making API calls.
_LOG = logging.getLogger(__name__)
SCOPES = ["https://www.googleapis.com/auth/drive"]


def get_credentials(
    *,
<<<<<<< HEAD
    service_key_path: Optional[str] = ".google_credentials/service.json",
) -> goasea.Credentials:
=======
    client_secrets_path: str = ".google_credentials/client_secrets.json",
    token_path: str = ".google_credentials/token.json",
    reset_token: bool = False,
) -> goacre.Credentials:
>>>>>>> 3f2ad9c7
    """
    Get credentials for Google API with service account key.

    :param service_key_path: str, the service account key file path
        - Get this file with the following instructions:
        - https://gspread-pandas.readthedocs.io/en/latest/getting_started.html#client-credentials
<<<<<<< HEAD
        - Follow the steps in `Client Credentials`,
        - until you have the JSON file downloaded.
        - If None is given, will use the default service key path.
    :return: goasea.Credentials the credentials for service account
=======
        - Follow the steps in `Client Credentials` until you have the JSON file downloaded.
    :param token_path: str, the file path to write google credentials.
        - Will load the credentials if the file already exists.
    :param reset_token: bool, if True, this method will reset existing token.
        - This will be useful when the existing token becomes invalid.
        - In that case, run this method once to generate a new token,
        - then you can run other methods as normal.
    :return: goacre.Credentials the Google credentials retrieved.
>>>>>>> 3f2ad9c7
    """
    if not service_key_path:
        service_key_path = ".google_credentials/service.json"
    creds = None
<<<<<<< HEAD
    service_key_path = os.path.join(os.path.dirname(__file__), service_key_path)
    if not os.path.exists(service_key_path):
        _LOG.info("Failed to read service key file: %s", service_key_path)
        raise RuntimeError(
            "Please download service.json from Google API, "
            "Then save it as helpers/.google_credentials/service.json\n"
            "Instructions: https://gspread-pandas.readthedocs.io/en/latest/getting_started.html#client-credentials"
=======
    # The file token.json stores the user's access and refresh tokens, and
    # is created automatically when the authorization flow completes for
    # the first time.
    token_path = os.path.join(os.path.dirname(__file__), token_path)
    if os.path.exists(token_path) and not reset_token:
        creds = goacre.Credentials.from_authorized_user_file(token_path, SCOPES)
    # If there are no (valid) credentials available, let the user log in.
    if not creds or not creds.valid:
        client_secrets_path = os.path.join(
            os.path.dirname(__file__), client_secrets_path
>>>>>>> 3f2ad9c7
        )
    creds = goasea.Credentials.from_service_account_file(
        service_key_path, scopes=SCOPES
    )
    return creds


def get_gdrive_service(
    *, service_key_path: Optional[str] = None
) -> godisc.Resource:
    """
    Get Google drive service with current credential.

<<<<<<< HEAD
    :param service_key_path: The service key path. Will use default if None is given.
    :return: the Google drive service instance created
=======
    :param creds: use the given credentials. Will use default if None is given.
    :return: the Google drive service instance created.
>>>>>>> 3f2ad9c7
    """

    creds = get_credentials(service_key_path=service_key_path)
    gdrive_service = godisc.build(
        "drive", "v3", credentials=creds, cache_discovery=False
    )
    return gdrive_service


def create_empty_google_file(
    gfile_type: str,
    gfile_name: str,
    gdrive_folder_id: str,
    *,
    user: Optional[str] = None,
) -> None:
    """
    Create a new Google file (sheet or doc).

    :param gfile_type: str, the type of the Google file ('sheet' or 'doc').
    :param gfile_name: str, the name of the new Google file.
    :param gdrive_folder_id: the id of the Google Drive folder.
    :param user: str, the email address of the user to share the Google file (Optional).
    """
    try:
        if gfile_type == "sheet":
            gfile_id = _create_new_google_sheet(gfile_name)
        elif gfile_type == "doc":
            gfile_id = _create_new_google_doc(gfile_name)
        else:
            _LOG.error("gfile_type must be either 'sheet' or 'doc'.")
            return
        _LOG.info("Created a new Google %s '%s'.", gfile_type, gfile_name)

        # Move the Google file to a Google Drive dir.
        if gdrive_folder_id:
            _move_gfile_to_dir(gfile_id, gdrive_folder_id)
        # Share the Google file to a user and send an email.
        if user:
            share_google_file(gfile_id, user)
            _LOG.info(
                "The new Google '%s': '%s' is shared to '%s'",
                gfile_type,
                gfile_name,
                user,
            )
    except goerro.HttpError as err:
        _LOG.error(err)
    return


def create_google_drive_folder(
    folder_name: str,
    parent_folder_id: str,
    *,
    service: godisc.Resource = None,
) -> str:
    """
    Create a new Google Drive folder inside the given folder.

    :param folder_name: str, the name of the new Google Drive folder.
    :param parent_folder_id: str, the id of the parent folder.
    :param service: the google drive service instance. Will use default if None is given.
    """
    try:
        if service is None:
            service = get_gdrive_service()
        file_metadata = {
            "name": folder_name,
            "mimeType": "application/vnd.google-apps.folder",
            "parents": [parent_folder_id],
        }
        folder = service.files().create(body=file_metadata, fields="id").execute()
        _LOG.info("Created a new Google Drive folder '%s'.", folder_name)
        _LOG.info("The new folder id is '%s'.", folder.get("id"))
    except goerro.HttpError as err:
        _LOG.error(err)
    return folder.get("id")


def get_folder_id_by_name(name: str) -> Optional[list]:
    """
    Get the folder id by the folder name.

    :param name: str, the name of the folder.
    :return: list, the list of the folder id and folder name.
    """
    folders = _get_folders_in_gdrive()
    folder_list = []
    #
    for folder in folders:
        if folder.get("name") == name:
            folder_list.append(folder)
    if len(folder_list) == 1:
        _LOG.info("Found folder: %s", folder_list[0])
    elif len(folder_list) > 1:
        for folder in folder_list:
            _LOG.info(
                "Found folder: '%s', '%s'",
                folder.get("name"),
                folder.get("id"),
            )
        _LOG.info(
            "Return the first found folder. '%s' '%s' ",
            folder_list[0].get("name"),
            folder_list[0].get("id"),
        )
        _LOG.info(
            "if you want to use another '%s' folder, "
            "please change the folder id manually.",
            name,
        )
    else:
        _LOG.error("Can't find the folder '%s'.", name)
        return None
    return folder_list[0]


def share_google_file(
    gfile_id: str, user: str, *, service: godisc.Resource = None
) -> None:
    """
    Share a Google file to a user.

    :param gfile_id: str, the id of the Google file.
    :param user: str, the email address of the user.
    :param service: the google drive service instance.
        - Will use GDrive file service as default if None is given.
    """
    if service is None:
        service = get_gdrive_service()
    # Create the permission.
    parameters = {"role": "reader", "type": "user", "emailAddress": user}
    new_permission = (
        service.permissions().create(fileId=gfile_id, body=parameters).execute()
    )
    _LOG.info(
        "The new permission id of the document is: '%s'",
        new_permission.get("id"),
    )
    _LOG.info("The google file is shared to '%s'.", user)


def _create_new_google_document(
    doc_name: str, doc_type: str, *, service: godisc.Resource = None
) -> str:
    """
    Create a new Google document (Sheet or Doc).

    :param doc_name: str, the name of the new Google document.
    :param doc_type: str, the type of the Google document ('sheets' or 'docs').
<<<<<<< HEAD
    :param service: the google drive service instance. Will use default if None is given.
    :return: doc_id.
=======
    :return: doc_id. The id to the created document in GDrive.
>>>>>>> 3f2ad9c7
    """
    if service is None:
        creds = get_credentials()
        service = godisc.build(
            doc_type,
            "v4" if doc_type == "sheets" else "v1",
            credentials=creds,
            cache_discovery=False,
        )
    document = {"properties": {"title": doc_name}}
    document = (
        service.spreadsheets()
        .create(
            body=document,
            fields="spreadsheetId" if doc_type == "sheets" else "documentId",
        )
        .execute()
    )
    doc_id = document.get(
        "spreadsheetId" if doc_type == "sheets" else "documentId"
    )
    return doc_id


def _create_new_google_sheet(gsheet_name: str) -> str:
    """
    Create a new Google sheet.
    """
    doc_type = "sheets"
    return _create_new_google_document(gsheet_name, doc_type)


def _create_new_google_doc(gdoc_name: str) -> str:
    """
    Create a new Google doc.
    """
    doc_type = "docs"
    return _create_new_google_document(gdoc_name, doc_type)


def _move_gfile_to_dir(
    gfile_id: str, folder_id: str, *, service: godisc.Resource = None
) -> dict:
    """
    Move a Google file to a specified folder in Google Drive.

    :param gfile_id: str, the id of the Google file.
    :param folder_id: str, the id of the folder.
    :param service: the google drive service instance.
        - Will use GDrive file service as default if None is given.
    """
    if service is None:
        service = get_gdrive_service()
    res = (
        service.files()
        .update(
            fileId=gfile_id,
            body={},
            addParents=folder_id,
            removeParents="root",
            supportsAllDrives=True,
        )
        .execute()
    )
    return res


def _get_folders_in_gdrive(*, service: godisc.Resource = None) -> list:
    """
    Get a list of folders in Google drive.

    :param service: the google drive service instance. 
        - Will use GDrive file service as default if None is given.
    """
    if service is None:
        service = get_gdrive_service()
    response = (
        service.files()
        .list(
            q="mimeType='application/vnd.google-apps.folder' and trashed=false",
            spaces="drive",
            fields="nextPageToken, files(id, name)",
        )
        .execute()
    )
    # Return list of folder id and folder name.
    return response.get("files")<|MERGE_RESOLUTION|>--- conflicted
+++ resolved
@@ -10,18 +10,10 @@
 import os.path
 from typing import Optional
 
-<<<<<<< HEAD
 # TODO(Henry): This package need to be manually installed until they are added to the container.
 # Run the following line in any notebook would install it:
 # !sudo /bin/bash -c "(source /venv/bin/activate; pip install --upgrade google-api-python-client)"
-
-=======
-# TODO: These packages need to be manually installed until they are added to the container.
-# Run the following two lines in any notebook would install them:
-# !sudo /bin/bash -c "(source /venv/bin/activate; pip install --upgrade google-auth google-auth-httplib2 google-auth-oauthlib google-api-python-client)"
-# !sudo /bin/bash -c "(source /venv/bin/activate; pip install gspread-pandas)"
 # Or run the following part in python:
->>>>>>> 3f2ad9c7
 # import subprocess
 # install_code = subprocess.call(
 # 'sudo /bin/bash -c "(source /venv/bin/activate; pip install --upgrade google-api-python-client)"',
@@ -39,41 +31,22 @@
 
 def get_credentials(
     *,
-<<<<<<< HEAD
     service_key_path: Optional[str] = ".google_credentials/service.json",
 ) -> goasea.Credentials:
-=======
-    client_secrets_path: str = ".google_credentials/client_secrets.json",
-    token_path: str = ".google_credentials/token.json",
-    reset_token: bool = False,
-) -> goacre.Credentials:
->>>>>>> 3f2ad9c7
     """
     Get credentials for Google API with service account key.
 
-    :param service_key_path: str, the service account key file path
+    :param service_key_path: str, the service account key file path.
         - Get this file with the following instructions:
         - https://gspread-pandas.readthedocs.io/en/latest/getting_started.html#client-credentials
-<<<<<<< HEAD
         - Follow the steps in `Client Credentials`,
         - until you have the JSON file downloaded.
         - If None is given, will use the default service key path.
-    :return: goasea.Credentials the credentials for service account
-=======
-        - Follow the steps in `Client Credentials` until you have the JSON file downloaded.
-    :param token_path: str, the file path to write google credentials.
-        - Will load the credentials if the file already exists.
-    :param reset_token: bool, if True, this method will reset existing token.
-        - This will be useful when the existing token becomes invalid.
-        - In that case, run this method once to generate a new token,
-        - then you can run other methods as normal.
-    :return: goacre.Credentials the Google credentials retrieved.
->>>>>>> 3f2ad9c7
+    :return: goasea.Credentials the Google credentials retrieved.
     """
     if not service_key_path:
         service_key_path = ".google_credentials/service.json"
     creds = None
-<<<<<<< HEAD
     service_key_path = os.path.join(os.path.dirname(__file__), service_key_path)
     if not os.path.exists(service_key_path):
         _LOG.info("Failed to read service key file: %s", service_key_path)
@@ -81,18 +54,6 @@
             "Please download service.json from Google API, "
             "Then save it as helpers/.google_credentials/service.json\n"
             "Instructions: https://gspread-pandas.readthedocs.io/en/latest/getting_started.html#client-credentials"
-=======
-    # The file token.json stores the user's access and refresh tokens, and
-    # is created automatically when the authorization flow completes for
-    # the first time.
-    token_path = os.path.join(os.path.dirname(__file__), token_path)
-    if os.path.exists(token_path) and not reset_token:
-        creds = goacre.Credentials.from_authorized_user_file(token_path, SCOPES)
-    # If there are no (valid) credentials available, let the user log in.
-    if not creds or not creds.valid:
-        client_secrets_path = os.path.join(
-            os.path.dirname(__file__), client_secrets_path
->>>>>>> 3f2ad9c7
         )
     creds = goasea.Credentials.from_service_account_file(
         service_key_path, scopes=SCOPES
@@ -106,13 +67,9 @@
     """
     Get Google drive service with current credential.
 
-<<<<<<< HEAD
-    :param service_key_path: The service key path. Will use default if None is given.
-    :return: the Google drive service instance created
-=======
-    :param creds: use the given credentials. Will use default if None is given.
+    :param service_key_path: The service key path.
+        - Will use default service key path in `get_credentials` if None is given.
     :return: the Google drive service instance created.
->>>>>>> 3f2ad9c7
     """
 
     creds = get_credentials(service_key_path=service_key_path)
@@ -175,7 +132,8 @@
 
     :param folder_name: str, the name of the new Google Drive folder.
     :param parent_folder_id: str, the id of the parent folder.
-    :param service: the google drive service instance. Will use default if None is given.
+    :param service: the google drive service instance.
+        - Will use GDrive file service as default if None is given.
     """
     try:
         if service is None:
@@ -264,12 +222,9 @@
 
     :param doc_name: str, the name of the new Google document.
     :param doc_type: str, the type of the Google document ('sheets' or 'docs').
-<<<<<<< HEAD
-    :param service: the google drive service instance. Will use default if None is given.
-    :return: doc_id.
-=======
+    :param service: the google drive service instance.
+        - Will auto-choose sheet or doc service as default if None is given.
     :return: doc_id. The id to the created document in GDrive.
->>>>>>> 3f2ad9c7
     """
     if service is None:
         creds = get_credentials()
