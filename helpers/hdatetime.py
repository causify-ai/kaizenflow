"""
Import as:

import helpers.hdatetime as hdateti
"""

import asyncio
import calendar
import datetime
import logging
import re
from typing import Callable, Iterable, Optional, Tuple, Union, cast

# TODO(gp): Use hdbg.WARNING
_WARNING = "\033[33mWARNING\033[0m"


try:
    import dateutil.parser as dparse
except ModuleNotFoundError:
    _module = "dateutil"
    print(_WARNING + f": Can't find {_module}: continuing")


import pandas as pd  # noqa: E402 # pylint: disable=wrong-import-position

# TODO(gp): Check if dateutils is equivalent to `pytz` or better so we can simplify
#  the dependencies.
try:
    import pytz
except ModuleNotFoundError:
    _module = "pytz"
    print(_WARNING + f": Can't find {_module}: continuing")


import helpers.hdbg as hdbg  # noqa: E402 # pylint: disable=wrong-import-position
import helpers.hprint as hprint  # noqa: E402 # pylint: disable=wrong-import-position

_LOG = logging.getLogger(__name__)

# We use the type `Datetime` to allow flexibility in the interface exposed to client.
# The typical pattern is:
# - we call `to_datetime()`, as soon as we enter functions exposed to users,
#   to convert the user-provided datetime into a `datetime.datetime`
# - we use only `datetime.datetime` in the private interfaces
# TODO(gp): In practice we are using `pd.Timestamp`
#
# It's often worth to import this file even for just the type `Datetime`,
# since typically as soon as the caller uses this type, they also want to use
# `to_datetime()` and `dassert_*()` functions.
# TODO(gp): It would be better to call this `GeneralDateTime`, `FlexibleDateTime`,
#  and rename `StrictDateTime` -> `DateTime`.
Datetime = Union[str, pd.Timestamp, datetime.datetime]

# The type `StrictDateTime` is for stricter interfaces, although it is a bit of a
# compromise.
# Either one wants to allow everything that can be interpreted as a datetime (and
# then use `Datetime`), or strict (and then use only `datetime.datetime`).
StrictDatetime = Union[pd.Timestamp, datetime.datetime]


def dassert_is_datetime(datetime_: Datetime) -> None:
    """
    Assert that `datetime_` is of type `Datetime`.
    """
    hdbg.dassert_isinstance(
        datetime_,
        (str, pd.Timestamp, datetime.datetime),
        "datetime_='%s' of type '%s' is not a DateTimeType",
        datetime_,
        str(type(datetime_)),
    )


def dassert_is_strict_datetime(datetime_: StrictDatetime) -> None:
    """
    Assert that `datetime_` is of type `StrictDatetime`.
    """
    hdbg.dassert_isinstance(
        datetime_,
        (pd.Timestamp, datetime.datetime),
        "datetime_='%s' of type '%s' is not a StrictDateTimeType",
        datetime_,
        str(type(datetime_)),
    )


# TODO(Grisha): also pass timezone.
def to_datetime(datetime_: Datetime) -> datetime.datetime:
    """
    Convert a `Datetime` into a `datetime.datetime`.

    :return: tz-aware or naive datetime.datetime
    """
    dassert_is_datetime(datetime_)
    if isinstance(datetime_, str):
        datetime_ = pd.Timestamp(datetime_)
    if isinstance(datetime_, pd.Timestamp):
        datetime_ = datetime_.to_pydatetime()
    return datetime_  # type: ignore


def to_timestamp(datetime_: Datetime) -> pd.Timestamp:
    """
    Convert a `Datetime` into a `pd.Timestamp`.

    :return: tz-aware or naive datetime.datetime
    """
    dassert_is_datetime(datetime_)
    timestamp = pd.Timestamp(datetime_)
    return timestamp  # type: ignore


# //////////////////////////////////////////////////////////////////////////////////O


def dassert_is_tz_naive(datetime_: StrictDatetime) -> None:
    """
    Assert that the passed timestamp is tz-naive, i.e., doesn't have timezone
    info.
    """
    hdbg.dassert_is(
        datetime_.tzinfo, None, "datetime_='%s' is not tz naive", datetime_
    )


def dassert_has_tz(datetime_: StrictDatetime) -> None:
    """
    Assert that the passed timestamp has timezone info.
    """
    hdbg.dassert_is_not(
        datetime_.tzinfo,
        None,
        "datetime_='%s' doesn't have timezone info",
        datetime_,
    )


def dassert_has_specified_tz(
    datetime_: StrictDatetime, tz_zones: Iterable[str]
) -> None:
    """
    Assert that the passed timestamp has the timezone passed in `tz_zones`.
    """
    # Make sure that the passed timestamp has timezone information.
    dassert_has_tz(datetime_)
    # Get the timezone.
    tz_info = datetime_.tzinfo
    tz_zone = tz_info.zone  # type: ignore
    has_expected_tz = tz_zone in tz_zones
    hdbg.dassert(
        has_expected_tz,
        "datetime_=%s (type=%s) tz_info=%s tz_info.zone=%s instead of tz_zones=%s",
        datetime_,
        type(datetime_),
        tz_info,
        tz_zone,
        tz_zones,
    )


def dassert_has_UTC_tz(datetime_: StrictDatetime) -> None:
    """
    Assert that the passed timestamp is UTC.
    """
    tz_zones = (pytz.timezone("UTC").zone,)
    dassert_has_specified_tz(datetime_, tz_zones)


def dassert_has_ET_tz(datetime_: StrictDatetime) -> None:
    """
    Assert that the passed timestamp is Eastern Time (ET).
    """
    tz_zones = (
        pytz.timezone("US/Eastern").zone,
        pytz.timezone("America/New_York").zone,
    )
    dassert_has_specified_tz(datetime_, tz_zones)


def dassert_tz_compatible(
    datetime1: StrictDatetime, datetime2: StrictDatetime
) -> None:
    """
    Assert that two timestamps are both naive or both have timezone info.
    """
    dassert_is_strict_datetime(datetime1)
    dassert_is_strict_datetime(datetime2)
    has_tz1 = datetime1.tzinfo is not None
    has_tz2 = datetime2.tzinfo is not None
    hdbg.dassert_eq(
        has_tz1,
        has_tz2,
        "datetime1='%s' and datetime2='%s' are not compatible",
        str(datetime1),
        str(datetime2),
    )


# TODO(gp): Replace this check with compatibility between series vs scalar.
# def dassert_srs_tz_compatible(
# def dassert_srs_has_tz
# def dassert_srs_is_tz_naive
def dassert_tz_compatible_timestamp_with_df(
    datetime_: StrictDatetime,
    df: pd.DataFrame,
    col_name: Optional[str],
) -> None:
    """
    Assert that timestamp and a df column are both naive or both have timezone
    info.

    :param col_name: col_name. `None` represents the index.
    """
    dassert_is_strict_datetime(datetime_)
    hdbg.dassert_isinstance(df, pd.DataFrame)
    if df.empty:
        return
    if col_name is None:
        # We assume that the first element in the index is representative.
        df_datetime = df.index[0]
    else:
        hdbg.dassert_in(col_name, df.columns)
        df_datetime = df[col_name].iloc[0]
    dassert_tz_compatible(df_datetime, datetime_)


def dassert_is_valid_timestamp(timestamp: Optional[pd.Timestamp]) -> None:
    """
<<<<<<< HEAD
    A valid timestamp is `None` or a pd.Timestamp with timezone.
=======
    Assert that a timestamp is `None` or a `pd.Timestamp` with timezone.
>>>>>>> 04af43ee
    """
    if timestamp is not None:
        hdbg.dassert_isinstance(timestamp, pd.Timestamp)
        dassert_has_tz(timestamp)


def dassert_is_valid_interval(
    start_timestamp: Optional[pd.Timestamp],
    end_timestamp: Optional[pd.Timestamp],
    left_close: bool,
    right_close: bool,
) -> None:
    """
    Assert that an interval has valid start and end timestamps.
    """
<<<<<<< HEAD
    _LOG.debug(hprint.to_str("start_timestamp end_timestamp"))
=======
    _LOG.debug(
        hprint.to_str("start_timestamp end_timestamp left_close right_close")
    )
>>>>>>> 04af43ee
    dassert_is_valid_timestamp(start_timestamp)
    dassert_is_valid_timestamp(end_timestamp)
    # Check the requested interval.
    if start_timestamp is not None and end_timestamp is not None:
        if left_close and right_close:
            # If they are both closed, an interval like [a, a] makes sense,
            # otherwise it doesn't.
            hdbg.dassert_lte(start_timestamp, end_timestamp)
        else:
            hdbg.dassert_lt(start_timestamp, end_timestamp)


# #############################################################################


def get_UTC_tz() -> datetime.tzinfo:
    """
    Return the UTC timezone.
    """
    return pytz.timezone("UTC")


def get_ET_tz() -> datetime.tzinfo:
    """
    Return the US Eastern Time timezone.
    """
    # TODO(Grisha): -> `US/Eastern`?
    # It appears that "America/New_York" is to be preferred over "US/Eastern".
    # https://www.iana.org/time-zones
    # https://en.wikipedia.org/wiki/Tz_database
    return pytz.timezone("America/New_York")


# Function returning the current (true, replayed, simulated) wall-clock time as a
# timestamp.
# TODO(gp): maybe GetWallClockTimeFunc is better to clarify that this is a function
#  and not time. We often pass
GetWallClockTime = Callable[[], pd.Timestamp]


# TODO(gp): -> get_wall_clock_time
# TODO(gp): tz -> tz_mode since we are not passing neither a timezone or a
#  timezone_as_str.
def get_current_time(
    tz: str, event_loop: Optional[asyncio.AbstractEventLoop] = None
) -> pd.Timestamp:
    """
    Return current time in UTC / ET timezone or as a naive time.

    This should be the only way to get the current wall-clock time,
    since it handles both wall-clock time and "simulated" wall-clock
    time through asyncio.

    :param tz: how to represent the returned time (e.g., "UTC", "ET", "naive")
    """
    if event_loop is not None:
        # We accept only `hasyncio.EventLoop` here. If we are using standard asyncio
        # EventLoop we rely on wall-clock time instead of `loop.time()`.
        hdbg.dassert_isinstance(event_loop, asyncio.AbstractEventLoop)
        timestamp = event_loop.get_current_time()
    else:
        # Use true real-time.
        timestamp = datetime.datetime.utcnow()
    # Convert it into the right
    timestamp = pd.Timestamp(timestamp, tz=get_UTC_tz())
    if tz == "UTC":
        pass
    elif tz == "ET":
        timestamp = timestamp.tz_convert(get_ET_tz())
    elif tz == "naive_UTC":
        timestamp = timestamp.replace(tzinfo=None)
    elif tz == "naive_ET":
        timestamp = timestamp.tz_convert(get_ET_tz())
        timestamp = timestamp.replace(tzinfo=None)
    else:
        raise ValueError(f"Invalid tz='{tz}'")
    return timestamp


def get_current_timestamp_as_string(tz: str) -> str:
    """
    Return the current time in the format `YYYYMMDD_HHMMSS` (e.g.,
    20210728_221734).

    Note that no information about the timezone is returned. Thus the
    same time corresponds to `20210728_171749` for tz="ET" and
    `20210728_221749` for tz="UTC".
    """
    timestamp = get_current_time(tz)
    ret = timestamp.strftime("%Y%m%d-%H%M%S")
    ret = cast(str, ret)
    return ret


# #############################################################################


def to_generalized_datetime(
    dates: Union[pd.Series, pd.Index], date_standard: Optional[str] = None
) -> Union[pd.Series, pd.Index]:
    """
    Convert string dates to datetime.

    This works like `pd.to_datetime`, but supports more date formats and shifts
    the dates to the end of period instead of the start.

    :param dates: series or index of dates to convert
    :param date_standard: "standard" or "ISO_8601", `None` defaults to
        "standard"
    :return: datetime dates
    """
    # This function doesn't deal with mixed formats.
    hdbg.dassert_isinstance(dates, Iterable)
    hdbg.dassert(not isinstance(dates, str))
    # Try converting to datetime using `pd.to_datetime`.
    format_example_index = -1
    date_example = dates.tolist()[format_example_index]
    format_fix = _handle_incorrect_conversions(date_example)
    if format_fix is not None:
        format_, date_modification_func = format_fix
        dates = dates.map(date_modification_func)
        date_example = dates.tolist()[format_example_index]
    else:
        format_ = None
    datetime_dates = pd.to_datetime(dates, format=format_, errors="coerce")
    # Shift to end of period if conversion has been successful.
    if not pd.isna(datetime_dates).all():
        datetime_example = datetime_dates.tolist()[format_example_index]
        if (
            not pd.isna(datetime_example)
            and datetime_example.strftime("%Y-%m-%d") == date_example
        ):
            return datetime_dates
        shift_func = _shift_to_period_end(date_example)
        if shift_func is not None:
            datetime_dates = datetime_dates.map(shift_func)
        return datetime_dates
    # If standard conversion fails, attempt our own conversion.
    date_standard = date_standard or "standard"
    format_determination_output = _determine_date_format(
        date_example, date_standard
    )
    if format_determination_output is None:
        return datetime_dates
    format_, date_modification_func = format_determination_output
    dates = dates.map(date_modification_func)
    return pd.to_datetime(dates, format=format_)


def _handle_incorrect_conversions(
    date: str,
) -> Optional[Tuple[Optional[str], Callable[[str], str]]]:
    """
    Change data pre-processing for cases when `pd.to_datetime` is mistaken.

    :param date: string date
    :return: date format and a function to apply to string dates before passing
        them into `pd.to_datetime()`
    """
    if len(date) in [7, 8]:
        # "2021-M2" is transformed to '2020-01-01 00:00:01' by
        # `pd.to_datetime`.
        if date[:4].isdigit() and date[4] in ["-", ".", "/"] and date[5] == "M":

            def modify_monthly_date(x: str) -> str:
                year_number = int(x[:4])
                month_number = x[6:]
                num_days_in_month = calendar.monthrange(
                    year_number, int(month_number)
                )[1]
                modified_x = f"{x[:4]}-{month_number}-{num_days_in_month}"
                return modified_x

            return "%Y-%m-%d", modify_monthly_date
    return None


def _shift_to_period_end(  # pylint: disable=too-many-return-statements
    date: str,
) -> Optional[Callable[[StrictDatetime], StrictDatetime]]:
    """
    Get function to shift the dates to the end of period.

    :param date: string date
    :return: a function to shift the dates to the end of period. If `None`, no
        shift is needed
    """

    def shift_to_month_end(x: StrictDatetime) -> StrictDatetime:
        return x + pd.offsets.MonthEnd(0)

    def shift_to_quarter_end(x: StrictDatetime) -> StrictDatetime:
        return x + pd.offsets.QuarterEnd(0)

    def shift_to_year_end(x: StrictDatetime) -> StrictDatetime:
        return x + pd.offsets.YearEnd(0)

    if date[:4].isdigit():
        if len(date) == 7:
            if date[5:].isdigit():
                # "2020-12" format.
                return shift_to_month_end
            if date[5] == "Q":
                # "2021-Q1" format.
                return shift_to_quarter_end
        elif len(date) == 6:
            # "2021Q1" format.
            if date[4] == "Q":
                return shift_to_quarter_end
        elif len(date) == 4:
            # "2021" format.
            return shift_to_year_end
    # "September 2020" of "Sep 2020" format.
    # Get a flat list of month aliases. The full month name comes first.
    month_aliases = sum(dparse.parserinfo().MONTHS, ())[::-1]
    pattern = re.compile("|".join(month_aliases), re.IGNORECASE)
    match = pattern.search(date)
    if match is None:
        return None
    span = match.span()
    date_without_month = f"{date[:span[0]]}{date[span[1]:]}".strip()
    if len(date_without_month) == 4 and date_without_month.isdigit():
        return shift_to_month_end
    return None


def _determine_date_format(
    date: str, date_standard: Optional[str] = None
) -> Optional[Tuple[str, Callable[[str], str]]]:
    """
    Determine date format for cases when `pd.to_datetime` fails.

    :param date: date string
    :param date_standard: "standard" or "ISO_8601", `None` defaults to
        "standard"
    :return: date format and a function to transform date strings before
        converting them to datetime using `pd.to_datetime`
    """
    date_standard = date_standard or "standard"
    if date_standard == "standard":
        year_format = "%Y"
        week_format = "%W"
        day_of_week_format = "%w"
    elif date_standard == "ISO_8601":
        year_format = "%G"
        week_format = "%V"
        day_of_week_format = "%u"
    else:
        raise ValueError(f"Invalid `date_standard`='{date_standard}'")
    # Determine format and original `date` modification function.
    format_ = ""
    if date[:4].isdigit():
        format_ += year_format
    elif date[0] == "Q" and len(date) == 7 and date[-4:].isdigit():
        # "Q1 2020" format.

        def modify_quarterly_data(x: str) -> str:
            year_number = x[-4:]
            quarter = int(x[1:2])
            last_month_of_quarter = 3 * quarter
            last_day_of_quarter = calendar.monthrange(
                int(year_number), last_month_of_quarter
            )[1]
            modified_x = (
                f"{year_number}-{last_month_of_quarter}-{last_day_of_quarter}"
            )
            return modified_x

        format_ = f"{year_format}-%m-%d"
        return format_, modify_quarterly_data
    else:
        _LOG.error("This format is not supported: '%s'", date)
        return None
    next_char = date[4]
    if next_char in ["-", ".", "/", " "]:
        if len(date) not in [7, 8]:
            _LOG.error("This format is not supported: '%s'", date)
            return None
        format_ += "-"
        next_char = date[5]
        if next_char == "W":
            # "2020-W14" format.

            def modify_weekly_date(x: str) -> str:
                x = re.sub(r"[//.\s]", "-", x)
                return x + "-6"

            date_modification_func = modify_weekly_date
            format_ += f"W{week_format}-{day_of_week_format}"
        elif next_char == "S":
            # "2020-S1" - semi-annual format.
            def modify_semiannual_date(x: str) -> str:
                x = re.sub(r"[//.\s]", "-", x)
                return x.replace("S1", "06-30").replace("S2", "12-31")

            date_modification_func = modify_semiannual_date
            format_ += "%m-%d"
        elif next_char == "B":
            # "2020-B1" - bi-monthly format (every other month).
            # We'll index by the start of the month starting with January
            # based on PiT.

            def modify_bimonthly_date(x: str) -> str:
                x = re.sub(r"[//.\s]", "-", x)
                bimonth_number = x[6]
                month_number = int(bimonth_number) * 2 - 1
                modified_x = f"{x[:5]}{month_number}-01"
                return modified_x

            date_modification_func = modify_bimonthly_date
            format_ += "%m-%d"
        else:
            _LOG.error("This format is not supported: '%s'", date)
            return None
    elif next_char == "M" and len(date) == 7:
        # "1959M01" format.

        def modify_monthly_date(x: str) -> str:
            year_number = int(x[:4])
            month_number = x[5:]
            num_days_in_month = calendar.monthrange(
                year_number, int(month_number)
            )[1]
            modified_x = f"{x[:4]}-{month_number}-{num_days_in_month}"
            return modified_x

        date_modification_func = modify_monthly_date
        format_ += "-%m-%d"
    else:
        _LOG.error("This format is not supported: '%s'", date)
        return None
    return format_, date_modification_func


# #############################################################################


def convert_unix_epoch_to_timestamp(
    epoch: int, unit: str = "ms", tz: str = "UTC"
) -> pd.Timestamp:
    """
    Convert Unix epoch to timestamp.

    :param epoch: Unix time epoch
    :param unit: epoch's time unit
    :param tz: resulting timestamp timezone
    :return: timestamp
    """
    timestamp = pd.Timestamp(epoch, unit=unit, tz=tz)
    return timestamp


def convert_timestamp_to_unix_epoch(
    timestamp: pd.Timestamp, unit: str = "ms"
) -> int:
    """
    Convert timestamp to Unix epoch.

    :param timestamp: timestamp
    :param unit: epoch's time unit
    :return: Unix time epoch
    """
    # Make timestamp tz-naive if it is not. Converted to UTC tz before becoming
    # naive automatically.
    if timestamp.tz:
        timestamp = timestamp.tz_convert(None)
    # Convert to epoch.
    epoch = (timestamp - pd.Timestamp("1970-01-01")) // pd.Timedelta("1" + unit)
    return epoch<|MERGE_RESOLUTION|>--- conflicted
+++ resolved
@@ -227,11 +227,7 @@
 
 def dassert_is_valid_timestamp(timestamp: Optional[pd.Timestamp]) -> None:
     """
-<<<<<<< HEAD
-    A valid timestamp is `None` or a pd.Timestamp with timezone.
-=======
     Assert that a timestamp is `None` or a `pd.Timestamp` with timezone.
->>>>>>> 04af43ee
     """
     if timestamp is not None:
         hdbg.dassert_isinstance(timestamp, pd.Timestamp)
@@ -247,13 +243,9 @@
     """
     Assert that an interval has valid start and end timestamps.
     """
-<<<<<<< HEAD
-    _LOG.debug(hprint.to_str("start_timestamp end_timestamp"))
-=======
     _LOG.debug(
         hprint.to_str("start_timestamp end_timestamp left_close right_close")
     )
->>>>>>> 04af43ee
     dassert_is_valid_timestamp(start_timestamp)
     dassert_is_valid_timestamp(end_timestamp)
     # Check the requested interval.
