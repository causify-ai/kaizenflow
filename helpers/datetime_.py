--- conflicted
+++ resolved
@@ -331,10 +331,6 @@
     return None
 
 
-<<<<<<< HEAD
-# pylint: disable=too-many-return-statements
-=======
->>>>>>> cc3c4d42
 def _shift_to_period_end(  # pylint: disable=too-many-return-statements
     date: str,
 ) -> Optional[Callable[[StrictDatetime], StrictDatetime]]:
