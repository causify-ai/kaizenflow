--- conflicted
+++ resolved
@@ -2132,23 +2132,10 @@
     pytest_opts_tmp = []
     if pytest_opts:
         pytest_opts_tmp.append(pytest_opts)
-<<<<<<< HEAD
     skipped_tests = _select_tests_to_skip(single_test_type)
     pytest_opts_tmp.insert(0, f'-m "{skipped_tests}"')
-    # file_names = _find_test_files(dir_name)
-    # _LOG.debug("file_names=%s", file_names)
-    # if pytest_mark != "":
-    #    file_names = _find_test_decorator(pytest_mark, file_names)
-    #    _LOG.debug(
-    #        "After pytest_mark='%s': file_names=%s", pytest_mark, file_names
-    #    )
-    #    pytest_opts_tmp.extend(file_names)
     timeout_in_sec = _TEST_TIMEOUTS_IN_SECS[single_test_type]
     pytest_opts_tmp.append(f"--timeout {timeout_in_sec}")
-=======
-    if skipped_tests != "":
-        pytest_opts_tmp.insert(0, f'-m "{skipped_tests}"')
->>>>>>> bb613bff
     if skip_submodules:
         submodule_paths = hgit.get_submodule_paths()
         _LOG.warning(
@@ -2201,18 +2188,9 @@
     base_image = ""
     # We need to add some " to pass the string as it is to the container.
     cmd = f"'{cmd}'"
-<<<<<<< HEAD
-    docker_cmd_ = _get_docker_cmd(
-        stage,
-        base_image,
-        cmd,
-    )
+    docker_cmd_ = _get_docker_cmd(base_image, stage, version, cmd)
     _LOG.info("cmd=%s", docker_cmd_)
     hsysinte.system(docker_cmd_, abort_on_error=False, suppress_output=False)
-=======
-    docker_cmd_ = _get_docker_cmd(base_image, stage, version, cmd)
-    _docker_cmd(ctx, docker_cmd_)
->>>>>>> bb613bff
     # Print message about coverage.
     if coverage:
         msg = """
@@ -2237,21 +2215,14 @@
 def _run_tests(
     ctx: Any,
     stage: str,
-<<<<<<< HEAD
     test_type: str,
-=======
     version: str,
->>>>>>> bb613bff
     pytest_opts: str,
     skip_submodules: bool,
     coverage: bool,
     collect_only: bool,
     tee_to_file: bool,
-<<<<<<< HEAD
-=======
-    skipped_tests: str,
     *,
->>>>>>> bb613bff
     start_coverage_script: bool = True,
 ) -> None:
     # Build the command line.
@@ -2295,11 +2266,8 @@
     _run_tests(
         ctx,
         stage,
-<<<<<<< HEAD
         "fast_tests",
-=======
         version,
->>>>>>> bb613bff
         pytest_opts,
         skip_submodules,
         coverage,
@@ -2328,11 +2296,8 @@
     _run_tests(
         ctx,
         stage,
-<<<<<<< HEAD
         "slow_tests",
-=======
         version,
->>>>>>> bb613bff
         pytest_opts,
         skip_submodules,
         coverage,
@@ -2361,11 +2326,8 @@
     _run_tests(
         ctx,
         stage,
-<<<<<<< HEAD
         "superslow_tests",
-=======
         version,
->>>>>>> bb613bff
         pytest_opts,
         skip_submodules,
         coverage,
@@ -2391,20 +2353,21 @@
     Same params as `invoke run_fast_tests`.
     """
     _report_task()
-    run_fast_tests(
+    _run_tests(
         ctx,
         stage,
+        "fast_tests",
+        version,
         pytest_opts,
-        pytest_mark,
-        dir_name,
         skip_submodules,
         coverage,
         collect_only,
         tee_to_file,
     )
-    run_slow_tests(
+    _run_tests(
         ctx,
         stage,
+        "slow_tests",
         version,
         pytest_opts,
         skip_submodules,
