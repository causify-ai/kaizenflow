"""
Import as:

import helpers.lib_tasks as hlibtask
"""

import datetime
import functools
import glob
import grp
import json
import logging
import os
import pprint
import pwd
import re
import stat
import sys
from typing import Any, Dict, List, Match, Optional, Set, Tuple, Union

import tqdm
from invoke import task

# We want to minimize the dependencies from non-standard Python packages since
# this code needs to run with minimal dependencies and without Docker.
import helpers.hdbg as hdbg
import helpers.hgit as hgit
import helpers.hintrospection as hintros
import helpers.hio as hio
import helpers.hlist as hlist
import helpers.hprint as hprint
import helpers.hsystem as hsystem
import helpers.htable as htable
import helpers.hversion as hversio

_LOG = logging.getLogger(__name__)


# Conventions around `pyinvoke`:
# - `pyinvoke` uses introspection to infer properties of a task, but doesn't
#   support many Python3 features (see https://github.com/pyinvoke/invoke/issues/357)
# - Don't use type hints in `@tasks`
#   - we use `# ignore: type` to avoid mypy complaints
# - Minimize the code in `@tasks` calling other functions to use Python3 features
# - Use `""` as default instead None since `pyinvoke` can only infer a single type


# #############################################################################
# Default params.
# #############################################################################

# This is used to inject the default params.
# TODO(gp): Using a singleton here is not elegant but simple.
_DEFAULT_PARAMS = {}


def set_default_params(params: Dict[str, Any]) -> None:
    global _DEFAULT_PARAMS
    _DEFAULT_PARAMS = params
    _LOG.debug("Assigning:\n%s", pprint.pformat(params))


def get_default_param(key: str) -> Any:
    hdbg.dassert_in(key, _DEFAULT_PARAMS)
    hdbg.dassert_isinstance(key, str)
    return _DEFAULT_PARAMS[key]


def has_default_param(key: str) -> bool:
    return key in _DEFAULT_PARAMS


def reset_default_params() -> None:
    params: Dict[str, Any] = {}
    set_default_params(params)


# #############################################################################
# Utils.
# #############################################################################

# Since it's not easy to add global command line options to invoke, we piggy
# back the option that already exists.
# If one uses the debug option for `invoke` we turn off the code debugging.
# TODO(gp): Check http://docs.pyinvoke.org/en/1.0/concepts/library.html#
#   modifying-core-parser-arguments
if ("-d" in sys.argv) or ("--debug" in sys.argv):
    hdbg.init_logger(verbosity=logging.DEBUG)
else:
    hdbg.init_logger(verbosity=logging.INFO)


# NOTE: We need to use a `# type: ignore` for all the @task functions because
# pyinvoke infers the argument type from the code and mypy annotations confuse
# it (see https://github.com/pyinvoke/invoke/issues/357).

# In the following, when using `lru_cache`, we use functions from `hsyste`
# instead of `ctx.run()` since otherwise `lru_cache` would cache `ctx`.

# We prefer not to cache functions running `git` to avoid stale values if we
# call git (e.g., if we cache Git hash and then we do a `git pull`).

# pyinvoke `ctx.run()` is useful for unit testing, since it allows to:
# - mock the result of a system call
# - register the issued command line (to create the expected outcome of a test)
# On the other side `system_interaction.py` contains many utilities that make
# it easy to interact with the system.
# Once AmpPart1347 is implemented we can replace all the `ctx.run()` with calls
# to `system_interaction.py`.


_WAS_FIRST_CALL_DONE = False


def _report_task(txt: str = "") -> None:
    # On the first invocation report the version.
    global _WAS_FIRST_CALL_DONE
    if not _WAS_FIRST_CALL_DONE:
        _WAS_FIRST_CALL_DONE = True
        hversio.check_version()
    # Print the name of the function.
    func_name = hintros.get_function_name(count=1)
    msg = "## %s: %s" % (func_name, txt)
    print(hprint.color_highlight(msg, color="purple"))


# TODO(gp): Move this to helpers.system_interaction and allow to add the switch
#  globally.
def _to_single_line_cmd(cmd: Union[str, List[str]]) -> str:
    """
    Convert a multiline command (as a string or list of strings) into a single
    line.

    E.g., convert
        ```
        IMAGE=.../amp:dev \
            docker-compose \
            --file devops/compose/docker-compose.yml \
            --file devops/compose/docker-compose_as_submodule.yml \
            --env-file devops/env/default.env
        ```
    into
        ```
        IMAGE=.../amp:dev docker-compose --file ...
        ```
    """
    if isinstance(cmd, list):
        cmd = " ".join(cmd)
    hdbg.dassert_isinstance(cmd, str)
    cmd = cmd.rstrip().lstrip()
    # Remove `\` at the end of the line.
    cmd = re.sub(r" \\\s*$", " ", cmd, flags=re.MULTILINE)
    # Use a single space between words in the command.
    # TODO(gp): This is a bit dangerous if there are multiple spaces in a string
    #  that for some reason are meaningful.
    cmd = " ".join(cmd.split())
    return cmd


# TODO(Grisha): make it public #755.
def _to_multi_line_cmd(docker_cmd_: List[str]) -> str:
    r"""
    Convert a command encoded as a list of strings into a single command
    separated by `\`.

    E.g., convert
    ```
        ['IMAGE=*****.dkr.ecr.us-east-1.amazonaws.com/amp:dev',
            '\n        docker-compose',
            '\n        --file amp/devops/compose/docker-compose.yml',
            '\n        --file amp/devops/compose/docker-compose_as_submodule.yml',
            '\n        --env-file devops/env/default.env']
        ```
    into
        ```
        IMAGE=*****.dkr.ecr.us-east-1.amazonaws.com/amp:dev \
            docker-compose \
            --file devops/compose/docker-compose.yml \
            --file devops/compose/docker-compose_as_submodule.yml \
            --env-file devops/env/default.env
        ```
    """
    # Expand all strings into single lines.
    _LOG.debug("docker_cmd=%s", docker_cmd_)
    docker_cmd_tmp = []
    for dc in docker_cmd_:
        # Add a `\` at the end of each string.
        hdbg.dassert(not dc.endswith("\\"), "dc='%s'", dc)
        dc += " \\"
        docker_cmd_tmp.extend(dc.split("\n"))
    docker_cmd_ = docker_cmd_tmp
    # Remove empty lines.
    docker_cmd_ = [cmd for cmd in docker_cmd_ if cmd.rstrip().lstrip() != ""]
    # Package the command.
    docker_cmd_ = "\n".join(docker_cmd_)
    # Remove a `\` at the end, since it is not needed.
    docker_cmd_ = docker_cmd_.rstrip("\\")
    _LOG.debug("docker_cmd=%s", docker_cmd_)
    return docker_cmd_


# TODO(gp): Pass through command line using a global switch or an env var.
use_one_line_cmd = False


# TODO(Grisha): make it public #755.
def _run(
    ctx: Any, cmd: str, *args, dry_run: bool = False, **ctx_run_kwargs: Any
) -> int:
    _LOG.debug(hprint.to_str("cmd dry_run"))
    if use_one_line_cmd:
        cmd = _to_single_line_cmd(cmd)
    _LOG.debug("cmd=%s", cmd)
    if dry_run:
        print(f"> {cmd}")
        _LOG.warning("Skipping execution")
        res = None
    else:
        result = ctx.run(cmd, *args, **ctx_run_kwargs)
        res = result.return_code
    return res


# TODO(gp): We should factor out the meaning of the params in a string and add it
#  to all the tasks' help.
def _get_files_to_process(
    modified: bool,
    branch: bool,
    last_commit: bool,
    # TODO(gp): Pass abs_dir, instead of `all_` and remove the calls from the
    # outer clients.
    all_: bool,
    files_from_user: str,
    mutually_exclusive: bool,
    remove_dirs: bool,
) -> List[str]:
    """
    Get a list of files to process.

    The files are selected based on the switches:
    - `branch`: changed in the branch
    - `modified`: changed in the client (both staged and modified)
    - `last_commit`: part of the previous commit
    - `all`: all the files in the repo
    - `files_from_user`: passed by the user

    :param modified: return files modified in the client (i.e., changed with
        respect to HEAD)
    :param branch: return files modified with respect to the branch point
    :param last_commit: return files part of the previous commit
    :param all: return all repo files
    :param files_from_user: return files passed to this function
    :param mutually_exclusive: ensure that all options are mutually exclusive
    :param remove_dirs: whether directories should be processed
    :return: paths to process
    """
    _LOG.debug(
        hprint.to_str(
            "modified branch last_commit all_ files_from_user "
            "mutually_exclusive remove_dirs"
        )
    )
    if mutually_exclusive:
        # All the options are mutually exclusive.
        hdbg.dassert_eq(
            int(modified)
            + int(branch)
            + int(last_commit)
            + int(all_)
            + int(len(files_from_user) > 0),
            1,
            msg="Specify only one among --modified, --branch, --last-commit, "
            "--all_files, and --files",
        )
    else:
        # We filter the files passed from the user through other the options,
        # so only the filtering options need to be mutually exclusive.
        hdbg.dassert_eq(
            int(modified) + int(branch) + int(last_commit) + int(all_),
            1,
            msg="Specify only one among --modified, --branch, --last-commit",
        )
    dir_name = "."
    if modified:
        files = hgit.get_modified_files(dir_name)
    elif branch:
        files = hgit.get_modified_files_in_branch("master", dir_name)
    elif last_commit:
        files = hgit.get_previous_committed_files(dir_name)
    elif all_:
        files = hio.find_all_files(dir_name)
    if files_from_user:
        # If files were passed, filter out non-existent paths.
        files = _filter_existing_paths(files_from_user.split(" "))
    # Convert into a list.
    hdbg.dassert_isinstance(files, list)
    files_to_process = [f for f in files if f != ""]
    # We need to remove `amp` to avoid copying the entire tree.
    files_to_process = [f for f in files_to_process if f != "amp"]
    _LOG.debug("files_to_process='%s'", str(files_to_process))
    # Remove dirs, if needed.
    if remove_dirs:
        files_to_process = hsystem.remove_dirs(files_to_process)
    _LOG.debug("files_to_process='%s'", str(files_to_process))
    # Ensure that there are files to process.
    if not files_to_process:
        _LOG.warning("No files were selected")
    return files_to_process


def _filter_existing_paths(paths_from_user: List[str]) -> List[str]:
    """
    Filter out the paths to non-existent files.

    :param paths_from_user: paths passed by user
    :return: existing paths
    """
    paths = []
    for user_path in paths_from_user:
        if user_path.endswith("/*"):
            # Get the files according to the "*" pattern.
            dir_files = glob.glob(user_path)
            if dir_files:
                # Check whether the pattern matches files.
                paths.extend(dir_files)
            else:
                _LOG.error(
                    "'%s' pattern doesn't match any files: the directory is empty or path does not exist",
                    user_path,
                )
        elif os.path.exists(user_path):
            paths.append(user_path)
        else:
            _LOG.error("'%s' does not exist", user_path)
    return paths


# Copied from helpers.datetime_ to avoid dependency from pandas.


def _get_ET_timestamp() -> str:
    # The timezone depends on how the shell is configured.
    timestamp = datetime.datetime.now()
    return timestamp.strftime("%Y%m%d_%H%M%S")


# End copy.

# #############################################################################
# Set-up.
# #############################################################################


@task
def print_setup(ctx):  # type: ignore
    """
    Print some configuration variables.
    """
    _report_task()
    _ = ctx
    var_names = "ECR_BASE_PATH BASE_IMAGE".split()
    for v in var_names:
        print("%s=%s" % (v, get_default_param(v)))


@task
def print_tasks(ctx, as_code=False):  # type: ignore
    """
    Print all the available tasks in `lib_tasks.py`.

    These tasks might be exposed or not by different.

    :param as_code: print as python code so that it can be embed in a
        `from helpers.lib_tasks import ...`
    """
    _report_task()
    _ = ctx
    func_names = []
    lib_tasks_file_name = os.path.join(
        hgit.get_amp_abs_path(), "helpers/lib_tasks.py"
    )
    hdbg.dassert_file_exists(lib_tasks_file_name)
    # TODO(gp): Use __file__ instead of hardwiring the file.
    cmd = rf'\grep "^@task" -A 1 {lib_tasks_file_name} | grep def'
    # def print_setup(ctx):  # type: ignore
    # def git_pull(ctx):  # type: ignore
    # def git_fetch_master(ctx):  # type: ignore
    _, txt = hsystem.system_to_string(cmd)
    for line in txt.split("\n"):
        _LOG.debug("line=%s", line)
        m = re.match(r"^def\s+(\S+)\(", line)
        if m:
            func_name = m.group(1)
            _LOG.debug("  -> %s", func_name)
            func_names.append(func_name)
    func_names = sorted(func_names)
    if as_code:
        print("\n".join([f"{fn}," for fn in func_names]))
    else:
        print("\n".join(func_names))


# #############################################################################
# Git.
# #############################################################################


@task
def git_pull(ctx):  # type: ignore
    """
    Pull all the repos.
    """
    _report_task()
    #
    cmd = "git pull --autostash"
    _run(ctx, cmd)
    #
    cmd = "git submodule foreach 'git pull --autostash'"
    _run(ctx, cmd)


@task
def git_fetch_master(ctx):  # type: ignore
    """
    Pull master without changing branch.
    """
    _report_task()
    #
    cmd = "git fetch origin master:master"
    _run(ctx, cmd)


@task
def git_merge_master(ctx, ff_only=False, abort_if_not_clean=True):  # type: ignore
    """
    Merge `origin/master` into the current branch.

    :param ff_only: abort if fast-forward is not possible
    """
    _report_task()
    # Check that the Git client is clean.
    hgit.is_client_clean(dir_name=".", abort_if_not_clean=abort_if_not_clean)
    # Pull master.
    git_fetch_master(ctx)
    # Merge master.
    cmd = "git merge master"
    if ff_only:
        cmd += " --ff-only"
    _run(ctx, cmd)


@task
def git_clean(ctx, fix_perms=False, dry_run=False):  # type: ignore
    """
    Clean the repo_short_name and its submodules from artifacts.

    Run `git status --ignored` to see what it's skipped.
    """
    _report_task(hprint.to_str("dry_run"))
    # TODO(*): Add "are you sure?" or a `--force switch` to avoid to cancel by
    #  mistake.
    # Fix permissions, if needed.
    if fix_perms:
        cmd = "invoke fix_perms"
        _run(ctx, cmd)
    # Clean recursively.
    git_clean_cmd = "git clean -fd"
    if dry_run:
        git_clean_cmd += " --dry-run"
    # Clean current repo.
    cmd = git_clean_cmd
    _run(ctx, cmd)
    # Clean submodules.
    cmd = f"git submodule foreach '{git_clean_cmd}'"
    _run(ctx, cmd)
    # Delete other files.
    to_delete = [
        r"*\.pyc",
        r"*\.pyo",
        r".coverage",
        r".ipynb_checkpoints",
        r".mypy_cache",
        r".pytest_cache",
        r"__pycache__",
        r"cfile",
        r"tmp.*",
        r"*.tmp",
    ]
    opts = [f"-name '{opt}'" for opt in to_delete]
    opts = " -o ".join(opts)
    cmd = f"find . {opts} | sort"
    if not dry_run:
        cmd += " | xargs rm -rf"
    _run(ctx, cmd)


@task
def git_add_all_untracked(ctx):  # type: ignore
    """
    Add all untracked files to Git.
    """
    _report_task()
    cmd = "git add $(git ls-files -o --exclude-standard)"
    _run(ctx, cmd)


@task
def git_create_patch(  # type: ignore
    ctx, mode="diff", modified=False, branch=False, last_commit=False, files=""
):
    """
    Create a patch file for the entire repo_short_name client from the base
    revision. This script accepts a list of files to package, if specified.

    The parameters `modified`, `branch`, `last_commit` have the same meaning as
    in `_get_files_to_process()`.

    :param mode: what kind of patch to create
        - "diff": (default) creates a patch with the diff of the files
        - "tar": creates a tar ball with all the files
    """
    _report_task(hprint.to_str("mode modified branch last_commit files"))
    _ = ctx
    # TODO(gp): Check that the current branch is up to date with master to avoid
    #  failures when we try to merge the patch.
    hdbg.dassert_in(mode, ("tar", "diff"))
    # For now we just create a patch for the current submodule.
    # TODO(gp): Extend this to handle also nested repos.
    super_module = False
    git_client_root = hgit.get_client_root(super_module)
    hash_ = hgit.get_head_hash(git_client_root, short_hash=True)
    timestamp = _get_ET_timestamp()
    #
    tag = os.path.basename(git_client_root)
    dst_file = f"patch.{tag}.{hash_}.{timestamp}"
    if mode == "tar":
        dst_file += ".tgz"
    elif mode == "diff":
        dst_file += ".patch"
    else:
        hdbg.dfatal("Invalid code path")
    _LOG.debug("dst_file=%s", dst_file)
    # Summary of files.
    _LOG.info(
        "Difference between HEAD and master:\n%s",
        hgit.get_summary_files_in_branch("master", dir_name="."),
    )
    # Get the files.
    all_ = False
    # We allow to specify files as a subset of files modified in the branch or
    # in the client.
    mutually_exclusive = False
    # We don't allow to specify directories.
    remove_dirs = True
    files_as_list = _get_files_to_process(
        modified,
        branch,
        last_commit,
        all_,
        files,
        mutually_exclusive,
        remove_dirs,
    )
    _LOG.info("Files to save:\n%s", hprint.indent("\n".join(files_as_list)))
    if not files_as_list:
        _LOG.warning("Nothing to patch: exiting")
        return
    files_as_str = " ".join(files_as_list)
    # Prepare the patch command.
    cmd = ""
    if mode == "tar":
        cmd = f"tar czvf {dst_file} {files_as_str}"
        cmd_inv = "tar xvzf"
    elif mode == "diff":
        if modified:
            opts = "HEAD"
        elif branch:
            opts = "master..."
        elif last_commit:
            opts = "HEAD^"
        else:
            hdbg.dfatal(
                "You need to specify one among -modified, --branch, "
                "--last-commit"
            )
        cmd = f"git diff {opts} --binary {files_as_str} >{dst_file}"
        cmd_inv = "git apply"
    # Execute patch command.
    _LOG.info("Creating the patch into %s", dst_file)
    hdbg.dassert_ne(cmd, "")
    _LOG.debug("cmd=%s", cmd)
    rc = hsystem.system(cmd, abort_on_error=False)
    if not rc:
        _LOG.warning("Command failed with rc=%d", rc)
    # Print message to apply the patch.
    remote_file = os.path.basename(dst_file)
    abs_path_dst_file = os.path.abspath(dst_file)
    msg = f"""
# To apply the patch and execute:
> git checkout {hash_}
> {cmd_inv} {abs_path_dst_file}

# To apply the patch to a remote client:
> export SERVER="server"
> export CLIENT_PATH="~/src"
> scp {dst_file} $SERVER:
> ssh $SERVER 'cd $CLIENT_PATH && {cmd_inv} ~/{remote_file}'"
    """
    print(msg)


@task
def git_files(  # type: ignore
    ctx, modified=False, branch=False, last_commit=False, pbcopy=False
):
    """
    Report which files are changed in the current branch with respect to
    `master`.

    The params have the same meaning as in `_get_files_to_process()`.
    """
    _report_task()
    _ = ctx
    all_ = False
    files = ""
    mutually_exclusive = True
    # pre-commit doesn't handle directories, but only files.
    remove_dirs = True
    files_as_list = _get_files_to_process(
        modified,
        branch,
        last_commit,
        all_,
        files,
        mutually_exclusive,
        remove_dirs,
    )
    print("\n".join(sorted(files_as_list)))
    if pbcopy:
        res = " ".join(files_as_list)
        _to_pbcopy(res, pbcopy)


@task
def git_last_commit_files(ctx, pbcopy=True):  # type: ignore
    """
    Print the status of the files in the previous commit.

    :param pbcopy: save the result into the system clipboard (only on macOS)
    """
    cmd = 'git log -1 --name-status --pretty=""'
    _run(ctx, cmd)
    # Get the list of existing files.
    files = hgit.get_previous_committed_files(".")
    txt = "\n".join(files)
    print(f"\n# The files modified are:\n{txt}")
    # Save to clipboard.
    res = " ".join(files)
    _to_pbcopy(res, pbcopy)


# TODO(gp): Add git_co(ctx)
# Reuse hgit.git_stash_push() and hgit.stash_apply()
# git stash save your-file-name
# git checkout master
# # do whatever you had to do with master
# git checkout staging
# git stash pop


# #############################################################################
# Branches workflows
# #############################################################################


# TODO(gp): Consider renaming the commands as `git_branch_*`


@task
def git_branch_files(ctx):  # type: ignore
    """
    Report which files were added, changed, and modified in the current branch
    with respect to `master`.

    This is a more detailed version of `i git_files --branch`.
    """
    _report_task()
    _ = ctx
    print(
        "Difference between HEAD and master:\n"
        + hgit.get_summary_files_in_branch("master", dir_name=".")
    )


@task
def git_create_branch(  # type: ignore
    ctx,
    branch_name="",
    issue_id=0,
    repo_short_name="current",
    suffix="",
    only_branch_from_master=True,
):
    """
    Create and push upstream branch `branch_name` or the one corresponding to
    `issue_id` in repo_short_name `repo_short_name`.

    E.g.,
    ```
    > git checkout -b LemTask169_Get_GH_actions
    > git push --set- upstream origin LemTask169_Get_GH_actions
    ```

    :param branch_name: name of the branch to create (e.g.,
        `LemTask169_Get_GH_actions`)
    :param issue_id: use the canonical name for the branch corresponding to that
        issue
    :param repo_short_name: name of the GitHub repo_short_name that the `issue_id`
        belongs to
        - "current" (default): the current repo_short_name
        - short name (e.g., "amp", "lm") of the branch
    :param suffix: suffix (e.g., "02") to add to the branch name when using issue_id
    :param only_branch_from_master: only allow to branch from master
    """
    _report_task()
    if issue_id > 0:
        # User specified an issue id on GitHub.
        hdbg.dassert_eq(
            branch_name, "", "You can't specify both --issue and --branch_name"
        )
        title, _ = _get_gh_issue_title(issue_id, repo_short_name)
        branch_name = title
        _LOG.info(
            "Issue %d in %s repo_short_name corresponds to '%s'",
            issue_id,
            repo_short_name,
            branch_name,
        )
        if suffix != "":
            # Add the the suffix.
            _LOG.debug("Adding suffix '%s' to '%s'", suffix, branch_name)
            if suffix[0] in ("-", "_"):
                _LOG.warning(
                    "Suffix '%s' should not start with '%s': removing",
                    suffix,
                    suffix[0],
                )
                suffix = suffix.rstrip("-_")
            branch_name += "_" + suffix
    #
    _LOG.info("branch_name='%s'", branch_name)
    hdbg.dassert_ne(branch_name, "")
    # Check that the branch is not just a number.
    m = re.match("^\d+$", branch_name)
    hdbg.dassert(not m, "Branch names with only numbers are invalid")
    # The valid format of a branch name is `AmpTask1903_Implemented_system_...`.
    m = re.match("^\S+Task\d+_\S+$", branch_name)
    hdbg.dassert(m, "Branch name should be '{Amp,...}TaskXYZ_...'")
    hdbg.dassert(
        not hgit.does_branch_exist(branch_name),
        "The branch '%s' already exists",
        branch_name,
    )
    # Make sure we are branching from `master`, unless that's what the user wants.
    curr_branch = hgit.get_branch_name()
    if curr_branch != "master":
        if only_branch_from_master:
            hdbg.dfatal(
                "You should branch from master and not from '%s'" % curr_branch
            )
    # Fetch master.
    cmd = "git pull --autostash"
    _run(ctx, cmd)
    # git checkout -b LmTask169_Get_GH_actions_working_on_lm
    cmd = f"git checkout -b {branch_name}"
    _run(ctx, cmd)
    cmd = f"git push --set-upstream origin {branch_name}"
    _run(ctx, cmd)


def _delete_branches(ctx: Any, tag: str, confirm_delete: bool) -> None:
    if tag == "local":
        # Delete local branches that are already merged into master.
        # > git branch --merged
        # * AmpTask1251_Update_GH_actions_for_amp_02
        find_cmd = r"git branch --merged master | grep -v master | grep -v \*"
        delete_cmd = "git branch -d"
    elif tag == "remote":
        # Get the branches to delete.
        find_cmd = (
            "git branch -r --merged origin/master"
            + r" | grep -v master | sed 's/origin\///'"
        )
        delete_cmd = "git push origin --delete"
    else:
        raise ValueError(f"Invalid tag='{tag}'")
    # TODO(gp): Use system_to_lines
    _, txt = hsystem.system_to_string(find_cmd, abort_on_error=False)
    branches = hsystem.text_to_list(txt)
    # Print info.
    _LOG.info(
        "There are %d %s branches to delete:\n%s",
        len(branches),
        tag,
        "\n".join(branches),
    )
    if not branches:
        # No branch to delete, then we are done.
        return
    # Ask whether to continue.
    if confirm_delete:
        hsystem.query_yes_no(
            hdbg.WARNING + f": Delete these {tag} branches?", abort_on_no=True
        )
    for branch in branches:
        cmd_tmp = f"{delete_cmd} {branch}"
        _run(ctx, cmd_tmp)


@task
def git_delete_merged_branches(ctx, confirm_delete=True):  # type: ignore
    """
    Remove (both local and remote) branches that have been merged into master.
    """
    _report_task()
    hdbg.dassert(
        hgit.get_branch_name(),
        "master",
        "You need to be on master to delete dead branches",
    )
    #
    cmd = "git fetch --all --prune"
    _run(ctx, cmd)
    # Delete local and remote branches that are already merged into master.
    _delete_branches(ctx, "local", confirm_delete)
    _delete_branches(ctx, "remote", confirm_delete)
    #
    cmd = "git fetch --all --prune"
    _run(ctx, cmd)


@task
def git_rename_branch(ctx, new_branch_name):  # type: ignore
    """
    Rename current branch both locally and remotely.
    """
    _report_task()
    #
    old_branch_name = hgit.get_branch_name(".")
    hdbg.dassert_ne(old_branch_name, new_branch_name)
    msg = (
        f"Do you want to rename the current branch '{old_branch_name}' to "
        f"'{new_branch_name}'"
    )
    hsystem.query_yes_no(msg, abort_on_no=True)
    # https://stackoverflow.com/questions/30590083
    # Rename the local branch to the new name.
    # > git branch -m <old_name> <new_name>
    cmd = f"git branch -m {new_branch_name}"
    _run(ctx, cmd)
    # Delete the old branch on remote.
    # > git push <remote> --delete <old_name>
    cmd = f"git push origin --delete {old_branch_name}"
    _run(ctx, cmd)
    # Prevent Git from using the old name when pushing in the next step.
    # Otherwise, Git will use the old upstream name instead of <new_name>.
    # > git branch --unset-upstream <new_name>
    cmd = f"git branch --unset-upstream {new_branch_name}"
    _run(ctx, cmd)
    # Push the new branch to remote.
    # > git push <remote> <new_name>
    cmd = f"git push origin {new_branch_name}"
    _run(ctx, cmd)
    # Reset the upstream branch for the new_name local branch.
    # > git push <remote> -u <new_name>
    cmd = f"git push origin u {new_branch_name}"
    _run(ctx, cmd)
    print("Done")


@task
def git_branch_next_name(ctx):  # type: ignore
    """
    Return a name derived from the branch so that the branch doesn't exist.

    E.g., `AmpTask1903_Implemented_system_Portfolio` ->
    `AmpTask1903_Implemented_system_Portfolio_3`
    """
    _report_task()
    _ = ctx
    branch_next_name = hgit.get_branch_next_name()
    print(f"branch_next_name='{branch_next_name}'")


@task
def git_branch_copy(ctx, new_branch_name="", use_patch=False):  # type: ignore
    """
    Create a new branch with the same content of the current branch.
    """
    hdbg.dassert(not use_patch, "Patch flow not implemented yet")
    #
    curr_branch_name = hgit.get_branch_name()
    hdbg.dassert_ne(curr_branch_name, "master")
    # Make sure `old_branch_name` doesn't need to have `master` merged.
    cmd = "invoke git_merge_master --ff-only"
    _run(ctx, cmd)
    if use_patch:
        # TODO(gp): Create a patch or do a `git merge`.
        pass
    # If new_branch_name was not specified, find a new branch with the next index.
    if new_branch_name == "":
        new_branch_name = hgit.get_branch_next_name()
    _LOG.info("new_branch_name='%s'", new_branch_name)
    # Create or go to the new branch.
    new_branch_exists = hgit.does_branch_exist(new_branch_name)
    if new_branch_exists:
        cmd = f"git checkout {new_branch_name}"
    else:
        cmd = f"git checkout master && invoke git_create_branch -b '{new_branch_name}'"
    _run(ctx, cmd)
    if use_patch:
        # TODO(gp): Apply the patch.
        pass
    #
    cmd = f"git merge --squash --ff {curr_branch_name} && git reset HEAD"
    _run(ctx, cmd)


def _git_diff_with_branch(
    ctx: Any,
    hash_: str,
    tag: str,
    dir_name: str,
    diff_type: str,
    subdir: str,
    dry_run: bool,
) -> None:
    _LOG.debug(hprint.to_str("hash_ tag dir_name diff_type subdir dry_run"))
    # Check that this branch is not master.
    curr_branch_name = hgit.get_branch_name()
    hdbg.dassert_ne(curr_branch_name, "master")
    # Get the modified files.
    cmd = []
    cmd.append("git diff")
    if diff_type:
        cmd.append(f"--diff-filter={diff_type}")
    cmd.append(f"--name-only HEAD {hash_}")
    cmd = " ".join(cmd)
    files = hsystem.system_to_files(cmd, dir_name, remove_files_non_present=False)
    files = sorted(files)
    print("files=%s\n%s" % (len(files), "\n".join(files)))
    if len(files) == 0:
        _LOG.warning("Nothing to diff: exiting")
        return
    # Create the dir storing all the files to compare.
    dst_dir = f"./tmp.{tag}"
    hio.create_dir(dst_dir, incremental=False)
    # Retrieve the original file and create the diff command.
    script_txt = []
    for branch_file in files:
        _LOG.debug("\n%s", hprint.frame(f"branch_file={branch_file}"))
        # Check if it needs to be compared.
        if subdir != "":
            if not branch_file.startswith(subdir):
                _LOG.debug(
                    "Skipping since '%s' doesn't start with '%s'",
                    branch_file,
                    subdir,
                )
                continue
        # Get the file on the right of the vimdiff.
        if os.path.exists(branch_file):
            right_file = branch_file
        else:
            right_file = "/dev/null"
        # Flatten the file dirs: e.g.,
        # dataflow/core/nodes/test/test_volatility_models.base.py
        tmp_file = branch_file
        tmp_file = tmp_file.replace("/", "_")
        tmp_file = os.path.join(dst_dir, tmp_file)
        _LOG.debug(
            "branch_file='%s' exists in branch -> master_file='%s'",
            branch_file,
            tmp_file,
        )
        # Save the base file.
        cmd = f"git show {hash_}:{branch_file} >{tmp_file}"
        rc = hsystem.system(cmd, abort_on_error=False)
        if rc != 0:
            # For new files we get the error:
            # fatal: path 'dev_scripts/configure_env.sh' exists on disk, but
            # not in 'c92cfe4382325678fdfccd0ddcd1927008090602'
            _LOG.debug("branch_file='%s' doesn't exist in master", branch_file)
            left_file = "/dev/null"
        else:
            left_file = tmp_file
        # Update the script to diff.
        cmd = f"vimdiff {left_file} {right_file}"
        _LOG.debug("-> %s", cmd)
        script_txt.append(cmd)
    script_txt = "\n".join(script_txt)
    # Files to diff.
    print(hprint.frame("Diffing script"))
    print(script_txt)
    # Save the script to compare.
    script_file_name = f"./tmp.vimdiff_branch_with_{tag}.sh"
    hsystem.create_executable_script(script_file_name, script_txt)
    print(f"# To diff against {tag} run:\n> {script_file_name}")
    _run(ctx, script_file_name, dry_run=dry_run, pty=True)


@task
def git_branch_diff_with_base(  # type: ignore
    ctx, diff_type="", subdir="", dry_run=False
):
    """
    Diff files of the current branch with master at the branching point.

    :param diff_type: files to diff using git `--diff-filter` options
    :param subdir: subdir to consider for diffing, instead of `.`
    :param dry_run: execute diffing script or not
    """
    # Get the branching point.
    dir_name = "."
    hash_ = hgit.get_branch_hash(dir_name=dir_name)
    #
    tag = "base"
    _git_diff_with_branch(ctx, hash_, tag, dir_name, diff_type, subdir, dry_run)


@task
def git_branch_diff_with_master(  # type: ignore
    ctx, diff_type="", subdir="", dry_run=False
):
    """
    Diff files of the current branch with origin/master.

    :param diff_type: files to diff using git `--diff-filter` options
    :param subdir: subdir to consider for diffing, instead of `.`
    :param dry_run: execute diffing script or not
    """
    dir_name = "."
    hash_ = "origin/master"
    tag = "origin_master"
    _git_diff_with_branch(ctx, hash_, tag, dir_name, diff_type, subdir, dry_run)


# TODO(gp): Add the following scripts:
# dev_scripts/git/git_backup.sh
# dev_scripts/git/gcl
# dev_scripts/git/git_branch.sh
# dev_scripts/git/git_branch_point.sh
# dev_scripts/create_class_diagram.sh

# #############################################################################
# Integrate.
# #############################################################################

# Integration good practices
#
# ## Concepts
#
# - We have two dirs storing two forks of the same repo
# - Files are touched, e.g., added, modified, deleted in each forks
# - The most problematic files are the files that are modified in both forks
# - Files that are added or deleted in one fork, should be added / deleted also
#   in the other fork
# - Often we can integrate "by directory", i.e., finding entire directories that
#   we were touched in one branch but not the other
#   - In this case we can simply copy the entire dir from one dir to the other
# - Other times we need to integrate "by file"

# ## Preparation
#
# - Pull master
#
# - Lint both dirs
#   ```
#   > cd amp1
#   > i lint --dir-name . --only-format
#   > cd cmamp1
#   > i lint --dir-name . --only-format
#   ```
#
# - Remove end-of-line spaces:
#   ```
#   # Remove
#   > find . -name "*.txt" | xargs perl -pi -e 'chomp if eof'
#   ```
#
# - Align `lib_tasks.py`:
#   ```
#   > vimdiff ~/src/{amp1,cmamp1}/tasks.py; vimdiff ~/src/{amp1,cmamp1}/helpers/lib_tasks.py
#   ```
#
# - Create the integration branches
#   ```
#   > cd amp1
#   > i integrate_create_branch --dir-name amp1
#   > cd cmamp1
#   > i integrate_create_branch --dir-name cmamp1
#   ```

# ## Integration
#
# - Check what files were modified since the last integration in each fork
#   ```
#   > i integrate_files --file-direction common_files
#   > i integrate_files --file-direction only_files_in_src
#   > i integrate_files --file-direction only_files_in_dst
#   ```
# - If we find dirs that are touched in one branch but not in the other
#   we can copy / merge without running risks
#
# - Check which files are different between the dirs
#   ```
#   > i integrate_diff_dirs
#   ```
#
# - Diff dir by dir
#   ```
#   > i integrate_diff_dirs --subdir dataflow/system
#   ```
#
# - Copy by dir
#   ```
#   > i integrate_diff_dirs --subdir market_data -c
#   ```
#
# - Remove the empty files
#   ```
#   > find . -type f -empty -print | grep -v .git | grep -v __init__ | grep -v ".log$" | grep -v ".txt$" | xargs git rm
#   ```

# ## Double check the integration
#
# - Check that the regressions are passing on GH
#   ```
#   > i gh_create_pr --no-draft
#   ```
#
# - Check the files that were changed in both branches (i.e., the "problematic ones")
#   since the last integration and compare them to the base in each branch
#   ```
#   > cd amp1
#   > i integrate_diff_overlapping_files --src-dir "amp1" --dst-dir "cmamp1"
#   > cd cmamp1
#   > i integrate_diff_overlapping_files --src-dir "cmamp1" --dst-dir "amp1"
#   ```
#
# - Quickly scan all the changes in the branch compared to the base
#   ```
#   > cd amp1
#   > i git_branch_diff_with_base
#   > cd cmamp1
#   > i git_branch_diff_with_base
#   ```


# The user uses in the command line "abs_dir", which are the basename of the
# integration directories (e.g., `amp1`, `cmamp1`)
# The "src_dir_name" is the one where the command is issued.
# The "dst_dir_name" is assumed to be parallel to the "src_dir_name"
# The dirs are then transformed in absolute dirs "abs_src_dir"


def _dassert_current_dir_matches(dir_name: str) -> None:
    """
    Ensure that the name of the current dir is the expected one.
    """
    _LOG.debug(hprint.to_str("dir_name"))
    curr_dir_name = os.path.basename(os.getcwd())
    hdbg.dassert_eq(
        curr_dir_name,
        dir_name,
        "The current dir '%s' is not the source dir '%s'",
        curr_dir_name,
        dir_name,
    )


def _dassert_is_integration_branch(abs_dir: str) -> None:
    """
    Ensure that name of the branch in `abs_dir` is an integration or lint one.
    """
    _LOG.debug(hprint.to_str("abs_dir"))
    branch_name = hgit.get_branch_name(dir_name=abs_dir)
    hdbg.dassert_ne(branch_name, "master")
    hdbg.dassert(
        ("_Integrate_" in branch_name) or ("_Lint_" in branch_name),
        "Invalid branch_name='%s' in abs_dir='%s'",
        branch_name,
        abs_dir,
    )


def _clean_both_integration_dirs(abs_dir1: str, abs_dir2: str) -> None:
    _LOG.debug(hprint.to_str("abs_dir1 abs_dir2"))
    cmd = f"cd {abs_dir1} && invoke git_clean"
    hsystem.system(cmd)
    cmd = f"cd {abs_dir2} && invoke git_clean"
    hsystem.system(cmd)


@task
def integrate_create_branch(ctx, dir_name, dry_run=False):  # type: ignore
    """
    Create the branch for integration in the current dir.

    The dir needs to be specified to ensure the set-up is correct.
    """
    _report_task()
    # Check that the current dir has the name `dir_name`.
    _dassert_current_dir_matches(dir_name)
    # Create the integration branch with the current date, e.g.,
    # `AmpTask1786_Integrate_20211231`.
    date = datetime.datetime.now().date()
    date_as_str = date.strftime("%Y%m%d")
    branch_name = f"AmpTask1786_Integrate_{date_as_str}"
    # query_yes_no("Are you sure you want to create the brach ")
    _LOG.info("Creating branch '%s'", branch_name)
    cmd = f"invoke git_create_branch -b '{branch_name}'"
    _run(ctx, cmd, dry_run=dry_run)


def _resolve_src_dst_names(
    src_dir_name: str, dst_dir_name: str, subdir: str
) -> Tuple[str, str]:
    """
    Return the full path of `src_dir_name` and `dst_dir_name` assuming that:

    - `src_dir_name` is the current dir
    - `dst_dir_name` is a dir parallel to the current one

    :return: absolute paths of both directories
    """
    curr_parent_dir = os.path.dirname(os.getcwd())
    #
    abs_src_dir = os.path.join(curr_parent_dir, src_dir_name, subdir)
    abs_src_dir = os.path.normpath(abs_src_dir)
    hdbg.dassert_dir_exists(abs_src_dir)
    #
    abs_dst_dir = os.path.join(curr_parent_dir, dst_dir_name, subdir)
    abs_dst_dir = os.path.normpath(abs_dst_dir)
    hdbg.dassert_dir_exists(abs_dst_dir)
    return abs_src_dir, abs_dst_dir


@task
def integrate_diff_dirs(  # type: ignore
    ctx,
    src_dir_name="amp1",
    dst_dir_name="cmamp1",
    subdir="",
    copy=False,
    use_linux_diff=False,
    check_branches=True,
    clean_branches=True,
    dry_run=False,
):
    """
    Integrate repos from dirs `src_dir_name` to `dst_dir_name` by diffing or copying
    all the files with differences.

    ```
    # Use the default values for src / dst dirs to represent the usual set-up.
    > i integrate_diff_dirs --src-dir-name amp1 --dst-dir-name cmamp1 --subdir .
    ```

    :param copy: copy the files instead of diffing
    :param use_linux_diff: use Linux `diff` instead of `diff_to_vimdiff.py`
    """
    _report_task()
    # Check that the integration branches are in the expected state.
    _dassert_current_dir_matches(src_dir_name)
    abs_src_dir, abs_dst_dir = _resolve_src_dst_names(
        src_dir_name, dst_dir_name, subdir
    )
    if check_branches:
        _dassert_is_integration_branch(abs_src_dir)
        _dassert_is_integration_branch(abs_dst_dir)
    else:
        _LOG.warning("Skipping integration branch check")
    # Clean branches if needed.
    if clean_branches:
        # We can clean up only the root dir.
        if subdir == "":
            _clean_both_integration_dirs(abs_src_dir, abs_dst_dir)
    else:
        _LOG.warning("Skipping integration branch cleaning")
    if copy:
        # Copy the files.
        if dry_run:
            cmd = f"diff -r --brief {abs_src_dir} {abs_dst_dir}"
        else:
            rsync_opts = "--delete -a"
            cmd = f"rsync {rsync_opts} {abs_src_dir}/ {abs_dst_dir}"
    else:
        # Diff the files.
        if use_linux_diff:
            cmd = f"diff -r --brief {abs_src_dir} {abs_dst_dir}"
        else:
            cmd = f"dev_scripts/diff_to_vimdiff.py --dir1 {abs_src_dir} --dir2 {abs_dst_dir}"
    _run(ctx, cmd, dry_run=dry_run)


def _find_files_touched_since_last_integration(
    dir_name: str, abs_dir_name: str, subdir: str
) -> List[str]:
    """
    Return the list of files modified since the last integration.

    :param dir_name: basename of the current dir
    :param abs_dir_name: directory to cd before executing this script
    :param subdir: consider only the files under `subdir`
    """
    # TODO(gp): dir_name can be computed from abs_dir_name to simplify the interface.
    # Change the dir to the correct one.
    old_dir = os.getcwd()
    try:
        os.chdir(abs_dir_name)
        # Find the hash of all integration commits.
        cmd = "git log --date=local --oneline --date-order | grep AmpTask1786_Integrate"
        # Remove integrations like "'... Merge branch 'master' into AmpTask1786_Integrate_20220113'"
        cmd += " | grep -v \"Merge branch 'master' into \""
        _, txt = hsystem.system_to_string(cmd)
        _LOG.debug("integration commits=\n%s", txt)
        txt = txt.split("\n")
        # > git log --date=local --oneline --date-order | grep AmpTask1786_Integrate
        # 72a1a101 AmpTask1786_Integrate_20211218 (#1975)
        # 2acfd6d7 AmpTask1786_Integrate_20211214 (#1950)
        # 318ab0ff AmpTask1786_Integrate_20211210 (#1933)
        hdbg.dassert_lte(2, len(txt))
        print("# last_integration: '%s'" % txt[0])
        last_integration_hash = txt[0].split()[0]
        print("* " + hprint.to_str("last_integration_hash"))
        # Find the first commit after the commit with the last integration.
        cmd = f"git log --oneline --reverse --ancestry-path {last_integration_hash}^..master"
        _, txt = hsystem.system_to_string(cmd)
        print(f"* commits after last integration=\n{txt}")
        txt = txt.split("\n")
        # > git log --oneline --reverse --ancestry-path 72a1a101^..master
        # 72a1a101 AmpTask1786_Integrate_20211218 (#1975)
        # 90e90353 AmpTask1955_Lint_20211218 (#1976)
        # 4a2b45c6 AmpTask1858_Implement_buildmeister_workflows_in_invoke (#1860)
        hdbg.dassert_lte(2, len(txt))
        first_commit_hash = txt[1].split()[0]
        _LOG.debug("first_commit: '%s'", txt[1])
        _LOG.debug(hprint.to_str("first_commit_hash"))
        # Find all the files touched in each branch.
        cmd = f"git diff --name-only {first_commit_hash}..HEAD"
        _, txt = hsystem.system_to_string(cmd)
        _LOG.debug("files modified since the integration=\n%s", txt)
        files = txt.split("\n")
    finally:
        os.chdir(old_dir)
    # Filter files by subdir.
    if subdir:
        filtered_files = []
        for file in files:
            if files.startswith(subdir):
                filtered_files.append(file)
        files = filtered_files
    # Reorganize the files.
    hdbg.dassert_no_duplicates(files)
    files = sorted(files)
    # Save to file for debugging.
    file_name = os.path.join(
        f"tmp.integrate_find_files_touched_since_last_integration.{dir_name}.txt"
    )
    hio.to_file(file_name, "\n".join(files))
    _LOG.debug("Saved file to '%s'", file_name)
    return files


def _integrate_files(
    files: Set[str],
    abs_left_dir: str,
    abs_right_dir: str,
    copy: bool,
    tag: str,
    only_different_files: bool,
) -> None:
    """
    Diff or copy `files` between the dirs `abs_left_dir` and `abs_right_dir`.

    This function:
    - prints the list of the files on screen
    - creates a script to diff the script

    :param files: relative path of the files to compare
    :param abs_left_dir, abs_right_dir: path of the left / right dir
    :param only_different_files: include in the script only the ones that are
        different
    """
    _LOG.debug(
        hprint.to_str("abs_left_dir abs_right_dir copy tag only_different_files")
    )
    files_to_diff = []
    # Create script to diff.
    script_txt = []
    for file in sorted(list(files)):
        _LOG.debug(hprint.to_str("file"))
        left_file = os.path.join(abs_left_dir, file)
        right_file = os.path.join(abs_right_dir, file)
        # Check if both the files exist and are the same.
        both_exist = os.path.exists(left_file) and os.path.exists(right_file)
        if not both_exist:
            # Both files don't exist: nothing to do.
            equal = False
            skip = True
        else:
            # They both exist.
            if only_different_files:
                # We want to check
                equal = hio.from_file(left_file) == hio.from_file(right_file)
                skip = equal
            else:
                # They both exists and we want to process even if they are the same.
                equal = None
                skip = False
        _ = left_file, right_file, both_exist, equal, skip
        _LOG.debug(hprint.to_str("left_file right_file both_exist equal skip"))
        # Execute the action on the 2 files.
        if skip:
            _LOG.debug("  Skip %s", file)
        else:
            if copy:
                cmd = f"cp -f {left_file} {right_file}"
            else:
                cmd = f"vimdiff {left_file} {right_file}"
            _LOG.debug("  -> %s", cmd)
            script_txt.append(cmd)
            files_to_diff.append(file)
    script_txt = "\n".join(script_txt)
    # Print the files.
    print(hprint.frame(tag))
    files_set = sorted(list(files_to_diff))
    txt = "\n".join(files_set)
    print(hprint.indent(txt))
    # Execute / save the script.
    if copy:
        for cmd in script_txt:
            hsystem.system(cmd)
    else:
        # Save the diff script.
        script_file_name = f"./tmp.vimdiff.{tag}.sh"
        hsystem.create_executable_script(script_file_name, script_txt)
        print(f"# To diff run:\n> {script_file_name}")


@task
def integrate_files(  # type: ignore
    ctx,
    src_dir="amp1",
    dst_dir="cmamp1",
    subdir="",
    copy=False,
    file_direction="",
    only_different_files=True,
    check_branches=True,
):
    """
    Find and copy the files that are touched only in one branch or in both.

    :param copy: copy the files instead of diff
    :param file_direction: which files to diff / copy
        - "common": process the files that were touched in both branches
        - "only_src_files": process the files that were touched only in the src dir
        - "only_dst_files": process the files that were touched only in the dst dir
    :param only_different_files: consider only the files that are different among
        the branches
    """
    _report_task()
    _ = ctx
    # Check that the integration branches are in the expected state.
    _dassert_current_dir_matches(src_dir)
    # We want to stay at the top level dir, since the subdir is handled by
    # `integrate_find_files_touched_since_last_integration`.
    abs_src_dir, abs_dst_dir = _resolve_src_dst_names(src_dir, dst_dir, subdir="")
    if check_branches:
        _dassert_is_integration_branch(abs_src_dir)
        _dassert_is_integration_branch(abs_dst_dir)
    else:
        _LOG.warning("Skipping integration branch check")
    # Find the files touched in each branch since the last integration.
    src_files = set(
        _find_files_touched_since_last_integration(src_dir, abs_src_dir, subdir)
    )
    dst_files = set(
        _find_files_touched_since_last_integration(dst_dir, abs_dst_dir, subdir)
    )
    #
    if file_direction == "common_files":
        common_files = src_files.intersection(dst_files)
        _integrate_files(
            common_files,
            abs_src_dir,
            abs_dst_dir,
            copy,
            file_direction,
            only_different_files,
        )
    elif file_direction == "only_files_in_src":
        only_src_files = src_files - dst_files
        _integrate_files(
            only_src_files,
            abs_src_dir,
            abs_dst_dir,
            copy,
            file_direction,
            only_different_files,
        )
    elif file_direction == "only_files_in_dst":
        only_dst_files = dst_files - src_files
        _integrate_files(
            only_dst_files,
            abs_src_dir,
            abs_dst_dir,
            copy,
            file_direction,
            only_different_files,
        )
    else:
        raise ValueError("Invalid file_direction='%s'" % file_direction)


@task
def integrate_find_files(  # type: ignore
    ctx,
    subdir="",
):
    """
    Find the files that are touched in the current branch since last
    integration.
    """
    _report_task()
    _ = ctx
    #
    src_dir = os.path.basename(os.getcwd())
    abs_src_dir = "."
    abs_src_dir = os.path.normpath(abs_src_dir)
    hdbg.dassert_dir_exists(abs_src_dir)
    # Find the files touched in each branch since the last integration.
    src_files = sorted(
        _find_files_touched_since_last_integration(src_dir, abs_src_dir, subdir)
    )
    print("* Files touched:\n%s" % "\n".join(src_files))


@task
def integrate_diff_overlapping_files(  # type: ignore
    ctx, src_dir, dst_dir, subdir=""
):
    """
    Find the files modified in both branches `src_dir_name` and `dst_dir_name`
    Compare these files from HEAD to master version before the branch point.

    This is used to check what changes were made to files modified by
    both branches.
    """
    _report_task()
    _ = ctx
    # Check that the integration branches are in the expected state.
    _dassert_current_dir_matches(src_dir)
    src_dir, dst_dir = _resolve_src_dst_names(src_dir, dst_dir, subdir)
    _dassert_is_integration_branch(src_dir)
    _dassert_is_integration_branch(dst_dir)
    _clean_both_integration_dirs(src_dir, dst_dir)
    # Find the files modified in both branches.
    src_hash = hgit.get_branch_hash(src_dir)
    _LOG.info("src_hash=%s", src_hash)
    dst_hash = hgit.get_branch_hash(dst_dir)
    _LOG.info("dst_hash=%s", dst_hash)
    diff_files1 = os.path.abspath("./tmp.files_modified1.txt")
    diff_files2 = os.path.abspath("./tmp.files_modified2.txt")
    cmd = f"cd {src_dir} && git diff --name-only {src_hash} HEAD >{diff_files1}"
    hsystem.system(cmd)
    cmd = f"cd {dst_dir} && git diff --name-only {dst_hash} HEAD >{diff_files2}"
    hsystem.system(cmd)
    common_files = "./tmp.common_files.txt"
    cmd = f"comm -12 {diff_files1} {diff_files2} >{common_files}"
    hsystem.system(cmd)
    # Get the base files to diff.
    files = hio.from_file(common_files).split("\n")
    files = [f for f in files if f != ""]
    _LOG.info("Found %d files to diff:\n%s", len(files), "\n".join(files))
    # Retrieve the original file and create the diff command.
    script_txt = []
    for src_file in files:
        hdbg.dassert_file_exists(src_file)
        # TODO(gp): Add function to add a suffix to a name, using
        #  os.path.dirname(), os.path.basename(), os.path.split_extension().
        dst_file = src_file.replace(".py", ".base.py")
        # Save the base file.
        cmd = f"git show {src_hash}:{src_file} >{dst_file}"
        rc = hsystem.system(cmd, abort_on_error=False)
        if rc == 0:
            # The file was created: nothing to do.
            pass
        elif rc == 128:
            # Note that the file potentially could not exist, i.e., it was added in
            # the branch. In this case Git returns:
            # rc=128 fatal: path 'dataflow/pipelines/real_time/test/test_dataflow_pipelines_real_time_pipeline.py' exists on disk, but not in 'ce54877016204315766e90df7c45192bec1fbf20'
            src_file = "/dev/null"
        else:
            raise ValueError("cmd='%s' returned %s" % (cmd, rc))
        # Update the script to diff.
        script_txt.append(f"vimdiff {dst_file} {src_file}")
    # Save the script to compare.
    script_file_name = "./tmp.vimdiff_overlapping_files.sh"
    script_txt = "\n".join(script_txt)
    hsystem.create_executable_script(script_file_name, script_txt)
    print(f"# To diff against the base run:\n> {script_file_name}")


# #############################################################################
# Basic Docker commands.
# #############################################################################


def _get_docker_exec(sudo: bool) -> str:
    docker_exec = "docker"
    if sudo:
        docker_exec = "sudo " + docker_exec
    return docker_exec


@task
def docker_images_ls_repo(ctx, sudo=False):  # type: ignore
    """
    List images in the logged in repo_short_name.
    """
    _report_task()
    docker_login(ctx)
    ecr_base_path = get_default_param("ECR_BASE_PATH")
    docker_exec = _get_docker_exec(sudo)
    _run(ctx, f"{docker_exec} image ls {ecr_base_path}")


@task
def docker_ps(ctx, sudo=False):  # type: ignore
    # pylint: disable=line-too-long
    """
    List all the running containers.

    ```
    > docker_ps
    CONTAINER ID  user  IMAGE                    COMMAND                    CREATED        STATUS        PORTS  service
    2ece37303ec9  gp    *****....:latest  "./docker_build/entry.sh"  5 seconds ago  Up 4 seconds         user_space
    ```
    """
    _report_task()
    # pylint: enable=line-too-long
    fmt = (
        r"""table {{.ID}}\t{{.Label "user"}}\t{{.Image}}\t{{.Command}}"""
        + r"\t{{.RunningFor}}\t{{.Status}}\t{{.Ports}}"
        + r'\t{{.Label "com.docker.compose.service"}}'
    )
    docker_exec = _get_docker_exec(sudo)
    cmd = f"{docker_exec} ps --format='{fmt}'"
    cmd = _to_single_line_cmd(cmd)
    _run(ctx, cmd)


def _get_last_container_id(sudo: bool) -> str:
    docker_exec = _get_docker_exec(sudo)
    # Get the last started container.
    cmd = f"{docker_exec} ps -l | grep -v 'CONTAINER ID'"
    # CONTAINER ID   IMAGE          COMMAND                  CREATED
    # 90897241b31a   eeb33fe1880a   "/bin/sh -c '/bin/bash ...
    _, txt = hsystem.system_to_one_line(cmd)
    # Parse the output: there should be at least one line.
    hdbg.dassert_lte(1, len(txt.split(" ")), "Invalid output='%s'", txt)
    container_id: str = txt.split(" ")[0]
    return container_id


@task
def docker_stats(  # type: ignore
    ctx,
    all=False,  # pylint: disable=redefined-builtin
    sudo=False,
):
    # pylint: disable=line-too-long
    """
    Report last started Docker container stats, e.g., CPU, RAM.

    ```
    > docker_stats
    CONTAINER ID  NAME                   CPU %  MEM USAGE / LIMIT     MEM %  NET I/O         BLOCK I/O        PIDS
    2ece37303ec9  ..._user_space_run_30  0.00%  15.74MiB / 31.07GiB   0.05%  351kB / 6.27kB  34.2MB / 12.3kB  4
    ```

    :param all: report stats for all the containers
    """
    # pylint: enable=line-too-long
    _report_task(hprint.to_str("all"))
    _ = ctx
    fmt = (
        r"table {{.ID}}\t{{.Name}}\t{{.CPUPerc}}\t{{.MemUsage}}"
        + r"\t{{.MemPerc}}\t{{.NetIO}}\t{{.BlockIO}}\t{{.PIDs}}"
    )
    docker_exec = _get_docker_exec(sudo)
    cmd = f"{docker_exec} stats --no-stream --format='{fmt}'"
    _, txt = hsystem.system_to_string(cmd)
    if all:
        output = txt
    else:
        # Get the id of the last started container.
        container_id = _get_last_container_id(sudo)
        print(f"Last container id={container_id}")
        # Parse the output looking for the given container.
        txt = txt.split("\n")
        output = []
        # Save the header.
        output.append(txt[0])
        for line in txt[1:]:
            if line.startswith(container_id):
                output.append(line)
        # There should be at most two rows: the header and the one corresponding to
        # the container.
        hdbg.dassert_lte(
            len(output), 2, "Invalid output='%s' for '%s'", output, txt
        )
        output = "\n".join(output)
    print(output)


@task
def docker_kill(  # type: ignore
    ctx,
    all=False,  # pylint: disable=redefined-builtin
    sudo=False,
):
    """
    Kill the last Docker container started.

    :param all: kill all the containers (be careful!)
    :param sudo: use sudo for the Docker commands
    """
    _report_task(hprint.to_str("all"))
    docker_exec = _get_docker_exec(sudo)
    # Last container.
    opts = "-l"
    if all:
        _LOG.warning("Killing all the containers")
        # TODO(gp): Ask if we are sure and add a --just-do-it option.
        opts = "-a"
    # Print the containers that will be terminated.
    cmd = f"{docker_exec} ps {opts}"
    _run(ctx, cmd)
    # Kill.
    cmd = f"{docker_exec} rm -f $({docker_exec} ps {opts} -q)"
    _run(ctx, cmd)


# docker system prune
# docker container ps -f "status=exited"
# docker container rm $(docker container ps -f "status=exited" -q)
# docker rmi $(docker images --filter="dangling=true" -q)

# pylint: disable=line-too-long
# Remove the images with hash
# > docker image ls
# REPOSITORY                                        TAG                                        IMAGE ID       CREATED         SIZE
# *****.dkr.ecr.us-east-2.amazonaws.com/im          07aea615a2aa9290f7362e99e1cc908876700821   d0889bf972bf   6 minutes ago   684MB
# *****.dkr.ecr.us-east-2.amazonaws.com/im          rc                                         d0889bf972bf   6 minutes ago   684MB
# python                                            3.7-slim-buster                            e7d86653f62f   14 hours ago    113MB
# *****.dkr.ecr.us-east-1.amazonaws.com/dev_tools   ce789e4718175fcdf6e4857581fef1c2a5ee81f3   2f64ade2c048   14 hours ago    2.02GB
# *****.dkr.ecr.us-east-1.amazonaws.com/dev_tools   local                                      2f64ade2c048   14 hours ago    2.02GB
# *****.dkr.ecr.us-east-1.amazonaws.com/dev_tools   d401a2a0bef90b9f047c65f8adb53b28ba05d536   1b11bf234c7f   15 hours ago    2.02GB
# *****.dkr.ecr.us-east-1.amazonaws.com/dev_tools   52ccd63edbc90020f450c074b7c7088a1806c5ac   90b70a55c367   15 hours ago    1.95GB
# *****.dkr.ecr.us-east-1.amazonaws.com/dev_tools   2995608a7d91157fc1a820869a6d18f018c3c598   0cb3858e85c6   15 hours ago    2.01GB
# *****.dkr.ecr.us-east-1.amazonaws.com/amp         415376d58001e804e840bf3907293736ad62b232   e6ea837ab97f   18 hours ago    1.65GB
# *****.dkr.ecr.us-east-1.amazonaws.com/amp         dev                                        e6ea837ab97f   18 hours ago    1.65GB
# *****.dkr.ecr.us-east-1.amazonaws.com/amp         local                                      e6ea837ab97f   18 hours ago    1.65GB
# *****.dkr.ecr.us-east-1.amazonaws.com/amp         9586cc2de70a4075b9fdcdb900476f8a0f324e3e   c75d2447da79   18 hours ago    1.65GB
# pylint: enable=line-too-long


# #############################################################################
# Docker development.
# #############################################################################

# TODO(gp): We might want to organize the code in a base class using a Command
# pattern, so that it's easier to generalize the code for multiple repos.
#
# class DockerCommand:
#   def pull():
#     ...
#   def cmd():
#     ...
#
# For now we pass the customizable part through the default params.


def _docker_pull(
    ctx: Any, base_image: str, stage: str, version: Optional[str]
) -> None:
    """
    Pull images from the registry.
    """
    docker_login(ctx)
    #
    image = get_image(base_image, stage, version)
    _LOG.info("image='%s'", image)
    _dassert_is_image_name_valid(image)
    cmd = f"docker pull {image}"
    _run(ctx, cmd, pty=True)


@task
def docker_pull(ctx, stage="dev", version=None):  # type: ignore
    """
    Pull latest dev image corresponding to the current repo from the registry.
    """
    _report_task()
    #
    base_image = ""
    _docker_pull(ctx, base_image, stage, version)


@task
def docker_pull_dev_tools(ctx, stage="prod", version=None):  # type: ignore
    """
    Pull latest prod image of `dev_tools` from the registry.
    """
    _report_task()
    #
    base_image = get_default_param("ECR_BASE_PATH") + "/dev_tools"
    _docker_pull(ctx, base_image, stage, version)


@functools.lru_cache()
def _get_aws_cli_version() -> int:
    # > aws --version
    # aws-cli/1.19.49 Python/3.7.6 Darwin/19.6.0 botocore/1.20.49
    # aws-cli/1.20.1 Python/3.9.5 Darwin/19.6.0 botocore/1.20.106
    cmd = "aws --version"
    res = hsystem.system_to_one_line(cmd)[1]
    # Parse the output.
    m = re.match(r"aws-cli/((\d+)\.\d+\.\d+)\s", res)
    hdbg.dassert(m, "Can't parse '%s'", res)
    m: Match[Any]
    version = m.group(1)
    _LOG.debug("version=%s", version)
    major_version = int(m.group(2))
    _LOG.debug("major_version=%s", major_version)
    return major_version


@task
def docker_login(ctx):  # type: ignore
    """
    Log in the AM Docker repo_short_name on AWS.
    """
    _report_task()
    if hsystem.is_inside_ci():
        _LOG.warning("Running inside GitHub Action: skipping `docker_login`")
        return
    major_version = _get_aws_cli_version()
    # docker login \
    #   -u AWS \
    #   -p eyJ... \
    #   -e none \
    #   https://*****.dkr.ecr.us-east-1.amazonaws.com
    # TODO(gp): We should get this programmatically from ~/aws/.credentials
    region = "us-east-1"
    if major_version == 1:
        cmd = f"eval $(aws ecr get-login --profile am --no-include-email --region {region})"
    else:
        ecr_base_path = get_default_param("ECR_BASE_PATH")
        cmd = (
            f"docker login -u AWS -p $(aws ecr get-login --region {region}) "
            + f"https://{ecr_base_path}"
        )
    # cmd = ("aws ecr get-login-password" +
    #       " | docker login --username AWS --password-stdin "
    _run(ctx, cmd)


def get_base_docker_compose_path() -> str:
    """
    Return the base docker compose `devops/compose/docker-compose.yml`.
    """
    # Add the default path.
    dir_name = "devops/compose"
    # TODO(gp): Factor out the piece below.
    docker_compose_path = "docker-compose.yml"
    docker_compose_path = os.path.join(dir_name, docker_compose_path)
    docker_compose_path = os.path.abspath(docker_compose_path)
    return docker_compose_path


def _get_amp_docker_compose_path() -> Optional[str]:
    """
    Return the docker compose for `amp` as supermodule or as submodule.

    E.g., `devops/compose/docker-compose_as_submodule.yml` and
    `devops/compose/docker-compose_as_supermodule.yml`
    """
    path, _ = hgit.get_path_from_supermodule()
    docker_compose_path: Optional[str]
    if path != "":
        _LOG.warning("amp is a submodule")
        docker_compose_path = "docker-compose_as_submodule.yml"
        # Add the default path.
        dir_name = "devops/compose"
        docker_compose_path = os.path.join(dir_name, docker_compose_path)
        docker_compose_path = os.path.abspath(docker_compose_path)
    else:
        docker_compose_path = None
    return docker_compose_path


_IMAGE_VERSION_RE = r"\d+\.\d+\.\d+"


def _dassert_is_version_valid(version: str) -> None:
    """
    A valid version looks like: `1.0.0`.
    """
    hdbg.dassert_isinstance(version, str)
    hdbg.dassert_ne(version, "")
    regex = rf"^({_IMAGE_VERSION_RE})$"
    _LOG.debug("Testing with regex='%s'", regex)
    m = re.match(regex, version)
    hdbg.dassert(m, "Invalid version: '%s'", version)


_IMAGE_VERSION_FROM_CHANGELOG = "FROM_CHANGELOG"


def _resolve_version_value(version: str) -> str:
    """
    Pass a version (e.g., 1.0.0) or a symbolic value (e.g., FROM_CHANGELOG) and
    return the resolved value of the version.
    """
    hdbg.dassert_isinstance(version, str)
    if version == _IMAGE_VERSION_FROM_CHANGELOG:
        version = hversio.get_changelog_version()
    _dassert_is_version_valid(version)
    return version


def _dassert_is_subsequent_version(version: str) -> None:
    """
    Check that version is strictly bigger than the current one as specified in
    the changelog.
    """
    if version != _IMAGE_VERSION_FROM_CHANGELOG:
        current_version = hversio.get_changelog_version()
        hdbg.dassert_lt(current_version, version)


_INTERNET_ADDRESS_RE = r"([a-z0-9]+(-[a-z0-9]+)*\.)+[a-z]{2,}"
_IMAGE_BASE_NAME_RE = r"[a-z0-9_-]+"
_IMAGE_USER_RE = r"[a-z0-9_-]+"
# For candidate prod images which have added hash for easy identification.
_IMAGE_HASH_RE = r"[a-z0-9]{9}"
_IMAGE_STAGE_RE = (
    rf"(local(?:-{_IMAGE_USER_RE})?|dev|prod|prod(?:-{_IMAGE_HASH_RE})?)"
)


def _dassert_is_image_name_valid(image: str) -> None:
    """
    Check whether an image name is valid.

    Invariants:
    - Local images contain a user name and a version
      - E.g., `*****.dkr.ecr.us-east-1.amazonaws.com/amp:local-saggese-1.0.0`
    - `dev` and `prod` images have an instance with the a version and one without
      to indicate the latest
      - E.g., `*****.dkr.ecr.us-east-1.amazonaws.com/amp:dev-1.0.0`
        and `*****.dkr.ecr.us-east-1.amazonaws.com/amp:dev`
    - `prod` candidate image has a 9 character hash identifier from the
        corresponding Git commit
        - E.g., `*****.dkr.ecr.us-east-1.amazonaws.com/amp:prod-1.0.0-4rf74b83a`

    An image should look like:

    *****.dkr.ecr.us-east-1.amazonaws.com/amp:dev
    *****.dkr.ecr.us-east-1.amazonaws.com/amp:local-saggese-1.0.0
    *****.dkr.ecr.us-east-1.amazonaws.com/amp:dev-1.0.0
    """
    regex = "".join(
        [
            # E.g., *****.dkr.ecr.us-east-1.amazonaws.com/amp
            rf"^{_INTERNET_ADDRESS_RE}\/{_IMAGE_BASE_NAME_RE}",
            # :local-saggese
            rf":{_IMAGE_STAGE_RE}",
            # -1.0.0
            rf"(-{_IMAGE_VERSION_RE})?$",
        ]
    )
    _LOG.debug("Testing with regex='%s'", regex)
    m = re.match(regex, image)
    hdbg.dassert(m, "Invalid image: '%s'", image)


def _dassert_is_base_image_name_valid(base_image: str) -> None:
    """
    A base image should look like.

    *****.dkr.ecr.us-east-1.amazonaws.com/amp
    """
    regex = rf"^{_INTERNET_ADDRESS_RE}\/{_IMAGE_BASE_NAME_RE}$"
    _LOG.debug("regex=%s", regex)
    m = re.match(regex, base_image)
    hdbg.dassert(m, "Invalid base_image: '%s'", base_image)


def _get_base_image(base_image: str) -> str:
    """
    :return: e.g., *****.dkr.ecr.us-east-1.amazonaws.com/amp
    """
    if base_image == "":
        # TODO(gp): Use os.path.join.
        base_image = (
            get_default_param("ECR_BASE_PATH")
            + "/"
            + get_default_param("BASE_IMAGE")
        )
    _dassert_is_base_image_name_valid(base_image)
    return base_image


# This code path through Git tag was discontinued with CmTask746.
# def get_git_tag(
#      version: str,
#  ) -> str:
#      """
#      Return the tag to be used in Git that consists of an image name and
#      version.
#      :param version: e.g., `1.0.0`. If None, the latest version is used
#      :return: e.g., `amp-1.0.0`
#      """
#      hdbg.dassert_is_not(version, None)
#      _dassert_is_version_valid(version)
#      base_image = get_default_param("BASE_IMAGE")
#      tag_name = f"{base_image}-{version}"
#      return tag_name


# TODO(gp): Consider using a token "latest" in version, so that it's always a
#  string and we avoid a special behavior encoded in None.
def get_image(
    base_image: str,
    stage: str,
    version: Optional[str],
) -> str:
    """
    Return the fully qualified image name.

    For local stage, it also appends the user name to the image name.

    :param base_image: e.g., *****.dkr.ecr.us-east-1.amazonaws.com/amp
    :param stage: e.g., `local`, `dev`, `prod`
    :param version: e.g., `1.0.0`, if None empty, the latest version is used
    :return: e.g., `*****.dkr.ecr.us-east-1.amazonaws.com/amp:local` or
        `*****.dkr.ecr.us-east-1.amazonaws.com/amp:local-1.0.0`
    """
    # Docker refers the default image as "latest", although in our stage
    # nomenclature we call it "dev".
    hdbg.dassert_in(stage, "local dev prod".split())
    # Get the base image.
    base_image = _get_base_image(base_image)
    _dassert_is_base_image_name_valid(base_image)
    # Get the full image name.
    image = [base_image]
    # Handle the stage.
    image.append(f":{stage}")
    # User the user name.
    if stage == "local":
        user = hsystem.get_user_name()
        image.append(f"-{user}")
    # Handle the version.
    if version is not None and version != "":
        _dassert_is_version_valid(version)
        image.append(f"-{version}")
    #
    image = "".join(image)
    _dassert_is_image_name_valid(image)
    return image


def _run_docker_as_user(as_user_from_cmd_line: bool) -> bool:
    as_root = hgit.execute_repo_config_code("run_docker_as_root()")
    as_user = as_user_from_cmd_line
    if as_root:
        as_user = False
    _LOG.debug(
        "as_user_from_cmd_line=%s as_root=%s -> as_user=%s",
        as_user_from_cmd_line,
        as_root,
        as_user,
    )
    return as_user


def _get_docker_cmd(
    base_image: str,
    stage: str,
    version: str,
    cmd: str,
    *,
    extra_env_vars: Optional[List[str]] = None,
    extra_docker_compose_files: Optional[List[str]] = None,
    extra_docker_run_opts: Optional[List[str]] = None,
    service_name: str = "app",
    entrypoint: bool = True,
    as_user: bool = True,
    print_docker_config: bool = False,
    use_bash: bool = False,
) -> str:
    """
    :param base_image, stage, version: like in `get_image()`
    :param cmd: command to run inside Docker container
    :param as_user: pass the user / group id or not
    :param extra_env_vars: represent vars to add, e.g., `["PORT=9999", "DRY_RUN=1"]`
    :param print_docker_config: print the docker config for debugging purposes
    :param use_bash: run command through a shell
    """
    hprint.log(
        _LOG,
        logging.DEBUG,
        "stage base_image cmd extra_env_vars"
        " extra_docker_compose_files extra_docker_run_opts"
        " service_name entrypoint",
    )
    docker_cmd_: List[str] = []
    # - Handle the image.
    image = get_image(base_image, stage, version)
    _LOG.debug("base_image=%s stage=%s -> image=%s", base_image, stage, image)
    _dassert_is_image_name_valid(image)
    docker_cmd_.append(f"IMAGE={image}")
    # - Handle extra env vars.
    if extra_env_vars:
        hdbg.dassert_isinstance(extra_env_vars, list)
        for env_var in extra_env_vars:
            docker_cmd_.append(f"{env_var}")
    #
    docker_cmd_.append(
        r"""
        docker-compose"""
    )
    # - Handle the docker compose files.
    dir_name = hgit.get_repo_full_name_from_dirname(".", include_host_name=False)
    repo_short_name = hgit.get_repo_name(dir_name, in_mode="full_name")
    _LOG.debug("repo_short_name=%s", repo_short_name)
    #
    docker_compose_files = []
    if has_default_param("USE_ONLY_ONE_DOCKER_COMPOSE"):
        # Use only one docker compose file.
        # TODO(gp): Hacky fix for CmampTask386.
        if repo_short_name == "amp":
            docker_compose_file_tmp = _get_amp_docker_compose_path()
        else:
            docker_compose_file_tmp = get_base_docker_compose_path()
        docker_compose_files.append(docker_compose_file_tmp)
    else:
        # Use one or two docker compose files.
        docker_compose_files.append(get_base_docker_compose_path())
        if repo_short_name == "amp":
            docker_compose_file_tmp = _get_amp_docker_compose_path()
            if docker_compose_file_tmp:
                docker_compose_files.append(docker_compose_file_tmp)
    # Add the compose files from command line.
    if extra_docker_compose_files:
        hdbg.dassert_isinstance(extra_docker_compose_files, list)
        docker_compose_files.extend(extra_docker_compose_files)
    # Add the compose files from the global params.
    key = "DOCKER_COMPOSE_FILES"
    if has_default_param(key):
        docker_compose_files.append(get_default_param(key))
    #
    _LOG.debug(hprint.to_str("docker_compose_files"))
    for docker_compose in docker_compose_files:
        hdbg.dassert_exists(docker_compose)
    file_opts = " ".join([f"--file {dcf}" for dcf in docker_compose_files])
    _LOG.debug(hprint.to_str("file_opts"))
    # TODO(gp): Use something like `.append(rf"{space}{...}")`
    docker_cmd_.append(
        rf"""
        {file_opts}"""
    )
    # - Handle the env file.
    env_file = "devops/env/default.env"
    docker_cmd_.append(
        rf"""
        --env-file {env_file}"""
    )
    # - Add the `config` command for debugging purposes.
    docker_config_cmd: List[str] = docker_cmd_[:]
    docker_config_cmd.append(
        r"""
        config"""
    )
    # - Add the `run` command.
    docker_cmd_.append(
        r"""
        run \
        --rm"""
    )
    # - Handle the user.
    as_user = _run_docker_as_user(as_user)
    if as_user:
        docker_cmd_.append(
            r"""
        --user $(id -u):$(id -g)"""
        )
    # - Handle the extra docker options.
    if extra_docker_run_opts:
        hdbg.dassert_isinstance(extra_docker_run_opts, list)
        extra_opts = " ".join(extra_docker_run_opts)
        docker_cmd_.append(
            rf"""
        {extra_opts}"""
        )
    # - Handle entrypoint.
    if entrypoint:
        docker_cmd_.append(
            rf"""
        {service_name}"""
        )
        if cmd:
            if use_bash:
                cmd = f"bash -c '{cmd}'"
            docker_cmd_.append(
                rf"""
        {cmd}"""
            )
    else:
        docker_cmd_.append(
            rf"""
        --entrypoint bash \
        {service_name}"""
        )
    # Print the config for debugging purpose.
    if print_docker_config:
        docker_config_cmd_as_str = _to_multi_line_cmd(docker_config_cmd)
        _LOG.debug("docker_config_cmd=\n%s", docker_config_cmd_as_str)
        _LOG.debug(
            "docker_config=\n%s",
            hsystem.system_to_string(docker_config_cmd_as_str)[1],
        )
    # Print the config for debugging purpose.
    docker_cmd_ = _to_multi_line_cmd(docker_cmd_)
    return docker_cmd_


def _docker_cmd(
    ctx: Any,
    docker_cmd_: str,
    **ctx_run_kwargs: Any,
) -> int:
    """
    Execute a docker command printing the command.

    :param kwargs: kwargs for `ctx.run`
    """
    _LOG.debug("cmd=%s", docker_cmd_)
    rc = _run(ctx, docker_cmd_, pty=True, **ctx_run_kwargs)
    return rc


@task
def docker_bash(  # type: ignore
    ctx,
    base_image="",
    stage="dev",
    version="",
    entrypoint=True,
    as_user=True,
):
    """
    Start a bash shell inside the container corresponding to a stage.
    """
    _report_task()
    cmd = "bash"
    docker_cmd_ = _get_docker_cmd(
        base_image, stage, version, cmd, entrypoint=entrypoint, as_user=as_user
    )
    _docker_cmd(ctx, docker_cmd_)


@task
def docker_cmd(  # type: ignore
    ctx, base_image="", stage="dev", version="", cmd="", use_bash=False
):
    """
    Execute the command `cmd` inside a container corresponding to a stage.
    """
    _report_task()
    hdbg.dassert_ne(cmd, "")
    # TODO(gp): Do we need to overwrite the entrypoint?
    docker_cmd_ = _get_docker_cmd(
        base_image, stage, version, cmd, use_bash=use_bash
    )
    _docker_cmd(ctx, docker_cmd_)


def _get_docker_jupyter_cmd(
    base_image: str,
    stage: str,
    version: str,
    port: int,
    self_test: bool,
    *,
    print_docker_config: bool = False,
) -> str:
    cmd = ""
    extra_env_vars = [f"PORT={port}"]
    extra_docker_run_opts = ["--service-ports"]
    service_name = "jupyter_server_test" if self_test else "jupyter_server"
    #
    docker_cmd_ = _get_docker_cmd(
        base_image,
        stage,
        version,
        cmd,
        extra_env_vars=extra_env_vars,
        extra_docker_run_opts=extra_docker_run_opts,
        service_name=service_name,
        print_docker_config=print_docker_config,
    )
    return docker_cmd_


@task
def docker_jupyter(  # type: ignore
    ctx,
    stage="dev",
    version="",
    base_image="",
    auto_assign_port=True,
    port=9999,
    self_test=False,
):
    """
    Run jupyter notebook server.

    :param auto_assign_port: use the UID of the user and the inferred number of the
        repo (e.g., 4 for `~/src/amp4`) to get a unique port
    """
    _report_task()
    if auto_assign_port:
        uid = os.getuid()
        _LOG.debug("uid=%s", uid)
        git_repo_idx = hgit.get_project_dirname(only_index=True)
        git_repo_idx = int(git_repo_idx)
        _LOG.debug("git_repo_idx=%s", git_repo_idx)
        # We assume that there are no more than `max_idx_per_users` clients.
        max_idx_per_user = 10
        hdbg.dassert_lte(git_repo_idx, max_idx_per_user)
        port = (uid * max_idx_per_user) + git_repo_idx
        _LOG.info("Assigned port is %s", port)
    #
    print_docker_config = False
    docker_cmd_ = _get_docker_jupyter_cmd(
        base_image,
        stage,
        version,
        port,
        self_test,
        print_docker_config=print_docker_config,
    )
    _docker_cmd(ctx, docker_cmd_)


# #############################################################################
# Docker image workflows.
# #############################################################################


def _to_abs_path(filename: str) -> str:
    filename = os.path.abspath(filename)
    hdbg.dassert_exists(filename)
    return filename


def _prepare_docker_ignore(ctx: Any, docker_ignore: str) -> None:
    """
    Copy the target docker_ignore in the proper position for `docker build`.
    """
    # Currently there is no built-in way to control which .dockerignore to use.
    # https://stackoverflow.com/questions/40904409
    hdbg.dassert_exists(docker_ignore)
    cmd = f"cp -f {docker_ignore} .dockerignore"
    _run(ctx, cmd)


# =============================================================================
# DEV image flow
# =============================================================================
# - A "local" image (which is a release candidate for the DEV image) is built with:
#   ```
#   > docker_build_local_image
#   ```
#   This creates the local image `dev_tools:local.saggese-1.0.0`
# - A qualification process (e.g., running all unit tests and the QA tests) is
#   performed on the "local" image (e.g., locally or through GitHub actions)
# - If the qualification process is passed, the image is released as `dev` on ECR


# Use Docker buildkit or not.
# DOCKER_BUILDKIT = 1
DOCKER_BUILDKIT = 0


# For base_image, we use "" as default instead None since pyinvoke can only infer
# a single type.
@task
def docker_build_local_image(  # type: ignore
    ctx,
    version,
    cache=True,
    base_image="",
    update_poetry=False,
):
    """
    Build a local image (i.e., a release candidate "dev" image).

    :param version: version to tag the image and code with
    :param cache: use the cache
    :param base_image: e.g., *****.dkr.ecr.us-east-1.amazonaws.com/amp
    :param update_poetry: run poetry lock to update the packages
    """
    _report_task()
    _dassert_is_subsequent_version(version)
    version = _resolve_version_value(version)
    # Update poetry.
    if update_poetry:
        cmd = "cd devops/docker_build; poetry lock -v"
        _run(ctx, cmd)
    # Prepare `.dockerignore`.
    docker_ignore = ".dockerignore.dev"
    _prepare_docker_ignore(ctx, docker_ignore)
    # Build the local image.
    image_local = get_image(base_image, "local", version)
    _dassert_is_image_name_valid(image_local)
    # This code path through Git tag was discontinued with CmTask746.
    # git_tag_prefix = get_default_param("BASE_IMAGE")
    # container_version = get_git_tag(version)
    #
    dockerfile = "devops/docker_build/dev.Dockerfile"
    dockerfile = _to_abs_path(dockerfile)
    #
    opts = "--no-cache" if not cache else ""
    # TODO(gp): Use _to_multi_line_cmd()
    cmd = rf"""
    DOCKER_BUILDKIT={DOCKER_BUILDKIT} \
    time \
    docker build \
        --progress=plain \
        {opts} \
        --build-arg AM_CONTAINER_VERSION={version} \
        --tag {image_local} \
        --file {dockerfile} \
        .
    """
    _run(ctx, cmd)
    #
    cmd = f"docker image ls {image_local}"
    _run(ctx, cmd)


@task
def docker_tag_local_image_as_dev(  # type: ignore
    ctx,
    version,
    base_image="",
):
    """
    (ONLY CI/CD) Mark the "local" image as "dev".

    :param version: version to tag the image and code with
    :param base_image: e.g., *****.dkr.ecr.us-east-1.amazonaws.com/amp
    """
    _report_task()
    version = _resolve_version_value(version)
    # Tag local image as versioned dev image (e.g., `dev-1.0.0`).
    image_versioned_local = get_image(base_image, "local", version)
    image_versioned_dev = get_image(base_image, "dev", version)
    cmd = f"docker tag {image_versioned_local} {image_versioned_dev}"
    _run(ctx, cmd)
    # Tag local image as dev image.
    latest_version = None
    image_dev = get_image(base_image, "dev", latest_version)
    cmd = f"docker tag {image_versioned_local} {image_dev}"
    _run(ctx, cmd)


@task
def docker_push_dev_image(  # type: ignore
    ctx,
    version,
    base_image="",
):
    """
    (ONLY CI/CD) Push the "dev" image to ECR.

    :param version: version to tag the image and code with
    :param base_image: e.g., *****.dkr.ecr.us-east-1.amazonaws.com/amp
    """
    _report_task()
    version = _resolve_version_value(version)
    #
    docker_login(ctx)
    # Push Docker versioned tag.
    image_versioned_dev = get_image(base_image, "dev", version)
    cmd = f"docker push {image_versioned_dev}"
    _run(ctx, cmd, pty=True)
    # Push Docker tag.
    latest_version = None
    image_dev = get_image(base_image, "dev", latest_version)
    cmd = f"docker push {image_dev}"
    _run(ctx, cmd, pty=True)


@task
def docker_release_dev_image(  # type: ignore
    ctx,
    version,
    cache=True,
    skip_tests=False,
    fast_tests=True,
    slow_tests=True,
    superslow_tests=False,
    qa_tests=True,
    push_to_repo=True,
    update_poetry=False,
):
    """
    (ONLY CI/CD) Build, test, and release to ECR the latest "dev" image.

    This can be used to test the entire flow from scratch by building an image,
    running the tests, but not necessarily pushing.

    Phases:
    1) Build local image
    2) Run the unit tests (e.g., fast, slow, superslow) on the local image
    3) Mark local as dev image
    4) Run the QA tests on the dev image
    5) Push dev image to the repo

    :param version: version to tag the image and code with
    :param cache: use the cache
    :param skip_tests: skip all the tests and release the dev image
    :param fast_tests: run fast tests, unless all tests skipped
    :param slow_tests: run slow tests, unless all tests skipped
    :param superslow_tests: run superslow tests, unless all tests skipped
    :param qa_tests: run end-to-end linter tests, unless all tests skipped
    :param push_to_repo: push the image to the repo_short_name
    :param update_poetry: update package dependencies using poetry
    """
    _report_task()
    # 1) Build "local" image.
    docker_build_local_image(
        ctx,
        cache=cache,
        update_poetry=update_poetry,
        version=version,
    )
    # Run resolve after `docker_build_local_image` so that a proper check
    # for subsequent version can be made in case `FROM_CHANGELOG` token
    # is used.
    version = _resolve_version_value(version)
    # 2) Run tests for the "local" image.
    if skip_tests:
        _LOG.warning("Skipping all tests and releasing")
        fast_tests = False
        slow_tests = False
        superslow_tests = False
        qa_tests = False
    stage = "local"
    if fast_tests:
        run_fast_tests(ctx, stage=stage, version=version)
    if slow_tests:
        run_slow_tests(ctx, stage=stage, version=version)
    if superslow_tests:
        run_superslow_tests(ctx, stage=stage, version=version)
    # 3) Promote the "local" image to "dev".
    docker_tag_local_image_as_dev(ctx, version)
    # 4) Run QA tests for the (local version) of the dev image.
    if qa_tests:
        run_qa_tests(ctx, stage="dev", version=version)
    # 5) Push the "dev" image to ECR.
    if push_to_repo:
        docker_push_dev_image(ctx, version)
    else:
        _LOG.warning(
            "Skipping pushing dev image to repo_short_name, as requested"
        )
    _LOG.info("==> SUCCESS <==")


# #############################################################################
# PROD image flow:
# #############################################################################
# - PROD image has no release candidate
# - Start from a DEV image already built and qualified
# - The PROD image is created from the DEV image by copying the code inside the
#   image
# - The PROD image is tagged as "prod"


# TODO(gp): Remove redundancy with docker_build_local_image(), if possible.
@task
def docker_build_prod_image(  # type: ignore
    ctx, version, cache=True, base_image="", candidate=False
):
    """
    (ONLY CI/CD) Build a prod image.

    Phases:
    - Build the prod image on top of the dev image

    :param version: version to tag the image and code with
    :param cache: note that often the prod image is just a copy of the dev
        image so caching makes no difference
    :param base_image: e.g., *****.dkr.ecr.us-east-1.amazonaws.com/amp
    :param candidate: build a prod image with a tag format: prod-{hash}
        where hash is the output of hgit.get_head_hash
    """
    _report_task()
    version = _resolve_version_value(version)
    # Prepare `.dockerignore`.
    docker_ignore = ".dockerignore.prod"
    _prepare_docker_ignore(ctx, docker_ignore)
    # TODO(gp): We should do a `i git_clean` to remove artifacts and check that
    #  the client is clean so that we don't release from a dirty client.
    # Build prod image.
    if candidate:
        # For candidate prod images which need to be tested on
        # the AWS infra add a hash identifier.
        latest_version = None
        image_versioned_prod = get_image(base_image, "prod", latest_version)
        head_hash = hgit.get_head_hash(short_hash=True)
        image_versioned_prod += f"-{head_hash}"
    else:
        image_versioned_prod = get_image(base_image, "prod", version)
    _dassert_is_image_name_valid(image_versioned_prod)
    #
    dockerfile = "devops/docker_build/prod.Dockerfile"
    dockerfile = _to_abs_path(dockerfile)
    #
    # TODO(gp): Use _to_multi_line_cmd()
    opts = "--no-cache" if not cache else ""
    cmd = rf"""
    DOCKER_BUILDKIT={DOCKER_BUILDKIT} \
    time \
    docker build \
        --progress=plain \
        {opts} \
        --tag {image_versioned_prod} \
        --file {dockerfile} \
        --build-arg VERSION={version} \
        .
    """
    _run(ctx, cmd)
    if candidate:
        _LOG.info(f"Head hash: {head_hash}")
        cmd = f"docker image ls {image_versioned_prod}"
    else:
        # Tag versioned image as latest prod image.
        latest_version = None
        image_prod = get_image(base_image, "prod", latest_version)
        cmd = f"docker tag {image_versioned_prod} {image_prod}"
        _run(ctx, cmd)
        #
        cmd = f"docker image ls {image_prod}"

    _run(ctx, cmd)


@task
def docker_push_prod_image(  # type: ignore
    ctx,
    version,
    base_image="",
):
    """
    (ONLY CI/CD) Push the "prod" image to ECR.

    :param version: version to tag the image and code with
    :param base_image: e.g., *****.dkr.ecr.us-east-1.amazonaws.com/amp
    """
    _report_task()
    version = _resolve_version_value(version)
    #
    docker_login(ctx)
    # Push versioned tag.
    image_versioned_prod = get_image(base_image, "prod", version)
    cmd = f"docker push {image_versioned_prod}"
    _run(ctx, cmd, pty=True)
    #
    latest_version = None
    image_prod = get_image(base_image, "prod", latest_version)
    cmd = f"docker push {image_prod}"
    _run(ctx, cmd, pty=True)


@task
def docker_push_prod_candidate_image(  # type: ignore
    ctx,
    candidate,
    base_image="",
):
    """
    (ONLY CI/CD) Push the "prod" candidate image to ECR.

    :param candidate: hash tag of the candidate prod image to push
    :param base_image: e.g., *****.dkr.ecr.us-east-1.amazonaws.com/amp
    """
    _report_task()
    #
    docker_login(ctx)
    # Push image with tagged with a hash ID.
    image_versioned_prod = get_image(base_image, "prod", None)
    cmd = f"docker push {image_versioned_prod}-{candidate}"
    _run(ctx, cmd, pty=True)


@task
def docker_release_prod_image(  # type: ignore
    ctx,
    version,
    cache=True,
    skip_tests=False,
    fast_tests=True,
    slow_tests=True,
    superslow_tests=False,
    push_to_repo=True,
):
    """
    (ONLY CI/CD) Build, test, and release to ECR the prod image.

    - Build prod image
    - Run the tests
    - Push the prod image repo

    :param version: version to tag the image and code with
    :param cache: use the cache
    :param skip_tests: skip all the tests and release the dev image
    :param fast_tests: run fast tests, unless all tests skipped
    :param slow_tests: run slow tests, unless all tests skipped
    :param superslow_tests: run superslow tests, unless all tests skipped
    :param push_to_repo: push the image to the repo_short_name
    """
    _report_task()
    version = _resolve_version_value(version)
    # 1) Build prod image.
    docker_build_prod_image(ctx, cache=cache, version=version)
    # 2) Run tests.
    if skip_tests:
        _LOG.warning("Skipping all tests and releasing")
        fast_tests = slow_tests = superslow_tests = False
    stage = "prod"
    if fast_tests:
        run_fast_tests(ctx, stage=stage, version=version)
    if slow_tests:
        run_slow_tests(ctx, stage=stage, version=version)
    if superslow_tests:
        run_superslow_tests(ctx, stage=stage, version=version)
    # 3) Push prod image.
    if push_to_repo:
        docker_push_prod_image(ctx, version=version)
    else:
        _LOG.warning("Skipping pushing image to repo_short_name as requested")
    _LOG.info("==> SUCCESS <==")


@task
def docker_release_all(ctx, version):  # type: ignore
    """
    (ONLY CI/CD) Release both dev and prod image to ECR.

    This includes:
    - docker_release_dev_image
    - docker_release_prod_image

    :param version: version to tag the image and code with
    """
    _report_task()
    docker_release_dev_image(ctx, version)
    docker_release_prod_image(ctx, version)
    _LOG.info("==> SUCCESS <==")


def _docker_rollback_image(
    ctx: Any, base_image: str, stage: str, version: str
) -> None:
    """
    Rollback the versioned image for a particular stage.

    :param base_image: e.g., *****.dkr.ecr.us-east-1.amazonaws.com/amp
    :param stage: select a specific stage for the Docker image
    :param version: version to tag the image and code with
    """
    image_versioned_dev = get_image(base_image, stage, version)
    latest_version = None
    image_dev = get_image(base_image, stage, latest_version)
    cmd = f"docker tag {image_versioned_dev} {image_dev}"
    _run(ctx, cmd)


@task
def docker_rollback_dev_image(  # type: ignore
    ctx,
    version,
    push_to_repo=True,
):
    """
    Rollback the version of the dev image.

    Phases:
    1) Ensure that version of the image exists locally
    2) Promote versioned image as dev image
    3) Push dev image to the repo

    :param version: version to tag the image and code with
    :param push_to_repo: push the image to the ECR repo
    """
    _report_task()
    # 1) Ensure that version of the image exists locally.
    _docker_pull(ctx, base_image="", stage="dev", version=version)
    # 2) Promote requested image as dev image.
    _docker_rollback_image(ctx, base_image="", stage="dev", version=version)
    # 3) Push the "dev" image to ECR.
    if push_to_repo:
        docker_push_dev_image(ctx, version=version)
    else:
        _LOG.warning("Skipping pushing dev image to ECR, as requested")
    _LOG.info("==> SUCCESS <==")


@task
def docker_rollback_prod_image(  # type: ignore
    ctx,
    version,
    push_to_repo=True,
):
    """
    Rollback the version of the prod image.

    Same as parameters and meaning as `docker_rollback_dev_image`.
    """
    _report_task()
    # 1) Ensure that version of the image exists locally.
    _docker_pull(ctx, base_image="", stage="prod", version=version)
    # 2) Promote requested image as prod image.
    _docker_rollback_image(ctx, base_image="", stage="prod", version=version)
    # 3) Push the "prod" image to ECR.
    if push_to_repo:
        docker_push_prod_image(ctx, version=version)
    else:
        _LOG.warning("Skipping pushing prod image to ECR, as requested")
    _LOG.info("==> SUCCESS <==")


# #############################################################################
# Find test.
# #############################################################################


def _find_test_files(
    dir_name: Optional[str] = None, use_absolute_path: bool = False
) -> List[str]:
    """
    Find all the files containing test code in `abs_dir`.
    """
    dir_name = dir_name or "."
    hdbg.dassert_dir_exists(dir_name)
    _LOG.debug("abs_dir=%s", dir_name)
    # Find all the file names containing test code.
    _LOG.info("Searching from '%s'", dir_name)
    path = os.path.join(dir_name, "**", "test_*.py")
    _LOG.debug("path=%s", path)
    file_names = glob.glob(path, recursive=True)
    _LOG.debug("Found %d files: %s", len(file_names), str(file_names))
    hdbg.dassert_no_duplicates(file_names)
    # Test files should always under a dir called `test`.
    for file_name in file_names:
        if "/old/" in file_name:
            continue
        hdbg.dassert_eq(
            os.path.basename(os.path.dirname(file_name)),
            "test",
            "Test file '%s' needs to be under a `test` dir ",
            file_name,
        )
        hdbg.dassert_not_in(
            "notebook/",
            file_name,
            "Test file '%s' should not be under a `notebook` dir",
            file_name,
        )
    # Make path relatives, if needed.
    if use_absolute_path:
        file_names = [os.path.abspath(file_name) for file_name in file_names]
    #
    file_names = sorted(file_names)
    _LOG.debug("file_names=%s", file_names)
    hdbg.dassert_no_duplicates(file_names)
    return file_names


# TODO(gp): -> find_class since it works also for any class.
def _find_test_class(
    class_name: str, file_names: List[str], exact_match: bool = False
) -> List[str]:
    """
    Find test file containing `class_name` and report it in pytest format.

    E.g., for "TestLibTasksRunTests1" return
    "test/test_lib_tasks.py::TestLibTasksRunTests1"

    :param exact_match: find an exact match or an approximate where `class_name`
        is included in the class name
    """
    # > jackpy TestLibTasksRunTests1
    # test/test_lib_tasks.py:60:class TestLibTasksRunTests1(hut.TestCase):
    regex = r"^\s*class\s+(\S+)\s*\("
    _LOG.debug("regex='%s'", regex)
    res: List[str] = []
    # Scan all the files.
    for file_name in file_names:
        _LOG.debug("file_name=%s", file_name)
        txt = hio.from_file(file_name)
        # Search for the class in each file.
        for i, line in enumerate(txt.split("\n")):
            # _LOG.debug("file_name=%s i=%s: %s", file_name, i, line)
            # TODO(gp): We should skip ```, """, '''
            m = re.match(regex, line)
            if m:
                found_class_name = m.group(1)
                _LOG.debug("  %s:%d -> %s", line, i, found_class_name)
                if exact_match:
                    found = found_class_name == class_name
                else:
                    found = class_name in found_class_name
                if found:
                    res_tmp = f"{file_name}::{found_class_name}"
                    _LOG.debug("-> res_tmp=%s", res_tmp)
                    res.append(res_tmp)
    res = sorted(list(set(res)))
    return res


# TODO(gp): -> system_interaction.py ?
def _to_pbcopy(txt: str, pbcopy: bool) -> None:
    """
    Save the content of txt in the system clipboard.
    """
    txt = txt.rstrip("\n")
    if not pbcopy:
        print(txt)
        return
    if not txt:
        print("Nothing to copy")
        return
    if hsystem.is_running_on_macos():
        # -n = no new line
        cmd = f"echo -n '{txt}' | pbcopy"
        hsystem.system(cmd)
        print(f"\n# Copied to system clipboard:\n{txt}")
    else:
        _LOG.warning("pbcopy works only on macOS")
        print(txt)


# TODO(gp): Extend this to accept only the test method.
# TODO(gp): Have a single `find` command with multiple options to search for different
#  things, e.g., class names, test names, pytest_mark, ...
@task
def find_test_class(ctx, class_name, dir_name=".", pbcopy=True, exact_match=False):  # type: ignore
    """
    Report test files containing `class_name` in a format compatible with
    pytest.

    :param class_name: the class to search
    :param dir_name: the dir from which to search (default: .)
    :param pbcopy: save the result into the system clipboard (only on macOS)
    """
    _report_task("class_name abs_dir pbcopy")
    hdbg.dassert(class_name != "", "You need to specify a class name")
    _ = ctx
    file_names = _find_test_files(dir_name)
    res = _find_test_class(class_name, file_names, exact_match)
    res = " ".join(res)
    # Print or copy to clipboard.
    _to_pbcopy(res, pbcopy)


# //////////////////////////////////////////////////////////////////////////////////


@functools.lru_cache()
def _get_python_files(subdir: str) -> List[str]:
    python_files = hio.find_regex_files(subdir, "*.py", only_files=True)
    # Remove tmp files.
    python_files = [f for f in python_files if not f.startswith("tmp")]
    return python_files


# File, line number, line, info1, info2
_FindResult = Tuple[str, int, str, str, str]
_FindResults = List[_FindResult]


def _scan_files(python_files: List[str]) -> Tuple[str, int, str]:
    for file in python_files:
        _LOG.debug("file=%s", file)
        txt = hio.from_file(file)
        for line_num, line in enumerate(txt.split("\n")):
            # TODO(gp): Skip commented lines.
            # _LOG.debug("%s:%s line='%s'", file, line_num, line)
            yield file, line_num, line


def _find_short_import(iterator: List, short_import: str) -> _FindResults:
    """
    Find imports in the Python files with the given short import.

    E.g., for dtfcorrunn dataflow/core/test/test_builders.py:9:import
    dataflow.core.runners as dtfcorrunn returns
    """
    # E.g.,
    # `import dataflow.core.runners as dtfcorrunn`
    regex = fr"import\s+(\S+)\s+as\s+({short_import})"
    regex = re.compile(regex)
    #
    results: _FindResults = []
    for file, line_num, line in iterator:
        m = regex.search(line)
        if m:
            # E.g.,
            # dataflow/core/test/test_builders.py:9:import dataflow.core.runners as dtfcorrunn
            _LOG.debug("  --> line:%s=%s", line_num, line)
            long_import_txt = m.group(1)
            short_import_txt = m.group(2)
            full_import_txt = f"import {long_import_txt} as {short_import_txt}"
            res = (file, line_num, line, short_import_txt, full_import_txt)
            # E.g.,
            _LOG.debug("  => %s", str(res))
            results.append(res)
    return results


def _find_func_class_uses(iterator: List, regex: str) -> _FindResults:
    regexs = []
    # E.g.,
    # `dag_runner = dtfsys.RealTimeDagRunner(**dag_runner_kwargs)`
    regexs.append(fr"\s+(\w+)\.(\w*{regex})\(")
    # `dag_builder: dtfcorbuil.DagBuilder`
    regexs.append(fr":\s*(\w+)\.(\w*{regex})")
    #
    _LOG.debug("regexs=%s", str(regexs))
    regexs = [re.compile(regex) for regex in regexs]
    #
    results: _FindResults = []
    for file, line_num, line in iterator:
        _LOG.debug("line='%s'", line)
        m = None
        for regex in regexs:
            m = regex.search(line)
            if m:
                # _LOG.debug("--> regex matched")
                break
        if m:
            _LOG.debug("  --> line:%s=%s", line_num, line)
            short_import_txt = m.group(1)
            obj_txt = m.group(2)
            res = (file, line_num, line, short_import_txt, obj_txt)
            # E.g.,
            # ('./helpers/lib_tasks.py', 10226, 'dtfsys', 'RealTimeDagRunner')
            # ('./dataflow/core/test/test_builders.py', 70, 'dtfcorrunn', 'FitPredictDagRunner')
            # ('./dataflow/core/test/test_builders.py', 157, 'dtfcorrunn', 'FitPredictDagRunner')
            # ('./dataflow/core/test/test_runners.py', 50, 'dtfcorrunn', 'RollingFitPredictDagRunner')
            _LOG.debug("  => %s", str(res))
            results.append(res)
    return results


def _process_find_results(results: _FindResults, how: str) -> List[Tuple]:
    filtered_results = []
    if how == "remove_dups":
        # Remove duplicates.
        for result in results:
            (file, line_num, line, info1, info2) = result
            filtered_results.append((info1, info2))
        filtered_results = hlist.remove_duplicates(filtered_results)
        filtered_results = sorted(filtered_results)
    elif how == "all":
        filtered_results = sorted(results)
    else:
        raise ValueError(f"Invalid how='{how}'")
    return filtered_results


@task
def find(ctx, regex, mode="all", how="remove_dups", subdir="."):  # type: ignore
    """
    Find symbols, imports, test classes and so on.

    Example:
    ```
    > i find DagBuilder
    ('dtfcorbuil', 'DagBuilder')
    ('dtfcore', 'DagBuilder')
    ('dtfcorbuil', 'import dataflow.core.builders as dtfcorbuil')
    ('dtfcore', 'import dataflow.core as dtfcore')
    ```

    :param regex: function or class use to search for
    :param mode: what to look for
        - `symbol_import`: look for uses of function or classes
          E.g., `DagRunner`
          returns
          ```
          ('cdataf', 'PredictionDagRunner')
          ('cdataf', 'RollingFitPredictDagRunner')
          ```
        - `short_import`: look for the short import
          E.g., `'dtfcorbuil'
          returns
          ```
          ('dtfcorbuil', 'import dataflow.core.builders as dtfcorbuil')
          ```
    :param how: how to report the results
        - `remove_dups`: report only imports and calls that are the same
    """
    _report_task(hprint.to_str("regex mode how subdir"))
    _ = ctx
    # Process the `where`.
    python_files = _get_python_files(subdir)
    iter_ = _scan_files(python_files)
    # Process the `what`.
    if mode == "all":
        for mode in ("symbol_import", "short_import"):
            find(ctx, regex, mode=mode, how=how, subdir=subdir)
        return
    elif mode == "symbol_import":
        results = _find_func_class_uses(iter_, regex)
        filtered_results = _process_find_results(results, "remove_dups")
        print("\n".join(map(str, filtered_results)))
        # E.g.,
        # ('cdataf', 'PredictionDagRunner')
        # ('cdataf', 'RollingFitPredictDagRunner')
        # Look for each short import.
        results = []
        for short_import, _ in filtered_results:
            iter_ = _scan_files(python_files)
            results.extend(_find_short_import(iter_, short_import))
    elif mode == "short_import":
        results = _find_short_import(iter_, regex)
    else:
        raise ValueError(f"Invalid mode='{mode}'")
    # Process the `how`.
    filtered_results = _process_find_results(results, how)
    print("\n".join(map(str, filtered_results)))


# #############################################################################
# Find test decorator.
# #############################################################################


# TODO(gp): decorator_name -> pytest_mark
def _find_test_decorator(decorator_name: str, file_names: List[str]) -> List[str]:
    """
    Find test files containing tests with a certain decorator
    `@pytest.mark.XYZ`.
    """
    hdbg.dassert_isinstance(file_names, list)
    # E.g.,
    #   @pytest.mark.slow(...)
    #   @pytest.mark.qa
    string = "@pytest.mark.%s" % decorator_name
    regex = r"^\s*%s\s*[\(]?" % re.escape(string)
    _LOG.debug("regex='%s'", regex)
    res: List[str] = []
    # Scan all the files.
    for file_name in file_names:
        _LOG.debug("file_name=%s", file_name)
        txt = hio.from_file(file_name)
        # Search for the class in each file.
        for i, line in enumerate(txt.split("\n")):
            # _LOG.debug("file_name=%s i=%s: %s", file_name, i, line)
            # TODO(gp): We should skip ```, """, '''. We can add a function to
            # remove all the comments, although we need to keep track of the
            # line original numbers.
            m = re.match(regex, line)
            if m:
                _LOG.debug("  -> found: %d:%s", i, line)
                res.append(file_name)
    #
    res = sorted(list(set(res)))
    return res


@task
def find_test_decorator(
    ctx, decorator_name="", dir_name=".", exact_match=False
):  # type: ignore
    """
    Report test files containing `class_name` in pytest format.

    :param decorator_name: the decorator to search
    :param dir_name: the dir from which to search
    :param exact_match:
    """
    _report_task()
    _ = ctx
    hdbg.dassert_ne(decorator_name, "", "You need to specify a decorator name")
    file_names = _find_test_files(dir_name)
    res = _find_test_decorator(decorator_name, file_names, exact_match)
    res = " ".join(res)
    print(res)


# #############################################################################
# Find / replace `check_string`.
# #############################################################################


@task
def find_check_string_output(  # type: ignore
    ctx, class_name, method_name, as_python=True, fuzzy_match=False, pbcopy=True
):
    """
    Find output of `check_string()` in the test running
    class_name::method_name.

    E.g., for `TestResultBundle::test_from_config1` return the content of the file
        `./core/dataflow/test/TestResultBundle.test_from_config1/output/test.txt`

    :param as_python: if True return the snippet of Python code that replaces the
        `check_string()` with a `assert_equal`
    :param fuzzy_match: if True return Python code with `fuzzy_match=True`
    :param pbcopy: save the result into the system clipboard (only on macOS)
    """
    _report_task()
    _ = ctx
    hdbg.dassert_ne(class_name, "", "You need to specify a class name")
    hdbg.dassert_ne(method_name, "", "You need to specify a method name")
    # Look for the directory named `class_name.method_name`.
    cmd = f"find . -name '{class_name}.{method_name}' -type d"
    # > find . -name "TestResultBundle.test_from_config1" -type d
    # ./core/dataflow/test/TestResultBundle.test_from_config1
    _, txt = hsystem.system_to_string(cmd, abort_on_error=False)
    file_names = txt.split("\n")
    if not txt:
        hdbg.dfatal(f"Can't find the requested dir with '{cmd}'")
    if len(file_names) > 1:
        hdbg.dfatal(f"Found more than one dir with '{cmd}':\n{txt}")
    dir_name = file_names[0]
    # Find the only file underneath that dir.
    hdbg.dassert_dir_exists(dir_name)
    cmd = f"find {dir_name} -name 'test.txt' -type f"
    _, file_name = hsystem.system_to_one_line(cmd)
    hdbg.dassert_file_exists(file_name)
    # Read the content of the file.
    _LOG.info("Found file '%s' for %s::%s", file_name, class_name, method_name)
    txt = hio.from_file(file_name)
    if as_python:
        # Package the code snippet.
        if not fuzzy_match:
            # Align the output at the same level as 'exp = r...'.
            num_spaces = 8
            txt = hprint.indent(txt, num_spaces=num_spaces)
        output = f"""
        act =
        exp = r\"\"\"
{txt}
        \"\"\".lstrip().rstrip()
        self.assert_equal(act, exp, fuzzy_match={fuzzy_match})
        """
    else:
        output = txt
    # Print or copy to clipboard.
    _to_pbcopy(output, pbcopy)
    return output


# #############################################################################
# Run tests.
# #############################################################################

_COV_PYTEST_OPTS = [
    # Only compute coverage for current project and not venv libraries.
    "--cov=.",
    "--cov-branch",
    # Report the missing lines.
    # Name                 Stmts   Miss  Cover   Missing
    # -------------------------------------------------------------------------
    # myproj/__init__          2      0   100%
    # myproj/myproj          257     13    94%   24-26, 99, 149, 233-236, 297-298
    "--cov-report term-missing",
    # Report data in the directory `htmlcov`.
    "--cov-report html",
    # "--cov-report annotate",
]


_TEST_TIMEOUTS_IN_SECS = {
    "fast_tests": 5,
    "slow_tests": 30,
    "superslow_tests": 60 * 60,
}


_NUM_TIMEOUT_TEST_RERUNS = {
    "fast_tests": 2,
    "slow_tests": 1,
    "superslow_tests": 1,
}


@task
def run_blank_tests(ctx, stage="dev", version=""):  # type: ignore
    """
    (ONLY CI/CD) Test that pytest in the container works.
    """
    _report_task()
    _ = ctx
    base_image = ""
    cmd = '"pytest -h >/dev/null"'
    docker_cmd_ = _get_docker_cmd(base_image, stage, version, cmd)
    hsystem.system(docker_cmd_, abort_on_error=False, suppress_output=False)


def _select_tests_to_skip(test_list_name: str) -> str:
    """
    Generate text for pytest specifying which tests to deselect.
    """
    if test_list_name == "fast_tests":
        skipped_tests = "not slow and not superslow"
    elif test_list_name == "slow_tests":
        skipped_tests = "slow and not superslow"
    elif test_list_name == "superslow_tests":
        skipped_tests = "not slow and superslow"
    else:
        raise ValueError(f"Invalid `test_list_name`={test_list_name}")
    return skipped_tests


def _build_run_command_line(
    test_list_name: str,
    pytest_opts: str,
    skip_submodules: bool,
    coverage: bool,
    collect_only: bool,
    tee_to_file: bool,
) -> str:
    """
    Build the pytest run command.

    :param test_list_name: "fast_tests", "slow_tests" or
        "superslow_tests"
    The rest of params are the same as in `run_fast_tests()`.

    The invariant is that we don't want to duplicate pytest options that can be
    passed by the user through `-p` (unless really necessary).
    """
    hdbg.dassert_in(
        test_list_name, _TEST_TIMEOUTS_IN_SECS, "Invalid test_list_name"
    )
    pytest_opts = pytest_opts or "."
    #
    pytest_opts_tmp = []
    if pytest_opts:
        pytest_opts_tmp.append(pytest_opts)
    skipped_tests = _select_tests_to_skip(test_list_name)
    pytest_opts_tmp.insert(0, f'-m "{skipped_tests}"')
    timeout_in_sec = _TEST_TIMEOUTS_IN_SECS[test_list_name]
    # Adding `timeout_func_only` is a workaround for
    # https://github.com/pytest-dev/pytest-rerunfailures/issues/99. Because of
    # it, we limit only run time, without setup and teardown time.
    pytest_opts_tmp.append("-o timeout_func_only=true")
    pytest_opts_tmp.append(f"--timeout {timeout_in_sec}")
    num_reruns = _NUM_TIMEOUT_TEST_RERUNS[test_list_name]
    pytest_opts_tmp.append(
        f'--reruns {num_reruns} --only-rerun "Failed: Timeout"'
    )
    if skip_submodules:
        submodule_paths = hgit.get_submodule_paths()
        _LOG.warning(
            "Skipping %d submodules: %s", len(submodule_paths), submodule_paths
        )
        pytest_opts_tmp.append(
            " ".join(["--ignore %s" % path for path in submodule_paths])
        )
    if coverage:
        pytest_opts_tmp.append(" ".join(_COV_PYTEST_OPTS))
    if collect_only:
        _LOG.warning("Only collecting tests as per user request")
        pytest_opts_tmp.append("--collect-only")
    # Concatenate the options.
    _LOG.debug("pytest_opts_tmp=\n%s", str(pytest_opts_tmp))
    pytest_opts_tmp = [po for po in pytest_opts_tmp if po != ""]
    # TODO(gp): Use _to_multi_line_cmd()
    pytest_opts = " ".join([po.rstrip().lstrip() for po in pytest_opts_tmp])
    cmd = f"pytest {pytest_opts}"
    if tee_to_file:
        cmd += f" 2>&1 | tee tmp.pytest.{test_list_name}.log"
    return cmd


def _run_test_cmd(
    ctx: Any,
    stage: str,
    version: str,
    cmd: str,
    coverage: bool,
    collect_only: bool,
    start_coverage_script: bool,
    **ctx_run_kwargs: Any,
) -> int:
    """
    Same params as `run_fast_tests()`.
    """
    if collect_only:
        # Clean files.
        _run(ctx, "rm -rf ./.coverage*")
    # Run.
    base_image = ""
    # We need to add some " to pass the string as it is to the container.
    cmd = f"'{cmd}'"
    docker_cmd_ = _get_docker_cmd(base_image, stage, version, cmd)
    _LOG.info("cmd=%s", docker_cmd_)
    # We can't use `hsystem.system()` because of buffering of the output,
    # losing formatting and so on, so we stick to executing through `ctx`.
    rc = _docker_cmd(ctx, docker_cmd_, **ctx_run_kwargs)
    # Print message about coverage.
    if coverage:
        msg = """
- The coverage results in textual form are above

- To browse the files annotate with coverage, start a server (not from the
  container):
  > (cd ./htmlcov; python -m http.server 33333)
- Then go with your browser to `localhost:33333` to see which code is
  covered
"""
        print(msg)
        if start_coverage_script:
            # Create and run a script to show the coverage in the browser.
            script_txt = """(sleep 2; open http://localhost:33333) &
(cd ./htmlcov; python -m http.server 33333)"""
            script_name = "./tmp.coverage.sh"
            hsystem.create_executable_script(script_name, script_txt)
            coverage_rc = hsystem.system(script_name)
            if coverage_rc != 0:
                _LOG.warning(
                    "Setting `rc` to `0` even though the coverage script fails."
                )
                rc = 0
    return rc


def _run_tests(
    ctx: Any,
    stage: str,
    test_list_name: str,
    version: str,
    pytest_opts: str,
    skip_submodules: bool,
    coverage: bool,
    collect_only: bool,
    tee_to_file: bool,
    git_clean: bool,
    *,
    start_coverage_script: bool = False,
    **ctx_run_kwargs: Any,
) -> int:
    """
    Same params as `run_fast_tests()`.
    """
    if git_clean:
        cmd = "invoke git_clean --fix-perms"
        _run(ctx, cmd)
    # Build the command line.
    cmd = _build_run_command_line(
        test_list_name,
        pytest_opts,
        skip_submodules,
        coverage,
        collect_only,
        tee_to_file,
    )
    # Execute the command line.
    rc = _run_test_cmd(
        ctx,
        stage,
        version,
        cmd,
        coverage,
        collect_only,
        start_coverage_script,
        **ctx_run_kwargs,
    )
    return rc


# TODO(gp): Pass a test_list in fast, slow, ... instead of duplicating all the code.
@task
def run_fast_tests(  # type: ignore
    ctx,
    stage="dev",
    version="",
    pytest_opts="",
    skip_submodules=False,
    coverage=False,
    collect_only=False,
    tee_to_file=False,
    git_clean=False,
    **kwargs,
):
    """
    Run fast tests.

    :param stage: select a specific stage for the Docker image
    :param pytest_opts: option for pytest
    :param skip_submodules: ignore all the dir inside a submodule
    :param coverage: enable coverage computation
    :param collect_only: do not run tests but show what will be executed
    :param tee_to_file: save output of pytest in `tmp.pytest.log`
    :param git_clean: run `invoke git_clean --fix-perms` before running the tests
    :param kwargs: kwargs for `ctx.run`
    """
    _report_task()
    test_list_name = "fast_tests"
    rc = _run_tests(
        ctx,
        stage,
        test_list_name,
        version,
        pytest_opts,
        skip_submodules,
        coverage,
        collect_only,
        tee_to_file,
        git_clean,
        **kwargs,
    )
    return rc


@task
def run_slow_tests(  # type: ignore
    ctx,
    stage="dev",
    version="",
    pytest_opts="",
    skip_submodules=False,
    coverage=False,
    collect_only=False,
    tee_to_file=False,
    git_clean=False,
):
    """
    Run slow tests.

    Same params as `invoke run_fast_tests`.
    """
    _report_task()
    test_list_name = "slow_tests"
    rc = _run_tests(
        ctx,
        stage,
        test_list_name,
        version,
        pytest_opts,
        skip_submodules,
        coverage,
        collect_only,
        tee_to_file,
        git_clean,
    )
    return rc


@task
def run_superslow_tests(  # type: ignore
    ctx,
    stage="dev",
    version="",
    pytest_opts="",
    skip_submodules=False,
    coverage=False,
    collect_only=False,
    tee_to_file=False,
    git_clean=False,
):
    """
    Run superslow tests.

    Same params as `invoke run_fast_tests`.
    """
    _report_task()
    test_list_name = "superslow_tests"
    rc = _run_tests(
        ctx,
        stage,
        test_list_name,
        version,
        pytest_opts,
        skip_submodules,
        coverage,
        collect_only,
        tee_to_file,
        git_clean,
    )
    return rc


@task
def run_fast_slow_tests(  # type: ignore
    ctx,
    stage="dev",
    version="",
    pytest_opts="",
    skip_submodules=False,
    coverage=False,
    collect_only=False,
    tee_to_file=False,
    git_clean=False,
):
    """
    Run fast and slow tests back-to-back.

    Same params as `invoke run_fast_tests`.
    """
    _report_task()
    # Run fast tests but do not fail on error.
    fast_test_rc = run_fast_tests(
        ctx,
        stage,
        version,
        pytest_opts,
        skip_submodules,
        coverage,
        collect_only,
        tee_to_file,
        git_clean,
        warn=True,
    )
    if fast_test_rc != 0:
        _LOG.error("Fast tests failed")
    # Run slow tests.
    git_clean = False
    slow_test_rc = run_slow_tests(
        ctx,
        stage,
        version,
        pytest_opts,
        skip_submodules,
        coverage,
        collect_only,
        tee_to_file,
        git_clean,
    )
    if slow_test_rc != 0:
        _LOG.error("Slow tests failed")
    # Report error, if needed.
    if fast_test_rc != 0 or slow_test_rc != 0:
        raise RuntimeError("Fast / slow tests failed")
    return fast_test_rc, slow_test_rc


@task
def run_qa_tests(  # type: ignore
    ctx,
    stage="dev",
    version="",
):
    """
    Run QA tests independently.

    :param version: version to tag the image and code with
    :param stage: select a specific stage for the Docker image
    """
    _report_task()
    #
    qa_test_fn = get_default_param("QA_TEST_FUNCTION")
    # Run the call back function.
    rc = qa_test_fn(ctx, stage, version)
    if not rc:
        msg = "QA tests failed"
        _LOG.error(msg)
        raise RuntimeError(msg)


def _publish_html_coverage_report_on_s3(aws_profile: str) -> None:
    """
    Publish HTML coverage report on S3 so that it can be accessed via browser.

    Target S3 dir is constructed from linux user and Git branch name, e.g.
    `s3://...-html/html_coverage/grisha_CmTask1047_fix_tests`.
    """
    # Build the dir name from user and branch name.
    user = hsystem.get_user_name()
    branch_name = hgit.get_branch_name()
    _LOG.debug("User='%s', branch_name='%s'", user, branch_name)
    s3_html_coverage_dir = f"{user}_{branch_name}"
    # Get the full path to the dir.
    s3_html_base_dir = "html_coverage"
    s3_html_bucket_path = hgit.execute_repo_config_code("get_html_bucket_path()")
    s3_html_coverage_path = os.path.join(
        s3_html_bucket_path, s3_html_base_dir, s3_html_coverage_dir
    )
    # Copy HTML coverage data from the local dir to S3.
    local_coverage_path = "./htmlcov"
    cp_cmd = f"aws s3 cp {local_coverage_path} {s3_html_coverage_path} --recursive --profile {aws_profile}"
    _LOG.info(
        "HTML coverage report is published on S3: path=`%s`",
        s3_html_coverage_path,
    )
    hsystem.system(cp_cmd)


@task
def run_coverage_report(  # type: ignore
    ctx,
    target_dir,
    generate_html_report=True,
    publish_html_on_s3=True,
    aws_profile="ck",
):
    """
    Compute test coverage stats.

    The flow is:
       - Run tests and compute coverage stats for each test type
       - Combine coverage stats in a single file
       - Generate a text report
       - Generate a HTML report (optional)
          - Post it on S3 (optional)

    :param target_dir: directory to compute coverage stats for
    :param generate_html_report: whether to generate HTML coverage report or not
    :param publish_html_on_s3: whether to publish HTML coverage report or not
    :param aws_profile: the AWS profile to use for publishing HTML report
    """
    # TODO(Grisha): allow user to specify which tests to run.
    # Run tests for the target dir and collect coverage stats.
    fast_tests_cmd = f"invoke run_fast_tests --coverage -p {target_dir}; cp .coverage .coverage_fast_tests"
    _run(ctx, fast_tests_cmd)
    slow_tests_cmd = f"invoke run_slow_tests --coverage -p {target_dir}; cp .coverage .coverage_slow_tests"
    _run(ctx, slow_tests_cmd)
    #
    report_cmd: List[str] = []
    # Clean the previous coverage results. For some docker-specific reasons
    # command which combines stats does not work when being run first in
    # the chain `bash -c "cmd1 && cmd2 && cmd3"`. So `erase` command which
    # does not affect the coverage results was added as a workaround.
    report_cmd.append("coverage erase")
    # Merge stats for fast and slow tests into single dir.
    report_cmd.append(
        "coverage combine --keep .coverage_fast_tests .coverage_slow_tests"
    )
    # Only target dir is included in the reports.
    include_in_report = f"*/{target_dir}/*"
    # Test files are excluded from the reports.
    exclude_from_report = "*/test/*"
    # Generate text report with the coverage stats.
    report_cmd.append(
        f"coverage report --include={include_in_report} --omit={exclude_from_report} --sort=Cover"
    )
    if generate_html_report:
        # Generate HTML report with the coverage stats.
        report_cmd.append(
            f"coverage html --include={include_in_report} --omit={exclude_from_report}"
        )
    # Execute commands above one-by-one inside docker. Coverage tool is not
    # installed outside docker.
    full_report_cmd = " && ".join(report_cmd)
    docker_cmd_ = f"invoke docker_cmd --use-bash --cmd '{full_report_cmd}'"
    _run(ctx, docker_cmd_)
    if publish_html_on_s3:
        # Publish HTML report on S3.
        _publish_html_coverage_report_on_s3(aws_profile)


# #############################################################################
# Pytest helpers.
# #############################################################################


# TODO(gp): Consolidate the code from dev_scripts/testing here.


@task
def traceback(ctx, log_name="tmp.pytest_script.log", purify=True):  # type: ignore
    """
    Parse the traceback from Pytest and navigate it with vim.

    ```
    # Run a unit test.
    > pytest helpers/test/test_traceback.py 2>&1 | tee tmp.pytest.log
    > pytest.sh helpers/test/test_traceback.py
    # Parse the traceback
    > invoke traceback -i tmp.pytest.log
    ```

    :param log_name: the file with the traceback
    :param purify: purify the filenames from client (e.g., from running inside Docker)
    """
    _report_task()
    #
    dst_cfile = "cfile"
    hio.delete_file(dst_cfile)
    # Convert the traceback into a cfile.
    cmd = []
    cmd.append("traceback_to_cfile.py")
    if log_name:
        cmd.append(f"-i {log_name}")
    cmd.append(f"-o {dst_cfile}")
    # Purify the file names.
    if purify:
        cmd.append("--purify_from_client")
    else:
        cmd.append("--no_purify_from_client")
    cmd = " ".join(cmd)
    _run(ctx, cmd)
    # Read and navigate the cfile with vim.
    if os.path.exists(dst_cfile):
        cmd = 'vim -c "cfile cfile"'
        _run(ctx, cmd, pty=True)
    else:
        _LOG.warning("Can't find %s", dst_cfile)


@task
def pytest_clean(ctx):  # type: ignore
    """
    Clean pytest artifacts.
    """
    _report_task()
    _ = ctx
    import helpers.hpytest as hpytest

    hpytest.pytest_clean(".")


@task
def pytest_failed_freeze_test_list(ctx, confirm=False):  # type: ignore
    """
    Copy last list of failed tests to not overwrite with successive pytest
    runs.
    """
    _report_task()
    dir_name = "."
    pytest_failed_tests_file = os.path.join(
        dir_name, ".pytest_cache/v/cache/lastfailed"
    )
    frozen_failed_tests_file = "tmp.pytest_cache.lastfailed"
    if os.path.exists(frozen_failed_tests_file) and not confirm:
        hdbg.dfatal(
            "File {frozen_failed_tests_file} already exists. Re-run with --confirm to overwrite"
        )
    _LOG.info(
        "Copying '%s' to '%s'", pytest_failed_tests_file, frozen_failed_tests_file
    )
    # Make a copy of the pytest file.
    hdbg.dassert_file_exists(pytest_failed_tests_file)
    cmd = f"cp {pytest_failed_tests_file} {frozen_failed_tests_file}"
    _run(ctx, cmd)


def _get_failed_tests_from_file(file_name: str) -> List[str]:
    hdbg.dassert_file_exists(file_name)
    # {
    # "vendors/test/test_vendors.py::Test_gp::test1": true,
    # "vendors/test/test_vendors.py::Test_kibot_utils1::...": true,
    # }
    txt = hio.from_file(file_name)
    vals = json.loads(txt)
    hdbg.dassert_isinstance(vals, dict)
    tests = [k for k, v in vals.items() if v]
    return tests


def _get_failed_tests_from_clipboard() -> List[str]:
    # pylint: disable=line-too-long
    """
    ```

    FAILED core/dataflow/nodes/test/test_sources.py::TestRealTimeDataSource1::test_replayed_real_time1 - TypeError: __init__() got an unexpected keyword argument 'speed_up_factor'
    FAILED helpers/test/test_lib_tasks.py::Test_find_check_string_output1::test1 - TypeError: check_string() takes 2 positional arguments but 3 were given
    FAILED helpers/test/test_lib_tasks.py::Test_find_check_string_output1::test2 - TypeError: check_string() takes 2 positional arguments but 3 were given
    FAILED core/dataflow/test/test_runners.py::TestRealTimeDagRunner1::test1 - TypeError: execute_with_real_time_loop() got an unexpected keyword argument 'num_iterations'
    FAILED helpers/test/test_unit_test.py::TestCheckDataFrame1::test_check_df_not_equal1 - NameError: name 'dedent' is not defined
    FAILED helpers/test/test_unit_test.py::TestCheckDataFrame1::test_check_df_not_equal2 - NameError: name 'dedent' is not defined
    FAILED helpers/test/test_unit_test.py::TestCheckDataFrame1::test_check_df_not_equal4 - NameError: name 'dedent' is not defined
    ```
    """
    # pylint: enable=line-too-long
    hsystem.system_to_string("pbpaste")
    # TODO(gp): Finish this.
    return []


@task
def pytest_failed(  # type: ignore
    ctx,
    use_frozen_list=True,
    target_type="tests",
    file_name="",
    refresh=False,
    pbcopy=True,
):
    """
    Process the list of failed tests from a pytest run.

    The workflow is:
    ```
    # Run a lot of tests, e.g., the entire regression suite.
    > pytest ...
    # Some tests fail.

    # Freeze the output of pytest so we can re-run only some of them.
    > invoke pytest_failed_freeze_test_list
    #
    > invoke pytest_failed
    ```

    :param use_frozen_list: use the frozen list (default) or the one generated by
        pytest
    :param target_type: specify what to print about the tests
        - tests (default): print the tests in a single line
        - files: print the name of the files containing files
        - classes: print the name of all classes
    :param file_name: specify the file name containing the pytest file to parse
    :param refresh: force to update the frozen file from the current pytest file
    """
    _report_task()
    _ = ctx
    if refresh:
        pytest_failed_freeze_test_list(ctx, confirm=True)
    # Read file.
    if not file_name:
        dir_name = "."
        pytest_failed_tests_file = os.path.join(
            dir_name, ".pytest_cache/v/cache/lastfailed"
        )
        frozen_failed_tests_file = "tmp.pytest_cache.lastfailed"
        if use_frozen_list:
            if os.path.exists(pytest_failed_tests_file) and not os.path.exists(
                frozen_failed_tests_file
            ):
                _LOG.warning("Freezing the pytest outcomes")
                pytest_failed_freeze_test_list(ctx)
            file_name = frozen_failed_tests_file
        else:
            file_name = pytest_failed_tests_file
    _LOG.info("Reading file_name='%s'", file_name)
    hdbg.dassert_file_exists(file_name)
    # E.g., vendors/test/test_vendors.py::Test_gp::test1
    _LOG.info("Reading failed tests from file '%s'", file_name)
    tests = _get_failed_tests_from_file(file_name)
    _LOG.debug("tests=%s", str(tests))
    # Process the tests.
    targets = []
    for test in tests:
        data = test.split("::")
        hdbg.dassert_lte(len(data), 3, "Can't parse '%s'", test)
        # E.g., dev_scripts/testing/test/test_run_tests.py
        # E.g., helpers/test/helpers/test/test_list.py::Test_list_1
        # E.g., core/dataflow/nodes/test/test_volatility_models.py::TestSmaModel::test5
        file_name = test_class = test_method = ""
        if len(data) >= 1:
            file_name = data[0]
        if len(data) >= 2:
            test_class = data[1]
        if len(data) >= 3:
            test_method = data[2]
        _LOG.debug(
            "test=%s -> (%s, %s, %s)", test, file_name, test_class, test_method
        )
        if not os.path.exists(file_name):
            _LOG.warning("Can't find file '%s'", file_name)
        if target_type == "tests":
            targets.append(test)
        elif target_type == "files":
            if file_name != "":
                targets.append(file_name)
            else:
                _LOG.warning(
                    "Skipping test='%s' since file_name='%s'", test, file_name
                )
        elif target_type == "classes":
            if file_name != "" and test_class != "":
                targets.append(f"{file_name}::{test_class}")
            else:
                _LOG.warning(
                    "Skipping test='%s' since file_name='%s', test_class='%s'",
                    test,
                    file_name,
                    test_class,
                )
        else:
            hdbg.dfatal(f"Invalid target_type='{target_type}'")
    # Package the output.
    _LOG.debug("res=%s", str(targets))
    targets = hlist.remove_duplicates(targets)
    _LOG.info(
        "Found %d failed pytest '%s' targets:\n%s",
        len(targets),
        target_type,
        "\n".join(targets),
    )
    hdbg.dassert_isinstance(targets, list)
    res = " ".join(targets)
    _LOG.debug("res=%s", str(res))
    #
    _to_pbcopy(res, pbcopy)
    return res


# #############################################################################


def _purify_test_output(src_file_name: str, dst_file_name: str) -> None:
    """
    Clean up the output of `pytest -s --dbg` to make easier to compare two
    runs.

    E.g., remove the timestamps, reference to Git repo.
    """
    _LOG.info("Converted '%s' -> '%s", src_file_name, dst_file_name)
    txt = hio.from_file(src_file_name)
    out_txt = []
    for line in txt.split("\n"):
        # 10:05:18       portfolio        : _get_holdings       : 431 :
        m = re.match(r"^\d\d:\d\d:\d\d\s+(.*:.*)$", line)
        if m:
            new_line = m.group(1)
        else:
            new_line = line
        out_txt.append(new_line)
    #
    out_txt = "\n".join(out_txt)
    hio.to_file(dst_file_name, out_txt)


@task
def pytest_compare(ctx, file_name1, file_name2):  # type: ignore
    """
    Compare the output of two runs of `pytest -s --dbg` removing irrelevant
    details.
    """
    _report_task()
    _ = ctx
    # TODO(gp): Change the name of the file before the extension.
    dst_file_name1 = file_name1 + ".purified"
    _purify_test_output(file_name1, dst_file_name1)
    dst_file_name2 = file_name2 + ".purified"
    _purify_test_output(file_name2, dst_file_name2)
    # TODO(gp): Call vimdiff automatically.
    cmd = "vimdiff %s %s" % (dst_file_name1, dst_file_name2)
    print(f"> {cmd}")


# #############################################################################
# Linter.
# #############################################################################


@task
def lint_check_python_files_in_docker(  # type: ignore
    ctx,
    python_compile=True,
    python_execute=True,
    modified=False,
    branch=False,
    last_commit=False,
    all_=False,
    files="",
):
    """
    Compile and execute Python files checking for errors.

    This is supposed to be run inside Docker.

    The params have the same meaning as in `_get_files_to_process()`.
    """
    _report_task()
    _ = ctx
    # We allow to filter through the user specified `files`.
    mutually_exclusive = False
    remove_dirs = True
    file_list = _get_files_to_process(
        modified,
        branch,
        last_commit,
        all_,
        files,
        mutually_exclusive,
        remove_dirs,
    )
    _LOG.debug("Found %d files:\n%s", len(file_list), "\n".join(file_list))
    # Filter keeping only Python files.
    _LOG.debug("Filtering for Python files")
    exclude_paired_jupytext = True
    file_list = hio.keep_python_files(file_list, exclude_paired_jupytext)
    _LOG.debug("file_list=%s", "\n".join(file_list))
    _LOG.info("Need to process %d files", len(file_list))
    if not file_list:
        _LOG.warning("No files were selected")
    # Scan all the files.
    failed_filenames = []
    for file_name in file_list:
        _LOG.info("Processing '%s'", file_name)
        if python_compile:
            import compileall

            success = compileall.compile_file(file_name, force=True, quiet=1)
            _LOG.debug("file_name='%s' -> python_compile=%s", file_name, success)
            if not success:
                msg = "'%s' doesn't compile correctly" % file_name
                _LOG.error(msg)
                failed_filenames.append(file_name)
        # TODO(gp): Add also `python -c "import ..."`, if not equivalent to `compileall`.
        if python_execute:
            cmd = f"python {file_name}"
            rc = hsystem.system(cmd, abort_on_error=False, suppress_output=False)
            _LOG.debug("file_name='%s' -> python_compile=%s", file_name, rc)
            if rc != 0:
                msg = "'%s' doesn't execute correctly" % file_name
                _LOG.error(msg)
                failed_filenames.append(file_name)
    hprint.log_frame(
        _LOG,
        "failed_filenames=%s" % len(failed_filenames),
        verbosity=logging.INFO,
    )
    _LOG.info("\n".join(failed_filenames))
    error = len(failed_filenames) > 0
    return error


@task
def lint_check_python_files(  # type: ignore
    ctx,
    python_compile=True,
    python_execute=True,
    modified=False,
    branch=False,
    last_commit=False,
    all_=False,
    files="",
):
    """
    Compile and execute Python files checking for errors.

    The params have the same meaning as in `_get_files_to_process()`.
    """
    _ = python_compile, python_execute, modified, branch, last_commit, all_, files
    # Execute the same command line but inside the container. E.g.,
    # /Users/saggese/src/venv/amp.client_venv/bin/invoke lint_docker_check_python_files --branch
    cmd_line = hdbg.get_command_line()
    # Replace the full path of invoke with just `invoke`.
    cmd_line = cmd_line.split()
    cmd_line = ["/venv/bin/invoke lint_check_python_files_in_docker"] + cmd_line[
        2:
    ]
    docker_cmd_ = " ".join(cmd_line)
    cmd = f'invoke docker_cmd --cmd="{docker_cmd_}"'
    _run(ctx, cmd)


def _get_lint_docker_cmd(
    docker_cmd_: str,
    run_bash: bool,
    stage: str,
    as_user: bool,
) -> str:
    """
    Create a command to run in Docker.

    For parameter descriptions, see `lint()`.

    :param docker_cmd_: command to run inside the container
    :return: the full command to run in Docker
    """
    superproject_path, submodule_path = hgit.get_path_from_supermodule()
    if superproject_path:
        # We are running in a Git submodule.
        work_dir = f"/src/{submodule_path}"
        repo_root = superproject_path
    else:
        work_dir = "/src"
        repo_root = os.getcwd()
    _LOG.debug("work_dir=%s repo_root=%s", work_dir, repo_root)
    # TODO(gp): Do not hardwire the repo_short_name.
    # image = get_default_param("DEV_TOOLS_IMAGE_PROD")
    # image="*****.dkr.ecr.us-east-1.amazonaws.com/dev_tools:local"
    ecr_base_path = os.environ["AM_ECR_BASE_PATH"]
    image = f"{ecr_base_path}/dev_tools:{stage}"
    docker_wrapper_cmd = ["docker run", "--rm"]
    if stage in ("local", "dev"):
        # Map repository root to /app in the container, so that we can
        # reuse the current code being developed inside Docker before
        # releasing the prod image.
        docker_wrapper_cmd.append(f"-v '{repo_root}':/app")
    if run_bash:
        docker_wrapper_cmd.append("-it")
    else:
        docker_wrapper_cmd.append("-t")
    if as_user:
        docker_wrapper_cmd.append(r"--user $(id -u):$(id -g)")
    docker_wrapper_cmd.extend(
        [
            # Pass MYPYPATH for `mypy` to find the packages from PYTHONPATH.
            "-e MYPYPATH",
            f"-v '{repo_root}':/src",
            f"--workdir={work_dir}",
            f"{image}",
        ]
    )
    # Build the command inside Docker.
    cmd = f"'{docker_cmd_}'"
    if run_bash:
        _LOG.warning("Run bash instead of:\n  > %s", cmd)
        cmd = "bash"
    docker_wrapper_cmd.append(cmd)
    docker_wrapper_cmd = _to_single_line_cmd(docker_wrapper_cmd)
    if run_bash:
        # We don't execute this command since pty=True corrupts the terminal
        # session.
        print("# To get a bash session inside Docker run:")
        print(docker_wrapper_cmd)
        sys.exit(0)
    return docker_wrapper_cmd


def _parse_linter_output(txt: str) -> str:
    """
    Parse the output of the linter and return a file suitable for vim quickfix.
    """
    stage: Optional[str] = None
    output: List[str] = []
    for i, line in enumerate(txt.split("\n")):
        _LOG.debug("%d:line='%s'", i + 1, line)
        # Tabs remover...............................................Passed
        # isort......................................................Failed
        # Don't commit to branch...............................^[[42mPassed^[[m
        m = re.search(r"^(\S.*?)\.{10,}\S+?(Passed|Failed)\S*?$", line)
        if m:
            stage = m.group(1)
            result = m.group(2)
            _LOG.debug("  -> stage='%s' (%s)", stage, result)
            continue
        # core/dataflow/nodes.py:601:9: F821 undefined name '_check_col_names'
        m = re.search(r"^(\S+):(\d+)[:\d+:]\s+(.*)$", line)
        if m:
            _LOG.debug("  -> Found a lint to parse: '%s'", line)
            hdbg.dassert_is_not(stage, None)
            file_name = m.group(1)
            line_num = int(m.group(2))
            msg = m.group(3)
            _LOG.debug(
                "  -> file_name='%s' line_num=%d msg='%s'",
                file_name,
                line_num,
                msg,
            )
            output.append(f"{file_name}:{line_num}:[{stage}] {msg}")
    # Sort to keep the lints in order of files.
    output = sorted(output)
    output_as_str = "\n".join(output)
    return output_as_str


@task
def lint_detect_cycles(  # type: ignore
    ctx,
    dir_name=".",
    run_bash=False,
    # TODO(gp): This is the backdoor.
    stage="prod",
    as_user=True,
    out_file_name="lint_detect_cycles.output.txt",
):
    """
    Detect cyclic imports in the directory files.

    For param descriptions, see `lint()`.

    :param dir_name: the name of the dir to detect cyclic imports in
        - By default, the check will be carried out in the dir from where
          the task is run
    """
    _report_task()
    # Remove the log file.
    if os.path.exists(out_file_name):
        cmd = f"rm {out_file_name}"
        _run(ctx, cmd)
    as_user = _run_docker_as_user(as_user)
    # Prepare the command line.
    docker_cmd_opts = [dir_name]
    docker_cmd_ = (
        "/app/import_check/detect_import_cycles.py "
        + _to_single_line_cmd(docker_cmd_opts)
    )
    # Execute command line.
    cmd = _get_lint_docker_cmd(docker_cmd_, run_bash, stage, as_user)
    cmd = f"({cmd}) 2>&1 | tee -a {out_file_name}"
    # Run.
    _run(ctx, cmd)


@task
def lint(  # type: ignore
    ctx,
    modified=False,
    branch=False,
    last_commit=False,
    files="",
    dir_name="",
    phases="",
    only_format=False,
    only_check=False,
    # stage="prod",
    run_bash=False,
    run_linter_step=True,
    parse_linter_output=True,
    stage="prod",
    as_user=True,
    out_file_name="linter_output.txt",
):
    """
    Lint files.

    ```
    # To lint all the files:
    > i lint --dir-name . --only-format

    # To lint only a repo including `amp` but not `amp` itself:
    > i lint --files="$(find . -name '*.py' -not -path './compute/*' -not -path './amp/*')"
    ```

    :param modified: select the files modified in the client
    :param branch: select the files modified in the current branch
    :param last_commit: select the files modified in the previous commit
    :param files: specify a space-separated list of files
    :param dir_name: process all the files in a dir
    :param phases: specify the lint phases to execute
    :param only_format: run only the formatting phases (e.g., black)
    :param only_check: run only the checking phases (e.g., pylint, mypy) that
        don't change the code
    :param run_bash: instead of running pre-commit, run bash to debug
    :param run_linter_step: run linter step
    :param parse_linter_output: parse linter output and generate vim cfile
    :param stage: the image stage to use
    :param as_user: pass the user / group id or not
    :param out_file_name: name of the file to save the log output in
    """
    _report_task()
    # Remove the file.
    if os.path.exists(out_file_name):
        cmd = f"rm {out_file_name}"
        _run(ctx, cmd)
    # The available phases are:
    # ```
    # > i lint -f "foobar.py"
    # Don't commit to branch...............................................Passed
    # Check for merge conflicts........................(no files to check)Skipped
    # Trim Trailing Whitespace.........................(no files to check)Skipped
    # Fix End of Files.................................(no files to check)Skipped
    # Check for added large files......................(no files to check)Skipped
    # CRLF end-lines remover...........................(no files to check)Skipped
    # Tabs remover.....................................(no files to check)Skipped
    # autoflake........................................(no files to check)Skipped
    # amp_check_filename...............................(no files to check)Skipped
    # amp_isort........................................(no files to check)Skipped
    # amp_black........................................(no files to check)Skipped
    # amp_flake8.......................................(no files to check)Skipped
    # amp_doc_formatter................................(no files to check)Skipped
    # amp_pylint.......................................(no files to check)Skipped
    # amp_mypy.........................................(no files to check)Skipped
    # amp_lint_md......................................(no files to check)Skipped
    # amp_class_method_order...........................(no files to check)Skipped
    # amp_normalize_import.............................(no files to check)Skipped
    # amp_format_separating_line.......................(no files to check)Skipped
    # amp_warn_incorrectly_formatted_todo..............(no files to check)Skipped
    # amp_processjupytext..............................(no files to check)Skipped
    # ```
    if only_format:
        hdbg.dassert_eq(phases, "")
        phases = " ".join(
            [
                "amp_isort",
                "amp_class_method_order",
                "amp_normalize_import",
                "amp_format_separating_line",
                "amp_black",
                "amp_processjupytext",
            ]
        )
    if only_check:
        hdbg.dassert_eq(phases, "")
        phases = " ".join(
            [
                "amp_pylint",
                "amp_mypy",
            ]
        )
    if run_linter_step:
        # We don't want to run this all the times.
        # docker_pull(ctx, stage=stage, images="dev_tools")
        # Get the files to lint.
        # TODO(gp): For now we don't support linting the entire tree.
        all_ = False
        if dir_name != "":
            hdbg.dassert_eq(files, "")
            files = hio.find_files(dir_name, "*.py")
            files = " ".join(files)
        # For linting we can use only files modified in the client, in the branch, or
        # specified.
        mutually_exclusive = True
        # pre-commit doesn't handle directories, but only files.
        remove_dirs = True
        files_as_list = _get_files_to_process(
            modified,
            branch,
            last_commit,
            all_,
            files,
            mutually_exclusive,
            remove_dirs,
        )
        _LOG.info("Files to lint:\n%s", "\n".join(files_as_list))
        if not files_as_list:
            _LOG.warning("Nothing to lint: exiting")
            return
        files_as_str = " ".join(files_as_list)
        phases = phases.split(" ")
        as_user = _run_docker_as_user(as_user)
        for phase in phases:
            # Prepare the command line.
            precommit_opts = [
                f"run {phase}",
                "-c /app/.pre-commit-config.yaml",
                f"--files {files_as_str}",
            ]
            docker_cmd_ = "pre-commit " + _to_single_line_cmd(precommit_opts)
            # Execute command line.
            cmd = _get_lint_docker_cmd(docker_cmd_, run_bash, stage, as_user)
            cmd = f"({cmd}) 2>&1 | tee -a {out_file_name}"
            # Run.
            _run(ctx, cmd)
    else:
        _LOG.warning("Skipping linter step, as per user request")
    #
    if parse_linter_output:
        # Parse the linter output into a cfile.
        _LOG.info("Parsing '%s'", out_file_name)
        txt = hio.from_file(out_file_name)
        cfile = _parse_linter_output(txt)
        cfile_name = "./linter_warnings.txt"
        hio.to_file(cfile_name, cfile)
        _LOG.info("Saved cfile in '%s'", cfile_name)
        print(cfile)
    else:
        _LOG.warning("Skipping lint parsing, as per user request")


@task
def lint_create_branch(ctx, dry_run=False):  # type: ignore
    """
    Create the branch for linting in the current dir.

    The dir needs to be specified to ensure the set-up is correct.
    """
    _report_task()
    #
    date = datetime.datetime.now().date()
    date_as_str = date.strftime("%Y%m%d")
    branch_name = f"AmpTask1955_Lint_{date_as_str}"
    # query_yes_no("Are you sure you want to create the branch '{branch_name}'")
    _LOG.info("Creating branch '%s'", branch_name)
    cmd = f"invoke git_create_branch -b '{branch_name}'"
    _run(ctx, cmd, dry_run=dry_run)


# #############################################################################
# GitHub CLI.
# #############################################################################


@task
def gh_login(
    ctx,
    account="",
):  # type: ignore
    if not account:
        # Retrieve the name of the repo, e.g., "alphamatic/amp".
<<<<<<< HEAD
        full_repo_name = hgit.get_repo_full_name_from_dirname(".", include_host_name=False)
=======
        full_repo_name = hgit.get_repo_full_name_from_dirname(
            ".", include_host_name=False
        )
>>>>>>> 011b07ca
        _LOG.debug(hprint.to_str("full_repo_name"))
        account = full_repo_name.split("/")[0]
    _LOG.info(hprint.to_str("account"))
    #
    ssh_filename = os.path.expanduser(f"~/.ssh/id_rsa.{account}.github")
    _LOG.debug(hprint.to_str("ssh_filename"))
    if os.path.exists(ssh_filename):
        cmd = f"export GIT_SSH_COMMAND='ssh -i {ssh_filename}'"
        print(cmd)
    else:
        _LOG.warning("Can't find file '%s'" % ssh_filename)
    #
    cmd = "gh auth status"
    _run(ctx, cmd)
    #
    github_pat_filename = os.path.expanduser(f"~/.ssh/github_pat.{account}.txt")
    if os.path.exists(github_pat_filename):
        cmd = f"gh auth login --with-token <{github_pat_filename}"
        _run(ctx, cmd)
    else:
        _LOG.warning("Can't find file '%s'" % github_pat_filename)
    #
    cmd = "gh auth status"
    _run(ctx, cmd)


def _get_branch_name(branch_mode: str) -> Optional[str]:
    if branch_mode == "current_branch":
        branch_name = hgit.get_branch_name()
    elif branch_mode == "master":
        branch_name = "master"
    elif branch_mode == "all":
        branch_name = None
    else:
        raise ValueError("Invalid branch='%s'" % branch_mode)
    return branch_name


def _get_workflow_table() -> htable.TableType:
    """
    Get a table with the status of the GH workflow for the current repo.
    """
    # Get the workflow status from GH.
    cmd = "export NO_COLOR=1; gh run list"
    _, txt = hsystem.system_to_string(cmd)
    _LOG.debug(hprint.to_str("txt"))
    # pylint: disable=line-too-long
    # > gh run list
    # STATUS  NAME                                                        WORKFLOW    BRANCH                                                EVENT              ID          ELAPSED  AGE
    # X       Amp task1786 integrate 2021118 (#1857)                    Fast tests  master                                                push               1477484584  5m40s    23m
    # X       Merge branch 'master' into AmpTask1786_Integrate_2021118  Fast tests  AmpTask1786_Integrate_2021118                         pull_request       1477445218  5m52s    34m
    # pylint: enable=line-too-long
    # The output is tab separated, so convert it into CSV.
    first_line = txt.split("\n")[0]
    _LOG.debug("first_line=%s", first_line.replace("\t", ","))
    num_cols = len(first_line.split("\t"))
    _LOG.debug(hprint.to_str("first_line num_cols"))
    cols = [
        "completed",
        "status",
        "name",
        "workflow",
        "branch",
        "event",
        "id",
        "elapsed",
        "age",
    ]
    hdbg.dassert_eq(num_cols, len(cols))
    # Build the table.
    table = htable.Table.from_text(cols, txt, delimiter="\t")
    _LOG.debug(hprint.to_str("table"))
    return table


@task
def gh_workflow_list(
    ctx,
    filter_by_branch="current_branch",
    filter_by_status="all",
    report_only_status=True,
):  # type: ignore
    """
    Report the status of the GH workflows.

    :param filter_by_branch: name of the branch to check
        - `current_branch` for the current Git branch
        - `master` for master branch
        - `all` for all branches
    :param filter_by_status: filter table by the status of the workflow
        - E.g., "failure", "success"
    """
    _report_task(hprint.to_str("filter_by_branch filter_by_status"))
    _ = ctx
    # Get the table.
    table = _get_workflow_table()
    # Filter table based on the branch.
    if filter_by_branch != "all":
        field = "branch"
        value = _get_branch_name(filter_by_branch)
        print(f"Filtering table by {field}={value}")
        table = table.filter_rows(field, value)
    # Filter table by the workflow status.
    if filter_by_status != "all":
        field = "status"
        value = filter_by_status
        print(f"Filtering table by {field}={value}")
        table = table.filter_rows(field, value)
    if (
        filter_by_branch not in ("current_branch", "master")
        or not report_only_status
    ):
        print(str(table))
        return
    # For each workflow find the last success.
    branch_name = hgit.get_branch_name()
    workflows = table.unique("workflow")
    print(f"workflows={workflows}")
    for workflow in workflows:
        print(hprint.frame(workflow))
        table_tmp = table.filter_rows("workflow", workflow)
        # Report the full status.
        print(table_tmp)
        # Find the first success.
        num_rows = table.size()[0]
        for i in range(num_rows):
            status_column = table_tmp.get_column("status")
            _LOG.debug("status_column=%s", str(status_column))
            hdbg.dassert_lt(i, len(status_column))
            status = status_column[i]
            if status == "success":
                print(f"Workflow '{workflow}' for '{branch_name}' is ok")
                break
            elif status in ("failure", "startup_failure", "cancelled"):
                _LOG.error(
                    "Workflow '%s' for '%s' is broken", workflow, branch_name
                )
                # Get the output of the broken run.
                # > gh run view 1477484584 --log-failed
                workload_id = table_tmp.get_column("id")[i]
                log_file_name = f"tmp.failure.{workflow}.{branch_name}.txt"
                log_file_name = log_file_name.replace(" ", "_").lower()
                cmd = f"gh run view {workload_id} --log-failed >{log_file_name}"
                hsystem.system(cmd)
                print(f"# Log is in '{log_file_name}'")
                # Run_fast_tests  Run fast tests  2021-12-19T00:19:38.3394316Z FAILED data
                cmd = rf"grep 'Z FAILED ' {log_file_name}"
                hsystem.system(cmd, suppress_output=False, abort_on_error=False)
                break
            elif status == "":
                # It's in progress.
                pass
            else:
                raise ValueError(f"Invalid status='{status}'")


@task
def gh_workflow_run(ctx, branch="current_branch", workflows="all"):  # type: ignore
    """
    Run GH workflows in a branch.
    """
    _report_task(hprint.to_str("branch workflows"))
    # Get the branch name.
    if branch == "current_branch":
        branch_name = hgit.get_branch_name()
    elif branch == "master":
        branch_name = "master"
    else:
        raise ValueError("Invalid branch='%s'" % branch)
    _LOG.debug(hprint.to_str("branch_name"))
    # Get the workflows.
    if workflows == "all":
        gh_tests = ["fast_tests", "slow_tests"]
    else:
        gh_tests = [workflows]
    _LOG.debug(hprint.to_str("workflows"))
    # Run.
    for gh_test in gh_tests:
        gh_test += ".yml"
        # gh workflow run fast_tests.yml --ref AmpTask1251_Update_GH_actions_for_amp
        cmd = f"gh workflow run {gh_test} --ref {branch_name}"
        _run(ctx, cmd)


def _get_repo_full_name_from_cmd(repo_short_name: str) -> Tuple[str, str]:
    """
    Convert the `repo_short_name` from command line (e.g., "current", "amp",
    "lm") to the repo_short_name full name without host name.
    """
    repo_full_name_with_host: str
    if repo_short_name == "current":
        # Get the repo name from the current repo.
        repo_full_name_with_host = hgit.get_repo_full_name_from_dirname(
            ".", include_host_name=True
        )
        # Compute the short repo name corresponding to "current".
        repo_full_name = hgit.get_repo_full_name_from_dirname(
            ".", include_host_name=False
        )
        ret_repo_short_name = hgit.get_repo_name(
            repo_full_name, in_mode="full_name", include_host_name=False
        )

    else:
        # Get the repo name using the short -> full name mapping.
        repo_full_name_with_host = hgit.get_repo_name(
            repo_short_name, in_mode="short_name", include_host_name=True
        )
        ret_repo_short_name = repo_short_name
    _LOG.debug(
        "repo_short_name=%s -> repo_full_name_with_host=%s ret_repo_short_name=%s",
        repo_short_name,
        repo_full_name_with_host,
        ret_repo_short_name,
    )
    return repo_full_name_with_host, ret_repo_short_name


# #############################################################################


def _get_gh_issue_title(issue_id: int, repo_short_name: str) -> Tuple[str, str]:
    """
    Get the title of a GitHub issue.

    :param repo_short_name: `current` refer to the repo_short_name where we are,
        otherwise a repo_short_name short name (e.g., "amp")
    """
    repo_full_name_with_host, repo_short_name = _get_repo_full_name_from_cmd(
        repo_short_name
    )
    # > (export NO_COLOR=1; gh issue view 1251 --json title)
    # {"title":"Update GH actions for amp"}
    hdbg.dassert_lte(1, issue_id)
    cmd = f"gh issue view {issue_id} --repo {repo_full_name_with_host} --json title,url"
    _, txt = hsystem.system_to_string(cmd)
    _LOG.debug("txt=\n%s", txt)
    # Parse json.
    dict_ = json.loads(txt)
    _LOG.debug("dict_=\n%s", dict_)
    title = dict_["title"]
    _LOG.debug("title=%s", title)
    url = dict_["url"]
    _LOG.debug("url=%s", url)
    # Remove some annoying chars.
    for char in ": + ( ) / ` *".split():
        title = title.replace(char, "")
    # Replace multiple spaces with one.
    title = re.sub(r"\s+", " ", title)
    #
    title = title.replace(" ", "_")
    title = title.replace("-", "_")
    # Add the prefix `AmpTaskXYZ_...`
    task_prefix = hgit.get_task_prefix_from_repo_short_name(repo_short_name)
    _LOG.debug("task_prefix=%s", task_prefix)
    title = "%s%d_%s" % (task_prefix, issue_id, title)
    return title, url


@task
def gh_issue_title(ctx, issue_id, repo_short_name="current", pbcopy=True):  # type: ignore
    """
    Print the title that corresponds to the given issue and repo_short_name.
    E.g., AmpTask1251_Update_GH_actions_for_amp.

    :param pbcopy: save the result into the system clipboard (only on macOS)
    """
    _report_task(hprint.to_str("issue_id repo_short_name"))
    _ = ctx
    issue_id = int(issue_id)
    hdbg.dassert_lte(1, issue_id)
    title, url = _get_gh_issue_title(issue_id, repo_short_name)
    # Print or copy to clipboard.
    msg = f"{title}: {url}"
    _to_pbcopy(msg, pbcopy)


def _check_if_pr_exists(title: str) -> bool:
    """
    Return whether a PR exists or not.
    """
    # > gh pr diff AmpTask1955_Lint_20211219
    # no pull requests found for branch "AmpTask1955_Lint_20211219"
    cmd = f"gh pr diff {title}"
    rc = hsystem.system(cmd, abort_on_error=False)
    pr_exists = rc == 0
    return pr_exists


@task
def gh_create_pr(  # type: ignore
    ctx,
    body="",
    draft=True,
    auto_merge=False,
    repo_short_name="current",
    title="",
):
    """
    Create a draft PR for the current branch in the corresponding
    repo_short_name.

    ```
    # To open a PR in the web browser
    > gh pr view --web

    # To see the status of the checks
    > gh pr checks
    ```

    :param body: the body of the PR
    :param draft: draft or ready-to-review PR
    :param auto_merge: enable auto merging PR
    :param title: title of the PR or the branch name, if title is empty
    """
    _report_task()
    branch_name = hgit.get_branch_name()
    if not title:
        # Use the branch name as title.
        title = branch_name
    repo_full_name_with_host, repo_short_name = _get_repo_full_name_from_cmd(
        repo_short_name
    )
    _LOG.info(
        "Creating PR with title '%s' for '%s' in %s",
        title,
        branch_name,
        repo_full_name_with_host,
    )
    if auto_merge:
        hdbg.dassert(
            not draft, "The PR can't be a draft in order to auto merge it"
        )
    pr_exists = _check_if_pr_exists(title)
    _LOG.debug(hprint.to_str("pr_exists"))
    if pr_exists:
        _LOG.warning("PR '%s' already exists: skipping creation", title)
    else:
        cmd = (
            "gh pr create"
            + f" --repo {repo_full_name_with_host}"
            + (" --draft" if draft else "")
            + f' --title "{title}"'
            + f' --body "{body}"'
        )
        # TODO(gp): Use _to_single_line_cmd
        _run(ctx, cmd)
    if auto_merge:
        cmd = f"gh pr ready {title}"
        _run(ctx, cmd)
        cmd = f"gh pr merge {title} --auto --delete-branch --squash"
        _run(ctx, cmd)


# #############################################################################
# Fix permission
# #############################################################################


# The desired invariants are that all files
# 1) are owned by our user or by Docker user
# 2) have the shared group as group
# 3) have the same user and group permissions

# E.g.,
# -rw-rw-r-- 1 spm-sasm spm-sasm-fileshare 21877 Nov  3 18:11 pytest_logger.log

# The possible problems are:
# -r--r--r-- 1 spm-sasm spm-sasm-fileshare ./.git/objects/02/4df16f66c87bdfb
# -rw-r--r-- 1 265533 spm-sasm-fileshare  ./core_lime/dataflow/nodes/test/te
# -rw-rw-r-- 1 265533 spm-sasm-fileshare  ./research/real_time/notebooks/Lim

# drwxr-sr-x 2 gsaggese spm-sasm-fileshare    35 Oct 12 21:51 test
# chmod g=u amp/dev_scripts/git/git_hooks/test


def _save_dir_status(dir_name: str, filename: str) -> None:
    cmd = f'find {dir_name} -name "*" | sort | xargs ls -ld >{filename}'
    hsystem.system(cmd)
    _LOG.info("Saved dir status in %s", filename)


# From https://stackoverflow.com/questions/1830618
def _get_user_group(filename: str) -> Tuple[str, str]:
    """
    Return the symbolic name of user and group of a file.
    """
    uid = os.stat(filename).st_uid
    try:
        user = pwd.getpwuid(uid).pw_name
    except KeyError as e:
        # _LOG.warning("Error: ", str(e))
        _ = e
        user = str(uid)
    #
    gid = os.stat(filename).st_gid
    try:
        group = grp.getgrgid(gid).gr_name
    except KeyError as e:
        _ = e
        group = str(gid)
    return user, group


def _find_files_for_user(dir_name: str, user: str, is_equal: bool) -> List[str]:
    """
    Find all the files under `abs_dir` that are owned or not by `user`.
    """
    _LOG.debug("")
    mode = "\\!" if not is_equal else ""
    cmd = f'find {dir_name} -name "*" {mode} -user "{user}"'
    _, txt = hsystem.system_to_string(cmd)
    files: List[str] = txt.split("\n")
    return files


def _find_files_for_group(dir_name: str, group: str, is_equal: bool) -> List[str]:
    """
    Find all the files under `abs_dir` that are owned by a group `group`.
    """
    _LOG.debug("")
    mode = "\\!" if not is_equal else ""
    cmd = f'find {dir_name} -name "*" {mode} -group "{group}"'
    _, txt = hsystem.system_to_string(cmd)
    files: List[str] = txt.split("\n")
    return files


def _compute_stats_by_user_and_group(dir_name: str) -> Tuple[Dict, Dict, Dict]:
    """
    Scan all the files reporting statistics in terms of users and groups.

    It also compute a mapping from file to user and group.
    """
    _LOG.debug("")
    # Find all files.
    cmd = f'find {dir_name} -name "*"'
    _, txt = hsystem.system_to_string(cmd)
    files = txt.split("\n")
    # Get the user of each file.
    user_to_files: Dict[str, List[str]] = {}
    group_to_files: Dict[str, List[str]] = {}
    file_to_user_group: Dict[str, Tuple[str, str]] = {}
    for file in files:
        user, group = _get_user_group(file)
        # Update mapping from user to files.
        if user not in user_to_files:
            user_to_files[user] = []
        user_to_files[user].append(file)
        # Update mapping from group to files.
        if group not in group_to_files:
            group_to_files[group] = []
        group_to_files[group].append(file)
        # Update the mapping from file to (user, group).
        hdbg.dassert_not_in(file, file_to_user_group)
        file_to_user_group[file] = (user, group)
    # Print stats.
    txt1 = ""
    for user, files in user_to_files.items():
        txt1 += "%s(%s), " % (user, len(files))
    _LOG.info("user=%s", txt1)
    #
    txt2 = ""
    for group, files in group_to_files.items():
        txt2 += "%s(%s), " % (group, len(files))
    _LOG.info("group=%s", txt2)
    return user_to_files, group_to_files, file_to_user_group


def _ls_l(files: List[str], size: int = 100) -> str:
    """
    Run `ls -l` on the files using chunks of size `size`.
    """
    txt = []
    for pos in range(0, len(files), size):
        files_tmp = files[pos : pos + size]
        files_tmp = [f"'{f}'" for f in files_tmp]
        cmd = "ls -ld %s" % " ".join(files_tmp)
        _, txt_tmp = hsystem.system_to_string(cmd)
        txt.append(txt_tmp)
    return "\n".join(txt)


def _exec_cmd_by_chunks(
    cmd: str, files: List[str], abort_on_error: bool, size: int = 100
) -> None:
    """
    Execute `cmd` on files using chunks of size `size`.
    """
    for pos in range(0, len(files), size):
        files_tmp = files[pos : pos + size]
        files_tmp = [f"'{f}'" for f in files_tmp]
        cmd = "%s %s" % (cmd, " ".join(files_tmp))
        hsystem.system(cmd, abort_on_error=abort_on_error)


def _print_problems(dir_name: str = ".") -> None:
    """
    Do `ls -l` on files that are not owned by the current user and its group.

    This function is used for debugging.
    """
    _, _, file_to_user_group = _compute_stats_by_user_and_group(dir_name)
    user = hsystem.get_user_name()
    docker_user = get_default_param("DOCKER_USER")
    # user_group = f"{user}_g"
    # shared_group = get_default_param("SHARED_GROUP")
    files_with_problems = []
    for file, (curr_user, curr_group) in file_to_user_group.items():
        _ = curr_user, curr_group
        # Files owned by our user and
        # if curr_user == user and curr_group == user_group:
        #    continue
        if curr_user in (user, docker_user):
            continue
        # if curr_group == shared_group:
        #    continue
        files_with_problems.append(file)
    #
    txt = _ls_l(files_with_problems)
    print(txt)


def _change_file_ownership(file: str, abort_on_error: bool) -> None:
    """
    Change ownership of files with an invalid user (e.g., 265533) by copying
    and deleting.
    """
    # pylint: disable=line-too-long
    # > ls -l ./core_lime/dataflow/nodes/test/test_core_lime_dataflow_nodes.py
    # -rw-r--r-- 1 265533 spm-sasm-fileshare 14327 Nov  3 14:01 ./core_lime/dataflow/nodes/test/test_core_lime_dataflow_nodes.py
    #
    # > mv ./core_lime/dataflow/nodes/test/test_core_lime_dataflow_nodes.py{,.OLD}
    #
    # > cp ./core_lime/dataflow/nodes/test/test_core_lime_dataflow_nodes.py{.OLD,}
    #
    # > ls -l ./core_lime/dataflow/nodes/test/test_core_lime_dataflow_nodes.py
    # -rw-r--r-- 1 gsaggese spm-sasm-fileshare 14327 Nov  5 17:58 ./core_lime/dataflow/nodes/test/test_core_lime_dataflow_nodes.py
    #
    # > rm -rf ./core_lime/dataflow/nodes/test/test_core_lime_dataflow_nodes.py.OLD
    # pylint: enable=line-too-long
    hdbg.dassert_file_exists(file)
    tmp_file = file + ".OLD"
    #
    cmd = f"mv {file} {tmp_file}"
    hsystem.system(cmd, abort_on_error=abort_on_error)
    #
    cmd = f"cp {tmp_file} {file}"
    hsystem.system(cmd, abort_on_error=abort_on_error)
    #
    cmd = f"rm -rf {tmp_file}"
    hsystem.system(cmd, abort_on_error=abort_on_error)


def _fix_invalid_owner(dir_name: str, fix: bool, abort_on_error: bool) -> None:
    """
    Fix files that are owned by a user that is not the current user or the
    Docker one.
    """
    _LOG.info("\n%s", hprint.frame(hintros.get_function_name()))
    #
    _LOG.info("Before fix")
    _, _, file_to_user_group = _compute_stats_by_user_and_group(dir_name)
    #
    user = hsystem.get_user_name()
    docker_user = get_default_param("DOCKER_USER")
    for file, (curr_user, _) in tqdm.tqdm(file_to_user_group.items()):
        if curr_user not in (user, docker_user):
            _LOG.info("Fixing file '%s'", file)
            hdbg.dassert_file_exists(file)
            cmd = f"ls -l {file}"
            hsystem.system(
                cmd, abort_on_error=abort_on_error, suppress_output=False
            )
            if fix:
                _change_file_ownership(file, abort_on_error)
    #
    _LOG.info("After fix")
    _, _, file_to_user_group = _compute_stats_by_user_and_group(dir_name)


def _fix_group(dir_name: str, fix: bool, abort_on_error: bool) -> None:
    """
    Ensure that all files are owned by the shared group.
    """
    _LOG.info("\n%s", hprint.frame(hintros.get_function_name()))
    _LOG.info("Before fix")
    _, _, file_to_user_group = _compute_stats_by_user_and_group(dir_name)
    if fix:
        # Get the user and the group.
        user = hsystem.get_user_name()
        user_group = f"{user}_g"
        shared_group = get_default_param("SHARED_GROUP")
        #
        for file, (curr_user, curr_group) in file_to_user_group.items():
            # If the group is the shared group there is nothing to do.
            if curr_group == shared_group:
                continue
            cmd = f"chgrp {shared_group} {file}"
            if curr_user == user:
                # This is a paranoia check.
                hdbg.dassert_eq(curr_group, user_group)
            else:
                # For files not owned by the current user, we need to `sudo`.
                cmd = f"sudo -u {curr_user} {cmd}"
            hsystem.system(cmd, abort_on_error=abort_on_error)
        _LOG.info("After fix")
        _, _, file_to_user_group = _compute_stats_by_user_and_group(dir_name)
    else:
        _LOG.warning("Skipping fix")


def _fix_group_permissions(dir_name: str, abort_on_error: bool) -> None:
    """
    Ensure that all files are owned by the shared group.
    """
    _LOG.info("\n%s", hprint.frame(hintros.get_function_name()))
    _, _, file_to_user_group = _compute_stats_by_user_and_group(dir_name)
    user = hsystem.get_user_name()
    # docker_user = get_default_param("DOCKER_USER")
    for file, (curr_user, curr_group) in tqdm.tqdm(file_to_user_group.items()):
        _ = curr_group
        st_mode = os.stat(file).st_mode
        perms = oct(st_mode & 0o777)
        # perms=0o775
        if perms[2] != perms[3]:
            _LOG.debug("%s -> %s, %s", file, oct(st_mode), perms)
            cmd = f"chmod g=u {file}"
            if curr_user != user:
                # For files not owned by the current user, we need to `sudo`.
                cmd = f"sudo -u {curr_user} {cmd}"
            hsystem.system(cmd, abort_on_error=abort_on_error)
        is_dir = os.path.isdir(file)
        if is_dir:
            # pylint: disable=line-too-long
            # From https://www.gnu.org/software/coreutils/manual/html_node/Directory-Setuid-and-Setgid.html
            # If a directory
            # inherit the same group as the directory,
            # pylint: enable=line-too-long
            has_set_group_id = st_mode & stat.S_ISGID
            if not has_set_group_id:
                cmd = f"chmod g+s {file}"
                if curr_user != user:
                    # For files not owned by the current user, we need to `sudo`.
                    cmd = f"sudo -u {curr_user} {cmd}"
                hsystem.system(cmd, abort_on_error=abort_on_error)


@task
def fix_perms(  # type: ignore
    ctx, dir_name=".", action="all", fix=True, abort_on_error=True
):
    """
    :param action:
        - `all`: run all the fixes
        - `print_stats`: print stats about file users and groups
        - `print_problems`:
        - `fix_invalid_owner`: fix the files with an invalid owner (e.g., mysterious
            265533)
        - `fix_group`: ensure that shared group owns all the files
        - `fix_group_permissions`: ensure that the group permissions are the same
            as the owner ones
    """
    _ = ctx
    _report_task()
    #
    if action == "all":
        action = ["fix_invalid_owner", "fix_group", "fix_group_permissions"]
    else:
        action = [action]
    #
    file_name1 = "./tmp.fix_perms.before.txt"
    _save_dir_status(dir_name, file_name1)
    #
    if "print_stats" in action:
        _compute_stats_by_user_and_group(dir_name)
    if "print_problems" in action:
        _print_problems(dir_name)
    if "fix_invalid_owner" in action:
        _fix_invalid_owner(dir_name, fix, abort_on_error)
    if "fix_group" in action:
        _fix_group(dir_name, fix, abort_on_error)
    if "fix_group_permissions" in action:
        _fix_group_permissions(dir_name, abort_on_error)
    #
    file_name2 = "./tmp.fix_perms.after.txt"
    _save_dir_status(dir_name, file_name2)
    #
    cmd = f"To compare run:\n> vimdiff {file_name1} {file_name2}"
    print(cmd)


# TODO(gp): Add gh_open_pr to jump to the PR from this branch.

# TODO(gp): Add ./dev_scripts/testing/pytest_count_files.sh

# pylint: disable=line-too-long
# From https://stackoverflow.com/questions/34878808/finding-docker-container-processes-from-host-point-of-view
# Convert Docker container to processes id
# for i in $(docker container ls --format "{{.ID}}"); do docker inspect -f '{{.State.Pid}} {{.Name}}' $i; done
# 7444 /compose_app_run_d386dc360071
# 8857 /compose_jupyter_server_run_7575f1652032
# 1767 /compose_app_run_6782c2bd6999
# 25163 /compose_app_run_ab27e17f2c47
# 18721 /compose_app_run_de23819a6bc2
<<<<<<< HEAD
# pylint: enable=line-too-long
=======
# pylint: enable=line-too-long
>>>>>>> 011b07ca
<|MERGE_RESOLUTION|>--- conflicted
+++ resolved
@@ -4501,13 +4501,9 @@
 ):  # type: ignore
     if not account:
         # Retrieve the name of the repo, e.g., "alphamatic/amp".
-<<<<<<< HEAD
-        full_repo_name = hgit.get_repo_full_name_from_dirname(".", include_host_name=False)
-=======
         full_repo_name = hgit.get_repo_full_name_from_dirname(
             ".", include_host_name=False
         )
->>>>>>> 011b07ca
         _LOG.debug(hprint.to_str("full_repo_name"))
         account = full_repo_name.split("/")[0]
     _LOG.info(hprint.to_str("account"))
@@ -5213,8 +5209,4 @@
 # 1767 /compose_app_run_6782c2bd6999
 # 25163 /compose_app_run_ab27e17f2c47
 # 18721 /compose_app_run_de23819a6bc2
-<<<<<<< HEAD
-# pylint: enable=line-too-long
-=======
-# pylint: enable=line-too-long
->>>>>>> 011b07ca
+# pylint: enable=line-too-long