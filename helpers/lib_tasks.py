"""
Import as:

import helpers.lib_tasks as hlibtask
"""

import datetime
import functools
import glob
import grp
import io
import json
import logging
import os
import pprint
import pwd
import re
import stat
import sys
from typing import Any, Dict, Iterator, List, Match, Optional, Set, Tuple, Union

import tqdm
import yaml
from invoke import task

# We want to minimize the dependencies from non-standard Python packages since
# this code needs to run with minimal dependencies and without Docker.
import helpers.hdbg as hdbg
import helpers.hgit as hgit
import helpers.hintrospection as hintros
import helpers.hio as hio
import helpers.hlist as hlist
import helpers.hprint as hprint
import helpers.hsystem as hsystem
import helpers.htable as htable
import helpers.htraceback as htraceb
import helpers.hunit_test_utils as hunteuti
import helpers.hversion as hversio

_LOG = logging.getLogger(__name__)


# Conventions around `pyinvoke`:
# - `pyinvoke` uses introspection to infer properties of a task, but doesn't
#   support many Python3 features (see https://github.com/pyinvoke/invoke/issues/357)
# - Don't use type hints in `@tasks`
#   - we use `# ignore: type` to avoid mypy complaints
# - Minimize the code in `@tasks` calling other functions to use Python3 features
# - Use `""` as default instead None since `pyinvoke` can only infer a single type


# #############################################################################
# Default params.
# #############################################################################

# This is used to inject the default params.
# TODO(gp): Using a singleton here is not elegant but simple.
_DEFAULT_PARAMS = {}


def set_default_params(params: Dict[str, Any]) -> None:
    global _DEFAULT_PARAMS
    _DEFAULT_PARAMS = params
    _LOG.debug("Assigning:\n%s", pprint.pformat(params))


def has_default_param(key: str) -> bool:
    hdbg.dassert_isinstance(key, str)
    return key in _DEFAULT_PARAMS


def get_default_param(key: str, *, override_value: Any = None) -> Any:
    """
    Return the value from the default parameters dictionary, optionally
    overriding it.
    """
    hdbg.dassert_isinstance(key, str)
    value = None
    if has_default_param(key):
        value = _DEFAULT_PARAMS[key]
    if override_value:
        _LOG.info("Overriding value %s with %s", value, override_value)
        value = override_value
    hdbg.dassert_is_not(
        value, None, "key='%s' not defined from %s", key, _DEFAULT_PARAMS
    )
    return value


def reset_default_params() -> None:
    params: Dict[str, Any] = {}
    set_default_params(params)


# #############################################################################
# Utils.
# #############################################################################

# Since it's not easy to add global command line options to invoke, we piggy
# back the option that already exists.
# If one uses the debug option for `invoke` we turn off the code debugging.
# TODO(gp): Check http://docs.pyinvoke.org/en/1.0/concepts/library.html#
#   modifying-core-parser-arguments
if ("-d" in sys.argv) or ("--debug" in sys.argv):
    hdbg.init_logger(verbosity=logging.DEBUG)
else:
    hdbg.init_logger(verbosity=logging.INFO)


# NOTE: We need to use a `# type: ignore` for all the @task functions because
# pyinvoke infers the argument type from the code and mypy annotations confuse
# it (see https://github.com/pyinvoke/invoke/issues/357).

# In the following, when using `lru_cache`, we use functions from `hsyste`
# instead of `ctx.run()` since otherwise `lru_cache` would cache `ctx`.

# We prefer not to cache functions running `git` to avoid stale values if we
# call git (e.g., if we cache Git hash and then we do a `git pull`).

# pyinvoke `ctx.run()` is useful for unit testing, since it allows to:
# - mock the result of a system call
# - register the issued command line (to create the expected outcome of a test)
# On the other side `system_interaction.py` contains many utilities that make
# it easy to interact with the system.
# Once AmpPart1347 is implemented we can replace all the `ctx.run()` with calls
# to `system_interaction.py`.


_WAS_FIRST_CALL_DONE = False


def _report_task(txt: str = "", container_dir_name: str = ".") -> None:
    # On the first invocation report the version.
    global _WAS_FIRST_CALL_DONE
    if not _WAS_FIRST_CALL_DONE:
        _WAS_FIRST_CALL_DONE = True
        hversio.check_version(container_dir_name)
    # Print the name of the function.
    func_name = hintros.get_function_name(count=1)
    msg = f"## {func_name}: {txt}"
    print(hprint.color_highlight(msg, color="purple"))


# TODO(gp): Move this to helpers.system_interaction and allow to add the switch
#  globally.
def _to_single_line_cmd(cmd: Union[str, List[str]]) -> str:
    """
    Convert a multiline command (as a string or list of strings) into a single
    line.

    E.g., convert
        ```
        IMAGE=.../amp:dev \
            docker-compose \
            --file devops/compose/docker-compose.yml \
            --file devops/compose/docker-compose_as_submodule.yml \
            --env-file devops/env/default.env
        ```
    into
        ```
        IMAGE=.../amp:dev docker-compose --file ...
        ```
    """
    if isinstance(cmd, list):
        cmd = " ".join(cmd)
    hdbg.dassert_isinstance(cmd, str)
    cmd = cmd.rstrip().lstrip()
    # Remove `\` at the end of the line.
    cmd = re.sub(r" \\\s*$", " ", cmd, flags=re.MULTILINE)
    # Use a single space between words in the command.
    # TODO(gp): This is a bit dangerous if there are multiple spaces in a string
    #  that for some reason are meaningful.
    cmd = " ".join(cmd.split())
    return cmd


# TODO(Grisha): make it public #755.
def _to_multi_line_cmd(docker_cmd_: List[str]) -> str:
    r"""
    Convert a command encoded as a list of strings into a single command
    separated by `\`.

    E.g., convert
    ```
        ['IMAGE=*****.dkr.ecr.us-east-1.amazonaws.com/amp:dev',
            '\n        docker-compose',
            '\n        --file amp/devops/compose/docker-compose.yml',
            '\n        --file amp/devops/compose/docker-compose_as_submodule.yml',
            '\n        --env-file devops/env/default.env']
        ```
    into
        ```
        IMAGE=*****.dkr.ecr.us-east-1.amazonaws.com/amp:dev \
            docker-compose \
            --file devops/compose/docker-compose.yml \
            --file devops/compose/docker-compose_as_submodule.yml \
            --env-file devops/env/default.env
        ```
    """
    # Expand all strings into single lines.
    _LOG.debug("docker_cmd=%s", docker_cmd_)
    docker_cmd_tmp = []
    for dc in docker_cmd_:
        # Add a `\` at the end of each string.
        hdbg.dassert(not dc.endswith("\\"), "dc='%s'", dc)
        dc += " \\"
        docker_cmd_tmp.extend(dc.split("\n"))
    docker_cmd_ = docker_cmd_tmp
    # Remove empty lines.
    docker_cmd_ = [cmd for cmd in docker_cmd_ if cmd.rstrip().lstrip() != ""]
    # Package the command.
    docker_cmd_ = "\n".join(docker_cmd_)
    # Remove a `\` at the end, since it is not needed.
    docker_cmd_ = docker_cmd_.rstrip("\\")
    _LOG.debug("docker_cmd=%s", docker_cmd_)
    return docker_cmd_


# TODO(gp): Pass through command line using a global switch or an env var.
use_one_line_cmd = False


# TODO(Grisha): make it public #755.
def _run(
    ctx: Any,
    cmd: str,
    *args: Any,
    dry_run: bool = False,
    use_system: bool = False,
    print_cmd: bool = False,
    **ctx_run_kwargs: Any,
) -> Optional[int]:
    _LOG.debug(hprint.to_str("cmd dry_run"))
    if use_one_line_cmd:
        cmd = _to_single_line_cmd(cmd)
    _LOG.debug("cmd=%s", cmd)
    if dry_run:
        print(f"Dry-run: > {cmd}")
        _LOG.warning("Skipping execution")
        res = None
    else:
        if print_cmd:
            print(f"> {cmd}")
        if use_system:
            # TODO(gp): Consider using only `hsystem.system()` since it's more
            # reliable.
            res = hsystem.system(cmd, suppress_output=False)
        else:
            result = ctx.run(cmd, *args, **ctx_run_kwargs)
            res = result.return_code
    return res


# TODO(gp): We should factor out the meaning of the params in a string and add it
#  to all the tasks' help.
def _get_files_to_process(
    modified: bool,
    branch: bool,
    last_commit: bool,
    # TODO(gp): Pass abs_dir, instead of `all_` and remove the calls from the
    # outer clients.
    all_: bool,
    files_from_user: str,
    mutually_exclusive: bool,
    remove_dirs: bool,
) -> List[str]:
    """
    Get a list of files to process.

    The files are selected based on the switches:
    - `branch`: changed in the branch
    - `modified`: changed in the client (both staged and modified)
    - `last_commit`: part of the previous commit
    - `all`: all the files in the repo
    - `files_from_user`: passed by the user

    :param modified: return files modified in the client (i.e., changed with
        respect to HEAD)
    :param branch: return files modified with respect to the branch point
    :param last_commit: return files part of the previous commit
    :param all: return all repo files
    :param files_from_user: return files passed to this function
    :param mutually_exclusive: ensure that all options are mutually exclusive
    :param remove_dirs: whether directories should be processed
    :return: paths to process
    """
    _LOG.debug(
        hprint.to_str(
            "modified branch last_commit all_ files_from_user "
            "mutually_exclusive remove_dirs"
        )
    )
    if mutually_exclusive:
        # All the options are mutually exclusive.
        hdbg.dassert_eq(
            int(modified)
            + int(branch)
            + int(last_commit)
            + int(all_)
            + int(len(files_from_user) > 0),
            1,
            msg="Specify only one among --modified, --branch, --last-commit, "
            "--all_files, and --files",
        )
    else:
        # We filter the files passed from the user through other the options,
        # so only the filtering options need to be mutually exclusive.
        hdbg.dassert_eq(
            int(modified) + int(branch) + int(last_commit) + int(all_),
            1,
            msg="Specify only one among --modified, --branch, --last-commit",
        )
    dir_name = "."
    if modified:
        files = hgit.get_modified_files(dir_name)
    elif branch:
        files = hgit.get_modified_files_in_branch("master", dir_name)
    elif last_commit:
        files = hgit.get_previous_committed_files(dir_name)
    elif all_:
        pattern = "*"
        only_files = True
        use_relative_paths = True
        files = hio.listdir(dir_name, pattern, only_files, use_relative_paths)
    if files_from_user:
        # If files were passed, filter out non-existent paths.
        files = _filter_existing_paths(files_from_user.split())
    # Convert into a list.
    hdbg.dassert_isinstance(files, list)
    files_to_process = [f for f in files if f != ""]
    # We need to remove `amp` to avoid copying the entire tree.
    files_to_process = [f for f in files_to_process if f != "amp"]
    _LOG.debug("files_to_process='%s'", str(files_to_process))
    # Remove dirs, if needed.
    if remove_dirs:
        files_to_process = hsystem.remove_dirs(files_to_process)
    _LOG.debug("files_to_process='%s'", str(files_to_process))
    # Ensure that there are files to process.
    if not files_to_process:
        _LOG.warning("No files were selected")
    return files_to_process


def _filter_existing_paths(paths_from_user: List[str]) -> List[str]:
    """
    Filter out the paths to non-existent files.

    :param paths_from_user: paths passed by user
    :return: existing paths
    """
    paths = []
    for user_path in paths_from_user:
        if user_path.endswith("/*"):
            # Get the files according to the "*" pattern.
            dir_files = glob.glob(user_path)
            if dir_files:
                # Check whether the pattern matches files.
                paths.extend(dir_files)
            else:
                _LOG.error(
                    (
                        "'%s' pattern doesn't match any files: "
                        "the directory is empty or path does not exist"
                    ),
                    user_path,
                )
        elif os.path.exists(user_path):
            paths.append(user_path)
        else:
            _LOG.error("'%s' does not exist", user_path)
    return paths


# Copied from helpers.datetime_ to avoid dependency from pandas.


def _get_ET_timestamp() -> str:
    # The timezone depends on how the shell is configured.
    timestamp = datetime.datetime.now()
    return timestamp.strftime("%Y%m%d_%H%M%S")


# End copy.

# #############################################################################
# Set-up.
# #############################################################################


@task
def print_setup(ctx):  # type: ignore
    """
    Print some configuration variables.
    """
    _report_task()
    _ = ctx
    var_names = "AM_ECR_BASE_PATH BASE_IMAGE".split()
    for v in var_names:
        print(f"{v}={get_default_param(v)}")


@task
def print_tasks(ctx, as_code=False):  # type: ignore
    """
    Print all the available tasks in `lib_tasks.py`.

    These tasks might be exposed or not by different.

    :param as_code: print as python code so that it can be embed in a
        `from helpers.lib_tasks import ...`
    """
    _report_task()
    _ = ctx
    func_names = []
    lib_tasks_file_name = os.path.join(
        hgit.get_amp_abs_path(), "helpers/lib_tasks.py"
    )
    hdbg.dassert_file_exists(lib_tasks_file_name)
    # TODO(gp): Use __file__ instead of hardwiring the file.
    cmd = rf'\grep "^@task" -A 1 {lib_tasks_file_name} | grep def'
    # def print_setup(ctx):  # type: ignore
    # def git_pull(ctx):  # type: ignore
    # def git_fetch_master(ctx):  # type: ignore
    _, txt = hsystem.system_to_string(cmd)
    for line in txt.split("\n"):
        _LOG.debug("line=%s", line)
        m = re.match(r"^def\s+(\S+)\(", line)
        if m:
            func_name = m.group(1)
            _LOG.debug("  -> %s", func_name)
            func_names.append(func_name)
    func_names = sorted(func_names)
    if as_code:
        print("\n".join([f"{fn}," for fn in func_names]))
    else:
        print("\n".join(func_names))


@task
def print_env(ctx):  # type: ignore
    """
    Print the repo configuration.
    """
    _ = ctx
    print(hversio.env_to_str())


# #############################################################################
# Git.
# #############################################################################


@task
def git_pull(ctx):  # type: ignore
    """
    Pull all the repos.
    """
    _report_task()
    #
    cmd = "git pull --autostash"
    _run(ctx, cmd)
    #
    cmd = "git submodule foreach 'git pull --autostash'"
    _run(ctx, cmd)


@task
def git_fetch_master(ctx):  # type: ignore
    """
    Pull master without changing branch.
    """
    _report_task()
    #
    cmd = "git fetch origin master:master"
    _run(ctx, cmd)


@task
def git_merge_master(ctx, ff_only=False, abort_if_not_clean=True):  # type: ignore
    """
    Merge `origin/master` into the current branch.

    :param ff_only: abort if fast-forward is not possible
    """
    _report_task()
    # Check that the Git client is clean.
    hgit.is_client_clean(dir_name=".", abort_if_not_clean=abort_if_not_clean)
    # Pull master.
    git_fetch_master(ctx)
    # Merge master.
    cmd = "git merge master"
    if ff_only:
        cmd += " --ff-only"
    _run(ctx, cmd)


@task
def git_clean(ctx, fix_perms_=False, dry_run=False):  # type: ignore
    """
    Clean the repo_short_name and its submodules from artifacts.

    Run `git status --ignored` to see what it's skipped.
    """
    _report_task(txt=hprint.to_str("dry_run"))
    # TODO(*): Add "are you sure?" or a `--force switch` to avoid to cancel by
    #  mistake.
    # Fix permissions, if needed.
    if fix_perms_:
        cmd = "invoke fix_perms"
        _run(ctx, cmd)
    # Clean recursively.
    git_clean_cmd = "git clean -fd"
    if dry_run:
        git_clean_cmd += " --dry-run"
    # Clean current repo.
    cmd = git_clean_cmd
    _run(ctx, cmd)
    # Clean submodules.
    cmd = f"git submodule foreach '{git_clean_cmd}'"
    _run(ctx, cmd)
    # Delete other files.
    to_delete = [
        r"*\.pyc",
        r"*\.pyo",
        r".coverage",
        r".ipynb_checkpoints",
        r".mypy_cache",
        r".pytest_cache",
        r"__pycache__",
        r"cfile",
        r"tmp.*",
        r"*.tmp",
    ]
    opts = [f"-name '{opt}'" for opt in to_delete]
    opts = " -o ".join(opts)
    cmd = f"find . {opts} | sort"
    if not dry_run:
        cmd += " | xargs rm -rf"
    _run(ctx, cmd)


@task
def git_add_all_untracked(ctx):  # type: ignore
    """
    Add all untracked files to Git.
    """
    _report_task()
    cmd = "git add $(git ls-files -o --exclude-standard)"
    _run(ctx, cmd)


@task
def git_create_patch(  # type: ignore
    ctx, mode="diff", modified=False, branch=False, last_commit=False, files=""
):
    """
    Create a patch file for the entire repo_short_name client from the base
    revision. This script accepts a list of files to package, if specified.

    The parameters `modified`, `branch`, `last_commit` have the same meaning as
    in `_get_files_to_process()`.

    :param mode: what kind of patch to create
        - "diff": (default) creates a patch with the diff of the files
        - "tar": creates a tar ball with all the files
    """
    _report_task(txt=hprint.to_str("mode modified branch last_commit files"))
    _ = ctx
    # TODO(gp): Check that the current branch is up to date with master to avoid
    #  failures when we try to merge the patch.
    hdbg.dassert_in(mode, ("tar", "diff"))
    # For now we just create a patch for the current submodule.
    # TODO(gp): Extend this to handle also nested repos.
    super_module = False
    git_client_root = hgit.get_client_root(super_module)
    hash_ = hgit.get_head_hash(git_client_root, short_hash=True)
    timestamp = _get_ET_timestamp()
    #
    tag = os.path.basename(git_client_root)
    dst_file = f"patch.{tag}.{hash_}.{timestamp}"
    if mode == "tar":
        dst_file += ".tgz"
    elif mode == "diff":
        dst_file += ".patch"
    else:
        hdbg.dfatal("Invalid code path")
    _LOG.debug("dst_file=%s", dst_file)
    # Summary of files.
    _LOG.info(
        "Difference between HEAD and master:\n%s",
        hgit.get_summary_files_in_branch("master", dir_name="."),
    )
    # Get the files.
    all_ = False
    # We allow to specify files as a subset of files modified in the branch or
    # in the client.
    mutually_exclusive = False
    # We don't allow to specify directories.
    remove_dirs = True
    files_as_list = _get_files_to_process(
        modified,
        branch,
        last_commit,
        all_,
        files,
        mutually_exclusive,
        remove_dirs,
    )
    _LOG.info("Files to save:\n%s", hprint.indent("\n".join(files_as_list)))
    if not files_as_list:
        _LOG.warning("Nothing to patch: exiting")
        return
    files_as_str = " ".join(files_as_list)
    # Prepare the patch command.
    cmd = ""
    if mode == "tar":
        cmd = f"tar czvf {dst_file} {files_as_str}"
        cmd_inv = "tar xvzf"
    elif mode == "diff":
        if modified:
            opts = "HEAD"
        elif branch:
            opts = "master..."
        elif last_commit:
            opts = "HEAD^"
        else:
            hdbg.dfatal(
                "You need to specify one among -modified, --branch, "
                "--last-commit"
            )
        cmd = f"git diff {opts} --binary {files_as_str} >{dst_file}"
        cmd_inv = "git apply"
    # Execute patch command.
    _LOG.info("Creating the patch into %s", dst_file)
    hdbg.dassert_ne(cmd, "")
    _LOG.debug("cmd=%s", cmd)
    rc = hsystem.system(cmd, abort_on_error=False)
    if not rc:
        _LOG.warning("Command failed with rc=%d", rc)
    # Print message to apply the patch.
    remote_file = os.path.basename(dst_file)
    abs_path_dst_file = os.path.abspath(dst_file)
    msg = f"""
# To apply the patch and execute:
> git checkout {hash_}
> {cmd_inv} {abs_path_dst_file}

# To apply the patch to a remote client:
> export SERVER="server"
> export CLIENT_PATH="~/src"
> scp {dst_file} $SERVER:
> ssh $SERVER 'cd $CLIENT_PATH && {cmd_inv} ~/{remote_file}'"
    """
    print(msg)


@task
def git_files(  # type: ignore
    ctx, modified=False, branch=False, last_commit=False, pbcopy=False
):
    """
    Report which files are changed in the current branch with respect to
    `master`.

    The params have the same meaning as in `_get_files_to_process()`.
    """
    _report_task()
    _ = ctx
    all_ = False
    files = ""
    mutually_exclusive = True
    # pre-commit doesn't handle directories, but only files.
    remove_dirs = True
    files_as_list = _get_files_to_process(
        modified,
        branch,
        last_commit,
        all_,
        files,
        mutually_exclusive,
        remove_dirs,
    )
    print("\n".join(sorted(files_as_list)))
    if pbcopy:
        res = " ".join(files_as_list)
        _to_pbcopy(res, pbcopy)


@task
def git_last_commit_files(ctx, pbcopy=True):  # type: ignore
    """
    Print the status of the files in the previous commit.

    :param pbcopy: save the result into the system clipboard (only on macOS)
    """
    cmd = 'git log -1 --name-status --pretty=""'
    _run(ctx, cmd)
    # Get the list of existing files.
    files = hgit.get_previous_committed_files(".")
    txt = "\n".join(files)
    print(f"\n# The files modified are:\n{txt}")
    # Save to clipboard.
    res = " ".join(files)
    _to_pbcopy(res, pbcopy)


# TODO(gp): Add git_co(ctx)
# Reuse hgit.git_stash_push() and hgit.stash_apply()
# git stash save your-file-name
# git checkout master
# # do whatever you had to do with master
# git checkout staging
# git stash pop


# #############################################################################
# Branches workflows
# #############################################################################


# TODO(gp): Consider renaming the commands as `git_branch_*`


@task
def git_branch_files(ctx):  # type: ignore
    """
    Report which files were added, changed, and modified in the current branch
    with respect to `master`.

    This is a more detailed version of `i git_files --branch`.
    """
    _report_task()
    _ = ctx
    print(
        "Difference between HEAD and master:\n"
        + hgit.get_summary_files_in_branch("master", dir_name=".")
    )


@task
def git_create_branch(  # type: ignore
    ctx,
    branch_name="",
    issue_id=0,
    repo_short_name="current",
    suffix="",
    only_branch_from_master=True,
):
    """
    Create and push upstream branch `branch_name` or the one corresponding to
    `issue_id` in repo_short_name `repo_short_name`.

    E.g.,
    ```
    > git checkout -b LemTask169_Get_GH_actions
    > git push --set- upstream origin LemTask169_Get_GH_actions
    ```

    :param branch_name: name of the branch to create (e.g.,
        `LemTask169_Get_GH_actions`)
    :param issue_id: use the canonical name for the branch corresponding to that
        issue
    :param repo_short_name: name of the GitHub repo_short_name that the `issue_id`
        belongs to
        - "current" (default): the current repo_short_name
        - short name (e.g., "amp", "lm") of the branch
    :param suffix: suffix (e.g., "02") to add to the branch name when using issue_id
    :param only_branch_from_master: only allow to branch from master
    """
    _report_task()
    if issue_id > 0:
        # User specified an issue id on GitHub.
        hdbg.dassert_eq(
            branch_name, "", "You can't specify both --issue and --branch_name"
        )
        title, _ = _get_gh_issue_title(issue_id, repo_short_name)
        branch_name = title
        _LOG.info(
            "Issue %d in %s repo_short_name corresponds to '%s'",
            issue_id,
            repo_short_name,
            branch_name,
        )
        if suffix != "":
            # Add the the suffix.
            _LOG.debug("Adding suffix '%s' to '%s'", suffix, branch_name)
            if suffix[0] in ("-", "_"):
                _LOG.warning(
                    "Suffix '%s' should not start with '%s': removing",
                    suffix,
                    suffix[0],
                )
                suffix = suffix.rstrip("-_")
            branch_name += "_" + suffix
    #
    _LOG.info("branch_name='%s'", branch_name)
    hdbg.dassert_ne(branch_name, "")
    # Check that the branch is not just a number.
    m = re.match(r"^\d+$", branch_name)
    hdbg.dassert(not m, "Branch names with only numbers are invalid")
    # The valid format of a branch name is `AmpTask1903_Implemented_system_...`.
    m = re.match(r"^\S+Task\d+_\S+$", branch_name)
    hdbg.dassert(m, "Branch name should be '{Amp,...}TaskXYZ_...'")
    hdbg.dassert(
        not hgit.does_branch_exist(branch_name, mode="all"),
        "The branch '%s' already exists",
        branch_name,
    )
    # Make sure we are branching from `master`, unless that's what the user wants.
    curr_branch = hgit.get_branch_name()
    if curr_branch != "master":
        if only_branch_from_master:
            hdbg.dfatal(
                f"You should branch from master and not from '{curr_branch}'"
            )
    # Fetch master.
    cmd = "git pull --autostash"
    _run(ctx, cmd)
    # git checkout -b LmTask169_Get_GH_actions_working_on_lm
    cmd = f"git checkout -b {branch_name}"
    _run(ctx, cmd)
    cmd = f"git push --set-upstream origin {branch_name}"
    _run(ctx, cmd)


# TODO(gp): Move to hgit.
def _delete_branches(ctx: Any, tag: str, confirm_delete: bool) -> None:
    if tag == "local":
        # Delete local branches that are already merged into master.
        # > git branch --merged
        # * AmpTask1251_Update_GH_actions_for_amp_02
        find_cmd = r"git branch --merged master | grep -v master | grep -v \*"
        delete_cmd = "git branch -d"
    elif tag == "remote":
        # Get the branches to delete.
        find_cmd = (
            "git branch -r --merged origin/master"
            + r" | grep -v master | sed 's/origin\///'"
        )
        delete_cmd = "git push origin --delete"
    else:
        raise ValueError(f"Invalid tag='{tag}'")
    # TODO(gp): Use system_to_lines
    _, txt = hsystem.system_to_string(find_cmd, abort_on_error=False)
    branches = hsystem.text_to_list(txt)
    # Print info.
    _LOG.info(
        "There are %d %s branches to delete:\n%s",
        len(branches),
        tag,
        "\n".join(branches),
    )
    if not branches:
        # No branch to delete, then we are done.
        return
    # Ask whether to continue.
    if confirm_delete:
        hsystem.query_yes_no(
            hdbg.WARNING + f": Delete these {tag} branches?", abort_on_no=True
        )
    for branch in branches:
        cmd_tmp = f"{delete_cmd} {branch}"
        _run(ctx, cmd_tmp)


@task
def git_delete_merged_branches(ctx, confirm_delete=True):  # type: ignore
    """
    Remove (both local and remote) branches that have been merged into master.
    """
    _report_task()
    hdbg.dassert(
        hgit.get_branch_name(),
        "master",
        "You need to be on master to delete dead branches",
    )
    #
    cmd = "git fetch --all --prune"
    _run(ctx, cmd)
    # Delete local and remote branches that are already merged into master.
    _delete_branches(ctx, "local", confirm_delete)
    _delete_branches(ctx, "remote", confirm_delete)
    #
    cmd = "git fetch --all --prune"
    _run(ctx, cmd)


@task
def git_rename_branch(ctx, new_branch_name):  # type: ignore
    """
    Rename current branch both locally and remotely.
    """
    _report_task()
    #
    old_branch_name = hgit.get_branch_name(".")
    hdbg.dassert_ne(old_branch_name, new_branch_name)
    msg = (
        f"Do you want to rename the current branch '{old_branch_name}' to "
        f"'{new_branch_name}'"
    )
    hsystem.query_yes_no(msg, abort_on_no=True)
    # https://stackoverflow.com/questions/30590083
    # Rename the local branch to the new name.
    # > git branch -m <old_name> <new_name>
    cmd = f"git branch -m {new_branch_name}"
    _run(ctx, cmd)
    # Delete the old branch on remote.
    # > git push <remote> --delete <old_name>
    cmd = f"git push origin --delete {old_branch_name}"
    _run(ctx, cmd)
    # Prevent Git from using the old name when pushing in the next step.
    # Otherwise, Git will use the old upstream name instead of <new_name>.
    # > git branch --unset-upstream <new_name>
    cmd = f"git branch --unset-upstream {new_branch_name}"
    _run(ctx, cmd)
    # Push the new branch to remote.
    # > git push <remote> <new_name>
    cmd = f"git push origin {new_branch_name}"
    _run(ctx, cmd)
    # Reset the upstream branch for the new_name local branch.
    # > git push <remote> -u <new_name>
    cmd = f"git push origin u {new_branch_name}"
    _run(ctx, cmd)
    print("Done")


@task
def git_branch_next_name(ctx):  # type: ignore
    """
    Return a name derived from the branch so that the branch doesn't exist.

    E.g., `AmpTask1903_Implemented_system_Portfolio` ->
    `AmpTask1903_Implemented_system_Portfolio_3`
    """
    _report_task()
    _ = ctx
    branch_next_name = hgit.get_branch_next_name(log_verb=logging.INFO)
    print(f"branch_next_name='{branch_next_name}'")


@task
def git_branch_copy(ctx, new_branch_name="", use_patch=False):  # type: ignore
    """
    Create a new branch with the same content of the current branch.
    """
    hdbg.dassert(not use_patch, "Patch flow not implemented yet")
    #
    curr_branch_name = hgit.get_branch_name()
    hdbg.dassert_ne(curr_branch_name, "master")
    # Make sure `old_branch_name` doesn't need to have `master` merged.
    cmd = "invoke git_merge_master --ff-only"
    _run(ctx, cmd)
    if use_patch:
        # TODO(gp): Create a patch or do a `git merge`.
        pass
    # If new_branch_name was not specified, find a new branch with the next index.
    if new_branch_name == "":
        new_branch_name = hgit.get_branch_next_name()
    _LOG.info("new_branch_name='%s'", new_branch_name)
    # Create or go to the new branch.
    mode = "all"
    new_branch_exists = hgit.does_branch_exist(new_branch_name, mode)
    if new_branch_exists:
        cmd = f"git checkout {new_branch_name}"
    else:
        cmd = f"git checkout master && invoke git_create_branch -b '{new_branch_name}'"
    _run(ctx, cmd)
    if use_patch:
        # TODO(gp): Apply the patch.
        pass
    #
    cmd = f"git merge --squash --ff {curr_branch_name} && git reset HEAD"
    _run(ctx, cmd)


def _git_diff_with_branch(
    ctx: Any,
    hash_: str,
    tag: str,
    dir_name: str,
    diff_type: str,
    subdir: str,
    extensions: str,
    dry_run: bool,
) -> None:
    _LOG.debug(
        hprint.to_str("hash_ tag dir_name diff_type subdir extensions dry_run")
    )
    # Check that this branch is not master.
    curr_branch_name = hgit.get_branch_name()
    hdbg.dassert_ne(curr_branch_name, "master")
    # Get the modified files.
    cmd = []
    cmd.append("git diff")
    if diff_type:
        cmd.append(f"--diff-filter={diff_type}")
    cmd.append(f"--name-only HEAD {hash_}")
    cmd = " ".join(cmd)
    files = hsystem.system_to_files(cmd, dir_name, remove_files_non_present=False)
    files = sorted(files)
    print("files=%s\n%s" % (len(files), "\n".join(files)))
    # Filter the files, if needed.
    if extensions:
        extensions_lst = extensions.split(",")
        _LOG.warning(
            "Requested filtering by %d extensions: %s",
            len(extensions_lst),
            extensions_lst,
        )
        files_tmp = []
        for f in files:
            if any(f.endswith(ext) for ext in extensions_lst):
                files_tmp.append(f)
        files = files_tmp
        print("# After filtering files=%s\n%s" % (len(files), "\n".join(files)))
    if len(files) == 0:
        _LOG.warning("Nothing to diff: exiting")
        return
    # Create the dir storing all the files to compare.
    dst_dir = f"./tmp.{tag}"
    hio.create_dir(dst_dir, incremental=False)
    # Retrieve the original file and create the diff command.
    script_txt = []
    for branch_file in files:
        _LOG.debug("\n%s", hprint.frame(f"branch_file={branch_file}"))
        # Check if it needs to be compared.
        if subdir != "":
            if not branch_file.startswith(subdir):
                _LOG.debug(
                    "Skipping since '%s' doesn't start with '%s'",
                    branch_file,
                    subdir,
                )
                continue
        # Get the file on the right of the vimdiff.
        if os.path.exists(branch_file):
            right_file = branch_file
        else:
            right_file = "/dev/null"
        # Flatten the file dirs: e.g.,
        # dataflow/core/nodes/test/test_volatility_models.base.py
        tmp_file = branch_file
        tmp_file = tmp_file.replace("/", "_")
        tmp_file = os.path.join(dst_dir, tmp_file)
        _LOG.debug(
            "branch_file='%s' exists in branch -> master_file='%s'",
            branch_file,
            tmp_file,
        )
        # Save the base file.
        cmd = f"git show {hash_}:{branch_file} >{tmp_file}"
        rc = hsystem.system(cmd, abort_on_error=False)
        if rc != 0:
            # For new files we get the error:
            # fatal: path 'dev_scripts/configure_env.sh' exists on disk, but
            # not in 'c92cfe4382325678fdfccd0ddcd1927008090602'
            _LOG.debug("branch_file='%s' doesn't exist in master", branch_file)
            left_file = "/dev/null"
        else:
            left_file = tmp_file
        # Update the script to diff.
        cmd = f"vimdiff {left_file} {right_file}"
        _LOG.debug("-> %s", cmd)
        script_txt.append(cmd)
    script_txt = "\n".join(script_txt)
    # Files to diff.
    print(hprint.frame("Diffing script"))
    print(script_txt)
    # Save the script to compare.
    script_file_name = f"./tmp.vimdiff_branch_with_{tag}.sh"
    msg = f"To diff against {tag} run"
    hio.create_executable_script(script_file_name, script_txt, msg=msg)
    _run(ctx, script_file_name, dry_run=dry_run, pty=True)


@task
def git_branch_diff_with_base(  # type: ignore
    ctx, diff_type="", subdir="", extensions="", dry_run=False
):
    """
    Diff files of the current branch with master at the branching point.

    :param diff_type: files to diff using git `--diff-filter` options
    :param subdir: subdir to consider for diffing, instead of `.`
    :param extensions: a comma-separated list of extensions to check, e.g.,
        'csv,py'. An empty string means all the files
    :param dry_run: execute diffing script or not
    """
    # Get the branching point.
    dir_name = "."
    hash_ = hgit.get_branch_hash(dir_name=dir_name)
    #
    tag = "base"
    _git_diff_with_branch(
        ctx, hash_, tag, dir_name, diff_type, subdir, extensions, dry_run
    )


@task
def git_branch_diff_with_master(  # type: ignore
    ctx, diff_type="", subdir="", extensions="", dry_run=False
):
    """
    Diff files of the current branch with origin/master.

    :param diff_type: files to diff using git `--diff-filter` options
    :param subdir: subdir to consider for diffing, instead of `.`
    :param extensions: a comma-separated list of extensions to check, e.g.,
        'csv,py'. An empty string means all the files
    :param dry_run: execute diffing script or not
    """
    dir_name = "."
    hash_ = "origin/master"
    tag = "origin_master"
    _git_diff_with_branch(
        ctx, hash_, tag, dir_name, diff_type, subdir, extensions, dry_run
    )


# pylint: disable=line-too-long

# TODO(gp): Add the following scripts:
# dev_scripts/git/git_backup.sh
# dev_scripts/git/gcl
# dev_scripts/git/git_branch.sh
# dev_scripts/git/git_branch_point.sh
# dev_scripts/create_class_diagram.sh

# #############################################################################
# Integrate.
# #############################################################################

# ## Concepts
#
# - We have two dirs storing two forks of the same repo
#   - Files are touched, e.g., added, modified, deleted in each forks
#   - The most problematic files are the files that are modified in both forks
#   - Files that are added or deleted in one fork, should be added / deleted also
#     in the other fork
# - Often we can integrate "by directory", i.e., finding entire directories that
#   we were touched in one branch but not the other
#   - In this case we can simply copy the entire dir from one dir to the other
# - Other times we need to integrate "by file"
#
# - There are various interesting Git reference points:
#   1) the branch point for each branch, at which the integration branch was started
#   2) the last integration point for each branch, at which the repos are the same,
#      or at least aligned

# ## Create integration branches
#
# - Pull master
#
# - Align `lib_tasks.py`:
#   ```
#   > vimdiff ~/src/{amp1,cmamp1}/tasks.py; vimdiff ~/src/{amp1,cmamp1}/helpers/lib_tasks.py
#   ```
#
# - Create the integration branches
#   ```
#   > cd amp1
#   > i integrate_create_branch --dir-basename amp1
#   > cd cmamp1
#   > i integrate_create_branch --dir-basename cmamp1
#   ```

# ## Preparation
#
# - Lint both dirs:
#   ```
#   > cd amp1
#   > i lint --dir-name . --only-format
#   > cd cmamp1
#   > i lint --dir-name . --only-format
#   ```
#   or at least the files touched by both repos:
#   ```
#   > i integrate_files --file-direction only_files_in_src
#   > cat tmp.integrate_find_files_touched_since_last_integration.cmamp1.txt tmp.integrate_find_files_touched_since_last_integration.amp1.txt | sort | uniq >files.txt
#   > FILES=$(cat files.txt)
#   > i lint --only-format -f "$FILES"
#   ```
#
# - Add end-of-file:
#   ```
#   > find . -name "*.py" -o -name "*.txt" -o -name "*.json" | xargs sed -i '' -e '$a\'
#
#   # Remove end-of-file.
#   > find . -name "*.txt" | xargs perl -pi -e 'chomp if eof'
#   ```

# ## Integration
#
# - Check what files were modified since the last integration in each fork:
#   ```
#   > i integrate_files --file-direction common_files
#   > i integrate_files --file-direction only_files_in_src
#   > i integrate_files --file-direction only_files_in_dst
#   ```
#
# - Look for directory touched on only one branch:
#   ```
#   > i integrate_files --file-direction common_files --mode "print_dirs"
#   > i integrate_files --file-direction only_files_in_src --mode "print_dirs"
#   > i integrate_files --file-direction only_files_in_dst --mode "print_dirs"
#   ```
# - If we find dirs that are touched in one branch but not in the other
#   we can copy / merge without running risks
#   ```
#   > i integrate_diff_dirs --subdir $SUBDIR -c
#   ```
#
# - Check which files are different between the dirs:
#   ```
#   > i integrate_diff_dirs
#   ```
#
# - Diff dir by dir
#   ```
#   > i integrate_diff_dirs --subdir dataflow/system
#   ```
#
# - Copy by dir
#   ```
#   > i integrate_diff_dirs --subdir market_data -c
#   ```
#
# - Remove the empty files
#   ```
#   > find . -type f -empty -print | grep -v .git | grep -v __init__ | grep -v ".log$" | grep -v ".txt$" | xargs git rm
#   ```

# ## Double check the integration
#
# - Check that the regressions are passing on GH
#   ```
#   > i gh_create_pr --no-draft
#   ```
#
# - Check the files that were changed in both branches (i.e., the "problematic ones")
#   since the last integration and compare them to the base in each branch
#   ```
#   > cd amp1
#   > i integrate_diff_overlapping_files --src-dir "amp1" --dst-dir "cmamp1"
#   > cd cmamp1
#   > i integrate_diff_overlapping_files --src-dir "cmamp1" --dst-dir "amp1"
#   ```
#
# - Quickly scan all the changes in the branch compared to the base
#   ```
#   > cd amp1
#   > i git_branch_diff_with_base
#   > cd cmamp1
#   > i git_branch_diff_with_base
#   ```


# Invariants for the integration set-up
#
# - The user runs commands in a abs_dir, e.g., `/Users/saggese/src/{amp1,cmamp1}`
# - The user refers in the command line to `dir_basename`, which is the basename of
#   the integration directories (e.g., `amp1`, `cmamp1`)
#   - The "src_dir_basename" is the one where the command is issued
#   - The "dst_dir_basename" is assumed to be parallel to the "src_dir_basename"
# - The dirs are then transformed in absolute dirs "abs_src_dir"


def _dassert_current_dir_matches(expected_dir_basename: str) -> None:
    """
    Ensure that the name of the current dir is the one expected.

    E.g., `/Users/saggese/src/cmamp1` is a valid dir for an integration
    branch for `cmamp1`.
    """
    _LOG.debug(hprint.to_str("expected_dir_basename"))
    # Get the basename of the current dir.
    curr_dir_basename = os.path.basename(os.getcwd())
    # Check that it's what is expected.
    hdbg.dassert_eq(
        curr_dir_basename,
        expected_dir_basename,
        "The current dir '%s' doesn't match the expected dir '%s'",
        curr_dir_basename,
        expected_dir_basename,
    )


# TODO(gp): -> _dassert_is_integration_dir
def _dassert_is_integration_branch(abs_dir: str) -> None:
    """
    Ensure that the branch in `abs_dir` is a valid integration or lint branch.

    E.g., `AmpTask1786_Integrate_20220402` is a valid integration
    branch.
    """
    _LOG.debug(hprint.to_str("abs_dir"))
    branch_name = hgit.get_branch_name(dir_name=abs_dir)
    hdbg.dassert_ne(branch_name, "master")
    hdbg.dassert(
        ("_Integrate_" in branch_name) or ("_Lint_" in branch_name),
        "Invalid branch_name='%s' in abs_dir='%s'",
        branch_name,
        abs_dir,
    )


def _clean_both_integration_dirs(abs_dir1: str, abs_dir2: str) -> None:
    """
    Run `i git_clean` on the passed dirs.

    :param abs_dir1, abs_dir2: full paths of the dirs to clean
    """
    _LOG.debug(hprint.to_str("abs_dir1 abs_dir2"))
    #
    cmd = f"cd {abs_dir1} && invoke git_clean"
    hsystem.system(cmd)
    #
    cmd = f"cd {abs_dir2} && invoke git_clean"
    hsystem.system(cmd)


@task
def integrate_create_branch(ctx, dir_basename, dry_run=False):  # type: ignore
    """
    Create the branch for integration of `dir_basename` (e.g., amp1) in the
    current dir.

    :param dir_basename: specify the dir name (e.g., `amp1`) to ensure the set-up is
        correct.
    """
    _report_task()
    # Check that the current dir has the name `dir_basename`.
    _dassert_current_dir_matches(dir_basename)
    # Create the integration branch with the current date, e.g.,
    # `AmpTask1786_Integrate_20211231`.
    date = datetime.datetime.now().date()
    date_as_str = date.strftime("%Y%m%d")
    branch_name = f"AmpTask1786_Integrate_{date_as_str}"
    # query_yes_no("Are you sure you want to create the branch ")
    _LOG.info("Creating branch '%s'", branch_name)
    cmd = f"invoke git_create_branch -b '{branch_name}'"
    _run(ctx, cmd, dry_run=dry_run)


# //////////////////////////////////////////////////////////////////////////////


def _resolve_src_dst_names(
    src_dir_basename: str, dst_dir_basename: str, subdir: str
) -> Tuple[str, str]:
    """
    Return the full path of `src_dir_basename` and `dst_dir_basename`.

    :param src_dir_basename: the current dir (e.g., `amp1`)
    :param dst_dir_basename: a dir parallel to the current one (`cmamp1`)

    :return: absolute paths of both directories
    """
    curr_parent_dir = os.path.dirname(os.getcwd())
    #
    abs_src_dir = os.path.join(curr_parent_dir, src_dir_basename, subdir)
    abs_src_dir = os.path.normpath(abs_src_dir)
    hdbg.dassert_dir_exists(abs_src_dir)
    #
    abs_dst_dir = os.path.join(curr_parent_dir, dst_dir_basename, subdir)
    abs_dst_dir = os.path.normpath(abs_dst_dir)
    hdbg.dassert_dir_exists(abs_dst_dir)
    return abs_src_dir, abs_dst_dir


@task
def integrate_diff_dirs(  # type: ignore
    ctx,
    src_dir_basename="amp1",
    dst_dir_basename="cmamp1",
    reverse=False,
    subdir="",
    copy=False,
    use_linux_diff=False,
    check_branches=True,
    clean_branches=True,
    remove_usual=False,
    dry_run=False,
):
    """
    Integrate repos from dirs `src_dir_basename` to `dst_dir_basename` by diffing
    or copying all the files with differences.

    ```
    # Use the default values for src / dst dirs to represent the usual set-up.
    > i integrate_diff_dirs \
        --src-dir-basename amp1 \
        --dst-dir-basename cmamp1 \
        --subdir .
    ```

    :param src_dir_basename: dir with the source branch (e.g., amp1)
    :param dst_dir_basename: dir with the destination branch (e.g., cmamp1)
    :param reverse: switch the roles of the default source and destination branches
    :param subdir: filter to the given subdir for both dirs (e.g.,
        `src_dir_basename/subdir` and `dst_dir_basename/subdir`)
    :param copy: copy the files instead of diffing
    :param use_linux_diff: use Linux `diff` instead of `diff_to_vimdiff.py`
    :param remove_usual: remove the usual mismatching files (e.g., `.github`)
    """
    _report_task()
    if reverse:
        src_dir_basename, dst_dir_basename = dst_dir_basename, src_dir_basename
        _LOG.warning(
            "Reversing dirs: %s",
            hprint.to_str2(src_dir_basename, dst_dir_basename),
        )
    # Check that the integration branches are in the expected state.
    # _dassert_current_dir_matches(src_dir_basename)
    abs_src_dir, abs_dst_dir = _resolve_src_dst_names(
        src_dir_basename, dst_dir_basename, subdir
    )
    if check_branches:
        _dassert_is_integration_branch(abs_src_dir)
        _dassert_is_integration_branch(abs_dst_dir)
    else:
        _LOG.warning("Skipping integration branch check")
    # Clean branches if needed.
    if clean_branches:
        # We can clean up only the root dir.
        if subdir == "":
            _clean_both_integration_dirs(abs_src_dir, abs_dst_dir)
    else:
        _LOG.warning("Skipping integration branch cleaning")
    # Copy or diff dirs.
    _LOG.info("abs_src_dir=%s", abs_src_dir)
    _LOG.info("abs_dst_dir=%s", abs_dst_dir)
    hdbg.dassert_ne(abs_src_dir, abs_dst_dir)
    if copy:
        # Copy the files.
        if dry_run:
            cmd = f"diff -r --brief {abs_src_dir} {abs_dst_dir}"
        else:
            rsync_opts = "--delete -a"
            cmd = f"rsync {rsync_opts} {abs_src_dir}/ {abs_dst_dir}"
    else:
        # Diff the files.
        if use_linux_diff:
            cmd = f"diff -r --brief {abs_src_dir} {abs_dst_dir}"
        else:
            cmd = f"dev_scripts/diff_to_vimdiff.py --dir1 {abs_src_dir} --dir2 {abs_dst_dir}"
            if remove_usual:
                vals = [
<<<<<<< HEAD
                    r"\/\.github\/",
                ]
                regex = "|".join(vals)
                cmd += rf" --ignore_files=\'{regex}\'"
=======
                    "\/\.github\/",
                ]
                regex = "|".join(vals)
                cmd += f" --ignore_files='{regex}'"
>>>>>>> 42e6ed99
    _run(ctx, cmd, dry_run=dry_run, print_cmd=True)


# //////////////////////////////////////////////////////////////////////////////


def _find_files_touched_since_last_integration(
    abs_dir: str, subdir: str
) -> List[str]:
    """
    Return the list of files modified since the last integration for `abs_dir`.

    :param abs_dir: directory to cd before executing this script
    :param subdir: consider only the files under `subdir`
    """
    _LOG.debug(hprint.to_str2(abs_dir))
    dir_basename = os.path.basename(abs_dir)
    # TODO(gp): dir_basename can be computed from abs_dir_name to simplify the
    #  interface.
    # Change the dir to the correct one.
    old_dir = os.getcwd()
    try:
        os.chdir(abs_dir)
        # Find the hash of all integration commits.
        cmd = "git log --date=local --oneline --date-order | grep AmpTask1786_Integrate"
        # Remove integrations like "'... Merge branch 'master' into AmpTask1786_Integrate_20220113'"
        cmd += " | grep -v \"Merge branch 'master' into \""
        _, txt = hsystem.system_to_string(cmd)
        _LOG.debug("integration commits=\n%s", txt)
        txt = txt.split("\n")
        # > git log --date=local --oneline --date-order | grep AmpTask1786_Integrate
        # 72a1a101 AmpTask1786_Integrate_20211218 (#1975)
        # 2acfd6d7 AmpTask1786_Integrate_20211214 (#1950)
        # 318ab0ff AmpTask1786_Integrate_20211210 (#1933)
        hdbg.dassert_lte(2, len(txt))
        print(f"# last_integration: '{txt[0]}'")
        last_integration_hash = txt[0].split()[0]
        print("* " + hprint.to_str("last_integration_hash"))
        # Find the first commit after the commit with the last integration.
        cmd = f"git log --oneline --reverse --ancestry-path {last_integration_hash}^..master"
        _, txt = hsystem.system_to_string(cmd)
        print(f"* commits after last integration=\n{txt}")
        txt = txt.split("\n")
        # > git log --oneline --reverse --ancestry-path 72a1a101^..master
        # 72a1a101 AmpTask1786_Integrate_20211218 (#1975)
        # 90e90353 AmpTask1955_Lint_20211218 (#1976)
        # 4a2b45c6 AmpTask1858_Implement_buildmeister_workflows_in_invoke (#1860)
        hdbg.dassert_lte(2, len(txt))
        first_commit_hash = txt[1].split()[0]
        _LOG.debug("first_commit: '%s'", txt[1])
        _LOG.debug(hprint.to_str("first_commit_hash"))
        # Find all the files touched in each branch.
        cmd = f"git diff --name-only {first_commit_hash}..HEAD"
        _, txt = hsystem.system_to_string(cmd)
        files: List[str] = txt.split("\n")
    finally:
        os.chdir(old_dir)
    _LOG.debug("Files modified since the integration=\n%s", "\n".join(files))
    # Filter files by subdir, if needed.
    if subdir:
        filtered_files = []
        for file in files:
            if file.startswith(subdir):
                filtered_files.append(file)
        files = filtered_files
    # Reorganize the files.
    hdbg.dassert_no_duplicates(files)
    files = sorted(files)
    # Save to file for debugging.
    file_name = os.path.join(
        f"tmp.integrate_find_files_touched_since_last_integration.{dir_basename}.txt"
    )
    hio.to_file(file_name, "\n".join(files))
    _LOG.debug("Saved file to '%s'", file_name)
    return files


@task
def integrate_find_files_touched_since_last_integration(  # type: ignore
    ctx,
    subdir="",
):
    """
    Print the list of files modified since the last integration for this dir.
    """
    _report_task()
    abs_dir = os.getcwd()
    _ = ctx
    files = _find_files_touched_since_last_integration(abs_dir, subdir)
    # Print the result.
    tag = "Files modified since the integration"
    print(hprint.frame(tag))
    print("\n".join(files))


# //////////////////////////////////////////////////////////////////////////////


def _integrate_files(
    files: Set[str],
    abs_left_dir: str,
    abs_right_dir: str,
    only_different_files: bool,
) -> List[Tuple[str, str, str]]:
    """
    Build a list of files to compare based on the pattern.

    :param files: relative path of the files to compare
    :param abs_left_dir, abs_right_dir: path of the left / right dir
    :param only_different_files: include in the script only the files that are
        different
    :return: list of files to compare
    """
    _LOG.debug(hprint.to_str("abs_left_dir abs_right_dir only_different_files"))
    files_to_diff: List[Tuple[str, str, str]] = []
    for file in sorted(list(files)):
        _LOG.debug(hprint.to_str("file"))
        left_file = os.path.join(abs_left_dir, file)
        right_file = os.path.join(abs_right_dir, file)
        # Check if both the files exist and are the same.
        both_exist = os.path.exists(left_file) and os.path.exists(right_file)
        if not both_exist:
            # Both files don't exist: nothing to do.
            equal: Optional[bool] = False
            skip: Optional[bool] = True
        else:
            # They both exist.
            if only_different_files:
                # We want to check if they are the same.
                equal = hio.from_file(left_file) == hio.from_file(right_file)
                skip = equal
            else:
                # They both exists and we want to process even if they are the same.
                equal = None
                skip = False
        _ = left_file, right_file, both_exist, equal, skip
        _LOG.debug(hprint.to_str("left_file right_file both_exist equal skip"))
        # Execute the action on the 2 files.
        if skip:
            _LOG.debug("  Skip %s", file)
        else:
            _LOG.debug("  -> (%s, %s)", left_file, right_file)
            files_to_diff.append((file, left_file, right_file))
    return files_to_diff


@task
def integrate_files(  # type: ignore
    ctx,
    src_dir_basename="amp1",
    dst_dir_basename="cmamp1",
    reverse=False,
    subdir="",
    mode="vimdiff",
    file_direction="",
    only_different_files=True,
    check_branches=True,
):
    """
    Find and copy the files that are touched only in one branch or in both.

    :param src_dir_basename: dir with the source branch (e.g., amp1)
    :param dst_dir_basename: dir with the destination branch (e.g., cmamp1)
    :param reverse: switch the roles of the default source and destination branches
    :param mode:
        - "print_dirs": print the directories
        - "vimdiff": diff the files
        - "copy": copy the files
    :param file_direction: which files to diff / copy:
        - "common_files": files touched in both branches
        - "union_files": files touched in either branch
        - "only_files_in_src": files touched only in the src dir
        - "only_files_in_dst": files touched only in the dst dir
    :param only_different_files: consider only the files that are different among
        the branches
    """
    _report_task()
    _ = ctx
    if reverse:
        src_dir_basename, dst_dir_basename = dst_dir_basename, src_dir_basename
        _LOG.warning(
            "Reversing dirs: %s",
            hprint.to_str2(src_dir_basename, dst_dir_basename),
        )
    # Check that the integration branches are in the expected state.
    _dassert_current_dir_matches(src_dir_basename)
    # We want to stay at the top level dir, since the subdir is handled by
    # `integrate_find_files_touched_since_last_integration`.
    abs_src_dir, abs_dst_dir = _resolve_src_dst_names(
        src_dir_basename, dst_dir_basename, subdir=""
    )
    if check_branches:
        _dassert_is_integration_branch(abs_src_dir)
        _dassert_is_integration_branch(abs_dst_dir)
    else:
        _LOG.warning("Skipping integration branch check")
    # Find the files touched in each branch since the last integration.
    src_files = set(
        _find_files_touched_since_last_integration(abs_src_dir, subdir)
    )
    dst_files = set(
        _find_files_touched_since_last_integration(abs_dst_dir, subdir)
    )
    #
    if file_direction == "common_files":
        files = src_files.intersection(dst_files)
    elif file_direction == "only_files_in_src":
        files = src_files - dst_files
    elif file_direction == "only_files_in_dst":
        files = dst_files - src_files
    elif file_direction == "union_files":
        files = src_files.union(dst_files)
    else:
        raise ValueError(f"Invalid file_direction='{file_direction}'")
    #
    files_to_diff = _integrate_files(
        files,
        abs_src_dir,
        abs_dst_dir,
        only_different_files,
    )
    # Print the files.
    print(hprint.frame(file_direction))
    _LOG.debug(hprint.to_str("files_to_diff"))
    files_set = list(zip(*files_to_diff))
    if not files_set:
        _LOG.warning("No file found: skipping")
        return
    files_set = sorted(list(files_set[0]))
    txt = "\n".join(files_set)
    print(hprint.indent(txt))
    # Process the files touched.
    if mode == "print_dirs":
        files_lst = []
        for file, left_file, right_file in files_to_diff:
            dirname = os.path.dirname(file)
            # Skip empty dir, e.g., for `pytest.ini`.
            if dirname != "":
                files_lst.append(dirname)
        files_lst = sorted(list(set(files_lst)))
        print(hprint.frame("Dirs changed"))
        print("\n".join(files_lst))
    else:
        # Build the script with the operations to perform.
        script_txt = []
        for file, left_file, right_file in files_to_diff:
            if mode == "copy":
                cmd = f"cp -f {left_file} {right_file}"
            elif mode == "vimdiff":
                cmd = f"vimdiff {left_file} {right_file}"
            else:
                raise ValueError(f"Invalid mode='{mode}'")
            _LOG.debug("  -> %s", cmd)
            script_txt.append(cmd)
        script_txt = "\n".join(script_txt)
        # Execute / save the script.
        if mode == "copy":
            for cmd in script_txt:
                hsystem.system(cmd)
        elif mode == "vimdiff":
            # Save the diff script.
            script_file_name = f"./tmp.vimdiff.{file_direction}.sh"
            hio.create_executable_script(script_file_name, script_txt)
            print(f"# To diff run:\n> {script_file_name}")
        else:
            raise ValueError(f"Invalid mode='{mode}'")


@task
def integrate_find_files(  # type: ignore
    ctx,
    subdir="",
):
    """
    Find the files that are touched in the current branch since last
    integration.
    """
    _report_task()
    _ = ctx
    #
    abs_src_dir = "."
    abs_src_dir = os.path.normpath(abs_src_dir)
    hdbg.dassert_dir_exists(abs_src_dir)
    # Find the files touched in each branch since the last integration.
    src_files = sorted(
        _find_files_touched_since_last_integration(abs_src_dir, subdir)
    )
    print("* Files touched:\n%s" % "\n".join(src_files))


@task
def integrate_diff_overlapping_files(  # type: ignore
    ctx, src_dir_basename, dst_dir_basename, subdir=""
):
    """
    Find the files modified in both branches `src_dir_basename` and
    `dst_dir_basename` Compare these files from HEAD to master version before
    the branch point.

    This is used to check what changes were made to files modified by
    both branches.
    """
    _report_task()
    _ = ctx
    # Check that the integration branches are in the expected state.
    _dassert_current_dir_matches(src_dir_basename)
    src_dir_basename, dst_dir_basename = _resolve_src_dst_names(
        src_dir_basename, dst_dir_basename, subdir
    )
    _dassert_is_integration_branch(src_dir_basename)
    _dassert_is_integration_branch(dst_dir_basename)
    _clean_both_integration_dirs(src_dir_basename, dst_dir_basename)
    # Find the files modified in both branches.
    src_hash = hgit.get_branch_hash(src_dir_basename)
    _LOG.info("src_hash=%s", src_hash)
    dst_hash = hgit.get_branch_hash(dst_dir_basename)
    _LOG.info("dst_hash=%s", dst_hash)
    diff_files1 = os.path.abspath("./tmp.files_modified1.txt")
    diff_files2 = os.path.abspath("./tmp.files_modified2.txt")
    cmd = f"cd {src_dir_basename} && git diff --name-only {src_hash} HEAD >{diff_files1}"
    hsystem.system(cmd)
    cmd = f"cd {dst_dir_basename} && git diff --name-only {dst_hash} HEAD >{diff_files2}"
    hsystem.system(cmd)
    common_files = "./tmp.common_files.txt"
    cmd = f"comm -12 {diff_files1} {diff_files2} >{common_files}"
    hsystem.system(cmd)
    # Get the base files to diff.
    files = hio.from_file(common_files).split("\n")
    files = [f for f in files if f != ""]
    _LOG.info("Found %d files to diff:\n%s", len(files), "\n".join(files))
    # Retrieve the original file and create the diff command.
    script_txt = []
    for src_file in files:
        hdbg.dassert_file_exists(src_file)
        # TODO(gp): Add function to add a suffix to a name, using
        #  os.path.dirname(), os.path.basename(), os.path.split_extension().
        dst_file = src_file.replace(".py", ".base.py")
        # Save the base file.
        cmd = f"git show {src_hash}:{src_file} >{dst_file}"
        rc = hsystem.system(cmd, abort_on_error=False)
        if rc == 0:
            # The file was created: nothing to do.
            pass
        elif rc == 128:
            # Note that the file potentially could not exist, i.e., it was added
            # in the branch. In this case Git returns:
            # ```
            # rc=128 fatal: path 'dataflow/pipelines/real_time/test/
            # test_dataflow_pipelines_real_time_pipeline.py' exists on disk, but
            # not in 'ce54877016204315766e90df7c45192bec1fbf20'
            src_file = "/dev/null"
        else:
            raise ValueError(f"cmd='{cmd}' returned {rc}")
        # Update the script to diff.
        script_txt.append(f"vimdiff {dst_file} {src_file}")
    # Save the script to compare.
    script_file_name = "./tmp.vimdiff_overlapping_files.sh"
    script_txt = "\n".join(script_txt)
    hio.create_executable_script(script_file_name, script_txt)
    print(f"# To diff against the base run:\n> {script_file_name}")


# #############################################################################
# Basic Docker commands.
# #############################################################################


def _get_docker_exec(sudo: bool) -> str:
    docker_exec = "docker"
    if sudo:
        docker_exec = "sudo " + docker_exec
    return docker_exec


@task
def docker_images_ls_repo(ctx, sudo=False):  # type: ignore
    """
    List images in the logged in repo_short_name.
    """
    _report_task()
    docker_login(ctx)
    ecr_base_path = get_default_param("AM_ECR_BASE_PATH")
    docker_exec = _get_docker_exec(sudo)
    _run(ctx, f"{docker_exec} image ls {ecr_base_path}")


@task
def docker_ps(ctx, sudo=False):  # type: ignore
    # pylint: disable=line-too-long
    """
    List all the running containers.

    ```
    > docker_ps
    CONTAINER ID  user  IMAGE                    COMMAND                    CREATED        STATUS        PORTS  service
    2ece37303ec9  gp    *****....:latest  "./docker_build/entry.sh"  5 seconds ago  Up 4 seconds         user_space
    ```
    """
    _report_task()
    # pylint: enable=line-too-long
    fmt = (
        r"""table {{.ID}}\t{{.Label "user"}}\t{{.Image}}\t{{.Command}}"""
        + r"\t{{.RunningFor}}\t{{.Status}}\t{{.Ports}}"
        + r'\t{{.Label "com.docker.compose.service"}}'
    )
    docker_exec = _get_docker_exec(sudo)
    cmd = f"{docker_exec} ps --format='{fmt}'"
    cmd = _to_single_line_cmd(cmd)
    _run(ctx, cmd)


def _get_last_container_id(sudo: bool) -> str:
    docker_exec = _get_docker_exec(sudo)
    # Get the last started container.
    cmd = f"{docker_exec} ps -l | grep -v 'CONTAINER ID'"
    # CONTAINER ID   IMAGE          COMMAND                  CREATED
    # 90897241b31a   eeb33fe1880a   "/bin/sh -c '/bin/bash ...
    _, txt = hsystem.system_to_one_line(cmd)
    # Parse the output: there should be at least one line.
    hdbg.dassert_lte(1, len(txt.split(" ")), "Invalid output='%s'", txt)
    container_id: str = txt.split(" ")[0]
    return container_id


@task
def docker_stats(  # type: ignore
    ctx,
    all=False,  # pylint: disable=redefined-builtin
    sudo=False,
):
    # pylint: disable=line-too-long
    """
    Report last started Docker container stats, e.g., CPU, RAM.

    ```
    > docker_stats
    CONTAINER ID  NAME                   CPU %  MEM USAGE / LIMIT     MEM %  NET I/O         BLOCK I/O        PIDS
    2ece37303ec9  ..._user_space_run_30  0.00%  15.74MiB / 31.07GiB   0.05%  351kB / 6.27kB  34.2MB / 12.3kB  4
    ```

    :param all: report stats for all the containers
    """
    # pylint: enable=line-too-long
    _report_task(txt=hprint.to_str("all"))
    _ = ctx
    fmt = (
        r"table {{.ID}}\t{{.Name}}\t{{.CPUPerc}}\t{{.MemUsage}}"
        + r"\t{{.MemPerc}}\t{{.NetIO}}\t{{.BlockIO}}\t{{.PIDs}}"
    )
    docker_exec = _get_docker_exec(sudo)
    cmd = f"{docker_exec} stats --no-stream --format='{fmt}'"
    _, txt = hsystem.system_to_string(cmd)
    if all:
        output = txt
    else:
        # Get the id of the last started container.
        container_id = _get_last_container_id(sudo)
        print(f"Last container id={container_id}")
        # Parse the output looking for the given container.
        txt = txt.split("\n")
        output = []
        # Save the header.
        output.append(txt[0])
        for line in txt[1:]:
            if line.startswith(container_id):
                output.append(line)
        # There should be at most two rows: the header and the one corresponding to
        # the container.
        hdbg.dassert_lte(
            len(output), 2, "Invalid output='%s' for '%s'", output, txt
        )
        output = "\n".join(output)
    print(output)


@task
def docker_kill(  # type: ignore
    ctx,
    all=False,  # pylint: disable=redefined-builtin
    sudo=False,
):
    """
    Kill the last Docker container started.

    :param all: kill all the containers (be careful!)
    :param sudo: use sudo for the Docker commands
    """
    _report_task(txt=hprint.to_str("all"))
    docker_exec = _get_docker_exec(sudo)
    # Last container.
    opts = "-l"
    if all:
        _LOG.warning("Killing all the containers")
        # TODO(gp): Ask if we are sure and add a --just-do-it option.
        opts = "-a"
    # Print the containers that will be terminated.
    cmd = f"{docker_exec} ps {opts}"
    _run(ctx, cmd)
    # Kill.
    cmd = f"{docker_exec} rm -f $({docker_exec} ps {opts} -q)"
    _run(ctx, cmd)


# docker system prune
# docker container ps -f "status=exited"
# docker container rm $(docker container ps -f "status=exited" -q)
# docker rmi $(docker images --filter="dangling=true" -q)

# pylint: disable=line-too-long
# Remove the images with hash
# > docker image ls
# REPOSITORY                                        TAG                                        IMAGE ID       CREATED         SIZE
# *****.dkr.ecr.us-east-2.amazonaws.com/im          07aea615a2aa9290f7362e99e1cc908876700821   d0889bf972bf   6 minutes ago   684MB
# *****.dkr.ecr.us-east-2.amazonaws.com/im          rc                                         d0889bf972bf   6 minutes ago   684MB
# python                                            3.7-slim-buster                            e7d86653f62f   14 hours ago    113MB
# *****.dkr.ecr.us-east-1.amazonaws.com/dev_tools   ce789e4718175fcdf6e4857581fef1c2a5ee81f3   2f64ade2c048   14 hours ago    2.02GB
# *****.dkr.ecr.us-east-1.amazonaws.com/dev_tools   local                                      2f64ade2c048   14 hours ago    2.02GB
# *****.dkr.ecr.us-east-1.amazonaws.com/dev_tools   d401a2a0bef90b9f047c65f8adb53b28ba05d536   1b11bf234c7f   15 hours ago    2.02GB
# *****.dkr.ecr.us-east-1.amazonaws.com/dev_tools   52ccd63edbc90020f450c074b7c7088a1806c5ac   90b70a55c367   15 hours ago    1.95GB
# *****.dkr.ecr.us-east-1.amazonaws.com/dev_tools   2995608a7d91157fc1a820869a6d18f018c3c598   0cb3858e85c6   15 hours ago    2.01GB
# *****.dkr.ecr.us-east-1.amazonaws.com/amp         415376d58001e804e840bf3907293736ad62b232   e6ea837ab97f   18 hours ago    1.65GB
# *****.dkr.ecr.us-east-1.amazonaws.com/amp         dev                                        e6ea837ab97f   18 hours ago    1.65GB
# *****.dkr.ecr.us-east-1.amazonaws.com/amp         local                                      e6ea837ab97f   18 hours ago    1.65GB
# *****.dkr.ecr.us-east-1.amazonaws.com/amp         9586cc2de70a4075b9fdcdb900476f8a0f324e3e   c75d2447da79   18 hours ago    1.65GB
# pylint: enable=line-too-long


# #############################################################################
# Docker development.
# #############################################################################

# TODO(gp): We might want to organize the code in a base class using a Command
# pattern, so that it's easier to generalize the code for multiple repos.
#
# class DockerCommand:
#   def pull():
#     ...
#   def cmd():
#     ...
#
# For now we pass the customizable part through the default params.


def _docker_pull(
    ctx: Any, base_image: str, stage: str, version: Optional[str]
) -> None:
    """
    Pull images from the registry.
    """
    docker_login(ctx)
    #
    image = get_image(base_image, stage, version)
    _LOG.info("image='%s'", image)
    _dassert_is_image_name_valid(image)
    cmd = f"docker pull {image}"
    _run(ctx, cmd, pty=True)


@task
def docker_pull(ctx, stage="dev", version=None):  # type: ignore
    """
    Pull latest dev image corresponding to the current repo from the registry.
    """
    _report_task()
    #
    base_image = ""
    _docker_pull(ctx, base_image, stage, version)


@task
def docker_pull_dev_tools(ctx, stage="prod", version=None):  # type: ignore
    """
    Pull latest prod image of `dev_tools` from the registry.
    """
    _report_task()
    #
    base_image = get_default_param("AM_ECR_BASE_PATH") + "/dev_tools"
    _docker_pull(ctx, base_image, stage, version)


@functools.lru_cache()
def _get_aws_cli_version() -> int:
    # > aws --version
    # aws-cli/1.19.49 Python/3.7.6 Darwin/19.6.0 botocore/1.20.49
    # aws-cli/1.20.1 Python/3.9.5 Darwin/19.6.0 botocore/1.20.106
    cmd = "aws --version"
    res = hsystem.system_to_one_line(cmd)[1]
    # Parse the output.
    m = re.match(r"aws-cli/((\d+)\.\d+\.\d+)\s", res)
    hdbg.dassert(m, "Can't parse '%s'", res)
    m: Match[Any]
    version = m.group(1)
    _LOG.debug("version=%s", version)
    major_version = int(m.group(2))
    _LOG.debug("major_version=%s", major_version)
    return major_version


@task
def docker_login(ctx):  # type: ignore
    """
    Log in the AM Docker repo_short_name on AWS.
    """
    _report_task()
    if hsystem.is_inside_ci():
        _LOG.warning("Running inside GitHub Action: skipping `docker_login`")
        return
    major_version = _get_aws_cli_version()
    # docker login \
    #   -u AWS \
    #   -p eyJ... \
    #   -e none \
    #   https://*****.dkr.ecr.us-east-1.amazonaws.com
    # TODO(gp): We should get this programmatically from ~/aws/.credentials
    region = "us-east-1"
    if major_version == 1:
        cmd = f"eval $(aws ecr get-login --profile am --no-include-email --region {region})"
    else:
        ecr_base_path = get_default_param("AM_ECR_BASE_PATH")
        cmd = (
            f"docker login -u AWS -p $(aws ecr get-login --region {region}) "
            + f"https://{ecr_base_path}"
        )
    # cmd = ("aws ecr get-login-password" +
    #       " | docker login --username AWS --password-stdin "
    # TODO(Grisha): fix properly. We pass `ctx` despite the fact that we do not
    #  need it with `use_system=True`, but w/o `ctx` invoke tasks (i.e. ones
    #  with `@task` decorator) do not work.
    _run(ctx, cmd, use_system=True)


# ////////////////////////////////////////////////////////////////////////////////
# Compose files.
# ////////////////////////////////////////////////////////////////////////////////

# There are several combinations to consider:
# - whether the Docker host can run with / without privileged mode
# - amp as submodule / as supermodule
# - different supermodules for amp

# TODO(gp): use_privileged_mode -> use_docker_privileged_mode
#  use_sibling_container -> use_docker_containers_containers


def _get_linter_service() -> str:
    """
    Get the Linter service specification for the `docker-compose.yml` file.

    :return: the text of the Linter service specification
    """
    superproject_path, submodule_path = hgit.get_path_from_supermodule()
    if superproject_path:
        # We are running in a Git submodule.
        work_dir = f"/src/{submodule_path}"
        repo_root = superproject_path
    else:
        work_dir = "/src"
        repo_root = os.getcwd()
    linter_spec_txt = f"""
    linter:
      extends:
        base_app
      volumes:
        - {repo_root}:/src
      working_dir: {work_dir}
      environment:
        - MYPYPATH
    """
    return linter_spec_txt


def _generate_compose_file(
    use_privileged_mode: bool,
    use_sibling_container: bool,
    shared_data_dirs: Optional[str],
    mount_as_submodule: bool,
    use_network_mode_host: bool,
    file_name: Optional[str],
) -> str:
    """
    Generate `docker-compose.yaml` file and save it.

    :param shared_data_dir: data directory in the host filesystem to mount to mount 
        inside the container. None means no dir sharing
    """
    _LOG.debug(
        hprint.to_str(
            "use_privileged_mode use_sibling_container "
            "shared_data_dirs mount_as_submodule "
            "use_network_mode_host file_name"
        )
    )
    txt = []

    def append(txt_tmp: str, indent_level: int) -> None:
        # txt_tmp = txt_tmp.rstrip("\n").lstrip("\n")
        txt_tmp = hprint.dedent(txt_tmp, remove_empty_leading_trailing_lines=True)
        num_spaces = 2 * indent_level
        txt_tmp = hprint.indent(txt_tmp, num_spaces=num_spaces)
        txt.append(txt_tmp)

    # We could pass the env var directly, like:
    # ```
    # - AM_ENABLE_DIND=$AM_ENABLE_DIND
    # ```
    # but we prefer to inline it.
    if use_privileged_mode:
        am_enable_dind = 1
    else:
        am_enable_dind = 0
    # sysname='Linux'
    # nodename='cf-spm-dev4'
    # release='3.10.0-1160.53.1.el7.x86_64'
    # version='#1 SMP Fri Jan 14 13:59:45 UTC 2022'
    # machine='x86_64'
    am_host_os_name = os.uname()[0]
    am_host_name = os.uname()[1]
    # We could do the same also with IMAGE for symmetry.
    # Use % instead of f-string since `${IMAGE}` confuses f-string as a variable.
    # Keep the env vars in sync with what we print in entrypoint.sh.
    txt_tmp = f"""
    version: '3'

    services:
      base_app:
        cap_add:
          - SYS_ADMIN
        environment:
          - AM_AWS_PROFILE=$AM_AWS_PROFILE
          - AM_ECR_BASE_PATH=$AM_ECR_BASE_PATH
          - AM_ENABLE_DIND={am_enable_dind}
          - AM_FORCE_TEST_FAIL=$AM_FORCE_TEST_FAIL
          - AM_PUBLISH_NOTEBOOK_LOCAL_PATH=$AM_PUBLISH_NOTEBOOK_LOCAL_PATH
          - AM_AWS_S3_BUCKET=$AM_AWS_S3_BUCKET
          - AM_TELEGRAM_TOKEN=$AM_TELEGRAM_TOKEN
          - AM_HOST_NAME={am_host_name}
          - AM_HOST_OS_NAME={am_host_os_name}
          - AM_AWS_ACCESS_KEY_ID=$AM_AWS_ACCESS_KEY_ID
          - AM_AWS_DEFAULT_REGION=$AM_AWS_DEFAULT_REGION
          - AM_AWS_SECRET_ACCESS_KEY=$AM_AWS_SECRET_ACCESS_KEY
          - CK_AWS_PROFILE=$CK_AWS_PROFILE
          # - CK_ECR_BASE_PATH=$CK_ECR_BASE_PATH
          # - CK_ENABLE_DIND=
          # - CK_FORCE_TEST_FAIL=$CK_FORCE_TEST_FAIL
          # - CK_PUBLISH_NOTEBOOK_LOCAL_PATH=$CK_PUBLISH_NOTEBOOK_LOCAL_PATH
          - CK_AWS_S3_BUCKET=$CK_AWS_S3_BUCKET
          - CK_TELEGRAM_TOKEN=$CK_TELEGRAM_TOKEN
          # - CK_HOST_NAME=
          # - CK_HOST_OS_NAME=
          - CK_AWS_ACCESS_KEY_ID=$CK_AWS_ACCESS_KEY_ID
          - CK_AWS_DEFAULT_REGION=$CK_AWS_DEFAULT_REGION
          - CK_AWS_SECRET_ACCESS_KEY=$CK_AWS_SECRET_ACCESS_KEY
          - GH_ACTION_ACCESS_TOKEN=$GH_ACTION_ACCESS_TOKEN
          # This env var is used by GH Action to signal that we are inside the CI.
          - CI=$CI
        image: ${{IMAGE}}
    """
    indent_level = 0
    append(txt_tmp, indent_level)
    #
    if use_privileged_mode:
        txt_tmp = """
        # This is needed:
        # - for Docker-in-docker (dind)
        # - to mount fstabs
        privileged: true
        """
        # This is at the level of `services.app`.
        indent_level = 2
        append(txt_tmp, indent_level)
    #
    if True:
        txt_tmp = """
        restart: "no"
        volumes:
          # TODO(gp): We should pass the value of $HOME from dev.Dockerfile to here.
          # E.g., we might define $HOME in the env file.
          - ~/.aws:/home/.aws
          - ~/.config/gspread_pandas/:/home/.config/gspread_pandas/
          - ~/.config/gh:/home/.config/gh
        """
        # This is at the level of `services.app`.
        indent_level = 2
        append(txt_tmp, indent_level)
        # Mount shared dirs.
        if shared_data_dirs is not None:
            hdbg.dassert_lt(0, len(shared_data_dirs))
            #
            txt_tmp = "# Shared data directories."
            # This is at the level of `services.app.volumes`.
            indent_level = 3
            append(txt_tmp, indent_level)
            # Mount all dirs that are specified.
            for key, value in shared_data_dirs.items():
                txt_tmp = f"""
                - {key}:{value}
                """
                append(txt_tmp, indent_level)
    #
    if False:
        txt_tmp = """
        # No need to mount file systems.
        - ../docker_build/fstab:/etc/fstab
        """
        # This is at the level of `services.app.volumes`.
        indent_level = 3
        append(txt_tmp, indent_level)
    #
    if use_sibling_container:
        txt_tmp = """
        # Use sibling-container approach.
        - /var/run/docker.sock:/var/run/docker.sock
        """
        # This is at the level of `services.app.volumes`.
        indent_level = 3
        append(txt_tmp, indent_level)
    #
    if False:
        txt_tmp = """
        deploy:
          resources:
            limits:
              # This should be passed from command line depending on how much
              # memory is available.
              memory: 60G
        """
    #
    if mount_as_submodule:
        txt_tmp = """
        # Mount `amp` when it is used as submodule. In this case we need to
        # mount the super project in the container (to make git work with the
        # supermodule) and then change dir to `amp`.
        app:
          extends:
            base_app
          volumes:
            # Move one dir up to include the entire git repo (see AmpTask1017).
            - ../../../:/app
          # Move one dir down to include the entire git repo (see AmpTask1017).
          working_dir: /app/amp
        """
    else:
        txt_tmp = """
        # Mount `amp` when it is used as supermodule.
        app:
          extends:
            base_app
          volumes:
            - ../../:/app
        """
    # This is at the level of `services`.
    indent_level = 1
    append(txt_tmp, indent_level)
    #
    if use_network_mode_host:
        txt_tmp = """
        # Default network mode set to host so we can reach e.g.
        # a database container pointing to localhost:5432.
        # In tests we use dind so we need set back to the default "bridge".
        # See CmTask988 and https://stackoverflow.com/questions/24319662
        network_mode: ${NETWORK_MODE:-host}
        """
        # This is at the level of `services/app`.
        indent_level = 2
        append(txt_tmp, indent_level)
    if True:
        # Specify the Linter service.
        txt_tmp = _get_linter_service()
        # Append at the level of `services`.
        indent_level = 1
        append(txt_tmp, indent_level)
    if True:
        txt_tmp = """
        jupyter_server:
          command: devops/docker_run/run_jupyter_server.sh
          environment:
            - PORT=${PORT}
          extends:
            app
          network_mode: ${NETWORK_MODE:-bridge}
          ports:
            # TODO(gp): Rename `AM_PORT`.
            - "${PORT}:${PORT}"

        # TODO(gp): For some reason the following doesn't work.
        #  jupyter_server_test:
        #    command: jupyter notebook -h 2>&1 >/dev/null
        #    extends:
        #      jupyter_server

        jupyter_server_test:
          command: jupyter notebook -h 2>&1 >/dev/null
          environment:
            - PORT=${PORT}
          extends:
            app
          ports:
            - "${PORT}:${PORT}"
        """
        # This is at the level of `services`.
        indent_level = 1
        append(txt_tmp, indent_level)
    # Save file.
    txt_str: str = "\n".join(txt)
    if file_name:
        hio.to_file(file_name, txt_str)
    # Sanity check of the YAML file.
    stream = io.StringIO(txt_str)
    _ = yaml.safe_load(stream)
    return txt_str


def get_base_docker_compose_path() -> str:
    """
    Return the absolute path to base docker compose.

    E.g., `devops/compose/docker-compose.yml`.
    """
    # Add the default path.
    dir_name = "devops/compose"
    # TODO(gp): Factor out the piece below.
    docker_compose_path = "docker-compose.yml"
    docker_compose_path = os.path.join(dir_name, docker_compose_path)
    docker_compose_path = os.path.abspath(docker_compose_path)
    return docker_compose_path


def _get_amp_docker_compose_path() -> Optional[str]:
    """
    Return the docker compose to use for `amp`, depending whether it is a
    supermodule or as submodule.

    E.g.,
    - for submodule -> `devops/compose/docker-compose_as_submodule.yml`
    - for supermodule -> None
    """
    path, _ = hgit.get_path_from_supermodule()
    docker_compose_path: Optional[str]
    if path != "":
        _LOG.warning("amp is a submodule")
        docker_compose_path = "docker-compose_as_submodule.yml"
        # Add the default path.
        dir_name = "devops/compose"
        docker_compose_path = os.path.join(dir_name, docker_compose_path)
        docker_compose_path = os.path.abspath(docker_compose_path)
    else:
        docker_compose_path = None
    return docker_compose_path


def _get_docker_compose_paths(
    extra_docker_compose_files: Optional[List[str]],
) -> List[str]:
    """
    Return the list of the needed docker compose path.
    """
    docker_compose_files = []
    # Get the repo short name (e.g., amp).
    dir_name = hgit.get_repo_full_name_from_dirname(".", include_host_name=False)
    repo_short_name = hgit.get_repo_name(dir_name, in_mode="full_name")
    _LOG.debug("repo_short_name=%s", repo_short_name)
    # Check submodule status, if needed.
    mount_as_submodule = False
    if repo_short_name in ("amp", "cm"):
        # Check if `amp` is a submodule.
        path, _ = hgit.get_path_from_supermodule()
        if path != "":
            _LOG.warning("amp is a submodule")
            mount_as_submodule = True
    # Write Docker compose file.
    file_name = get_base_docker_compose_path()
    _generate_compose_file(
        hgit.execute_repo_config_code("enable_privileged_mode()"),
        hgit.execute_repo_config_code("use_docker_sibling_containers()"),
        hgit.execute_repo_config_code("get_shared_data_dirs()"),
        mount_as_submodule,
        hgit.execute_repo_config_code("use_docker_network_mode_host()"),
        file_name,
    )
    docker_compose_files.append(file_name)
    # if False:
    # docker_compose_files = []
    # if has_default_param("USE_ONLY_ONE_DOCKER_COMPOSE"):
    #     # Use only one docker compose file, instead of two.
    #     # TODO(gp): Hacky fix for CmampTask386 "Clean up docker compose".
    #     if repo_short_name == "amp":
    #         # For amp use only
    #         docker_compose_file_tmp = _get_amp_docker_compose_path()
    #     else:
    #         docker_compose_file_tmp = get_base_docker_compose_path()
    #     docker_compose_files.append(docker_compose_file_tmp)
    # else:
    #     # Typically we use one or two docker compose files, depending if we need
    #     # submodule behavior or not.
    #     docker_compose_files.append(get_base_docker_compose_path())
    #     if repo_short_name == "amp":
    #         docker_compose_file_tmp = _get_amp_docker_compose_path()
    #         if docker_compose_file_tmp:
    #             docker_compose_files.append(docker_compose_file_tmp)

    # Add the compose files from command line.
    if extra_docker_compose_files:
        hdbg.dassert_isinstance(extra_docker_compose_files, list)
        docker_compose_files.extend(extra_docker_compose_files)
    # Add the compose files from the global params.
    key = "DOCKER_COMPOSE_FILES"
    if has_default_param(key):
        docker_compose_files.append(get_default_param(key))
    #
    _LOG.debug(hprint.to_str("docker_compose_files"))
    for docker_compose in docker_compose_files:
        hdbg.dassert_path_exists(docker_compose)
    return docker_compose_files


# ////////////////////////////////////////////////////////////////////////////////
# Version.
# ////////////////////////////////////////////////////////////////////////////////


_IMAGE_VERSION_RE = r"\d+\.\d+\.\d+"


def _dassert_is_version_valid(version: str) -> None:
    """
    Check that the version is valid, i.e. looks like `1.0.0`.
    """
    hdbg.dassert_isinstance(version, str)
    hdbg.dassert_ne(version, "")
    regex = rf"^({_IMAGE_VERSION_RE})$"
    _LOG.debug("Testing with regex='%s'", regex)
    m = re.match(regex, version)
    hdbg.dassert(m, "Invalid version: '%s'", version)


_IMAGE_VERSION_FROM_CHANGELOG = "FROM_CHANGELOG"


def _resolve_version_value(
    version: str,
    *,
    container_dir_name: str = ".",
) -> str:
    """
    Pass a version (e.g., 1.0.0) or a symbolic value (e.g., FROM_CHANGELOG) and
    return the resolved value of the version.
    """
    hdbg.dassert_isinstance(version, str)
    if version == _IMAGE_VERSION_FROM_CHANGELOG:
        version = hversio.get_changelog_version(container_dir_name)
    _dassert_is_version_valid(version)
    return version


def _dassert_is_subsequent_version(
    version: str,
    *,
    container_dir_name: str = ".",
) -> None:
    """
    Check that version is strictly bigger than the current one as specified in
    the changelog.
    """
    if version != _IMAGE_VERSION_FROM_CHANGELOG:
        current_version = hversio.get_changelog_version(container_dir_name)
        hdbg.dassert_lt(current_version, version)


# ////////////////////////////////////////////////////////////////////////////////
# Image.
# ////////////////////////////////////////////////////////////////////////////////


_INTERNET_ADDRESS_RE = r"([a-z0-9]+(-[a-z0-9]+)*\.)+[a-z]{2,}"
_IMAGE_BASE_NAME_RE = r"[a-z0-9_-]+"
_IMAGE_USER_RE = r"[a-z0-9_-]+"
# For candidate prod images which have added hash for easy identification.
_IMAGE_HASH_RE = r"[a-z0-9]{9}"
_IMAGE_STAGE_RE = (
    rf"(local(?:-{_IMAGE_USER_RE})?|dev|prod|prod(?:-{_IMAGE_HASH_RE})?)"
)


def _dassert_is_image_name_valid(image: str) -> None:
    """
    Check whether an image name is valid.

    Invariants:
    - Local images contain a user name and a version
      - E.g., `*****.dkr.ecr.us-east-1.amazonaws.com/amp:local-saggese-1.0.0`
    - `dev` and `prod` images have an instance with the a version and one without
      to indicate the latest
      - E.g., `*****.dkr.ecr.us-east-1.amazonaws.com/amp:dev-1.0.0`
        and `*****.dkr.ecr.us-east-1.amazonaws.com/amp:dev`
    - `prod` candidate image has a 9 character hash identifier from the
        corresponding Git commit
        - E.g., `*****.dkr.ecr.us-east-1.amazonaws.com/amp:prod-1.0.0-4rf74b83a`

    An image should look like:

    *****.dkr.ecr.us-east-1.amazonaws.com/amp:dev
    *****.dkr.ecr.us-east-1.amazonaws.com/amp:local-saggese-1.0.0
    *****.dkr.ecr.us-east-1.amazonaws.com/amp:dev-1.0.0
    """
    regex = "".join(
        [
            # E.g., *****.dkr.ecr.us-east-1.amazonaws.com/amp
            rf"^{_INTERNET_ADDRESS_RE}\/{_IMAGE_BASE_NAME_RE}",
            # :local-saggese
            rf":{_IMAGE_STAGE_RE}",
            # -1.0.0
            rf"(-{_IMAGE_VERSION_RE})?$",
        ]
    )
    _LOG.debug("Testing with regex='%s'", regex)
    m = re.match(regex, image)
    hdbg.dassert(m, "Invalid image: '%s'", image)


def _dassert_is_base_image_name_valid(base_image: str) -> None:
    """
    Check that the base image is valid, i.e. looks like below.

    *****.dkr.ecr.us-east-1.amazonaws.com/amp
    """
    regex = rf"^{_INTERNET_ADDRESS_RE}\/{_IMAGE_BASE_NAME_RE}$"
    _LOG.debug("regex=%s", regex)
    m = re.match(regex, base_image)
    hdbg.dassert(m, "Invalid base_image: '%s'", base_image)


def _get_base_image(base_image: str) -> str:
    """
    :return: e.g., *****.dkr.ecr.us-east-1.amazonaws.com/amp
    """
    if base_image == "":
        # TODO(gp): Use os.path.join.
        base_image = (
            get_default_param("AM_ECR_BASE_PATH")
            + "/"
            + get_default_param("BASE_IMAGE")
        )
    _dassert_is_base_image_name_valid(base_image)
    return base_image


# This code path through Git tag was discontinued with CmTask746.
# def get_git_tag(
#      version: str,
#  ) -> str:
#      """
#      Return the tag to be used in Git that consists of an image name and
#      version.
#      :param version: e.g., `1.0.0`. If None, the latest version is used
#      :return: e.g., `amp-1.0.0`
#      """
#      hdbg.dassert_is_not(version, None)
#      _dassert_is_version_valid(version)
#      base_image = get_default_param("BASE_IMAGE")
#      tag_name = f"{base_image}-{version}"
#      return tag_name


# TODO(gp): Consider using a token "latest" in version, so that it's always a
#  string and we avoid a special behavior encoded in None.
def get_image(
    base_image: str,
    stage: str,
    version: Optional[str],
) -> str:
    """
    Return the fully qualified image name.

    For local stage, it also appends the user name to the image name.

    :param base_image: e.g., *****.dkr.ecr.us-east-1.amazonaws.com/amp
    :param stage: e.g., `local`, `dev`, `prod`
    :param version: e.g., `1.0.0`, if None empty, the latest version is used
    :return: e.g., `*****.dkr.ecr.us-east-1.amazonaws.com/amp:local` or
        `*****.dkr.ecr.us-east-1.amazonaws.com/amp:local-1.0.0`
    """
    # Docker refers the default image as "latest", although in our stage
    # nomenclature we call it "dev".
    hdbg.dassert_in(stage, "local dev prod".split())
    # Get the base image.
    base_image = _get_base_image(base_image)
    _dassert_is_base_image_name_valid(base_image)
    # Get the full image name.
    image = [base_image]
    # Handle the stage.
    image.append(f":{stage}")
    # User the user name.
    if stage == "local":
        user = hsystem.get_user_name()
        image.append(f"-{user}")
    # Handle the version.
    if version is not None and version != "":
        _dassert_is_version_valid(version)
        image.append(f"-{version}")
    #
    image = "".join(image)
    _dassert_is_image_name_valid(image)
    return image


# ////////////////////////////////////////////////////////////////////////////////
# Misc.
# ////////////////////////////////////////////////////////////////////////////////


def _run_docker_as_user(as_user_from_cmd_line: bool) -> bool:
    as_root = hgit.execute_repo_config_code("run_docker_as_root()")
    as_user = as_user_from_cmd_line
    if as_root:
        as_user = False
    _LOG.debug(
        "as_user_from_cmd_line=%s as_root=%s -> as_user=%s",
        as_user_from_cmd_line,
        as_root,
        as_user,
    )
    return as_user


def _get_container_name(service_name: str) -> str:
    """
    Create a container name based on various information (e.g.,
    `grisha.cmamp.app.cmamp1.20220317_232120`).

    The information used to build a container is:
       - Linux user name
       - Base Docker image name
       - Service name
       - Project directory that was used to start a container
       - Container start timestamp

    :param service_name: `docker-compose` service name, e.g., `app`
    :return: container name
    """
    hdbg.dassert_ne(service_name, "", "You need to specify a service name")
    # Get linux user name.
    linux_user = hsystem.get_user_name()
    # Get dir name.
    project_dir = hgit.get_project_dirname()
    # Get Docker image base name.
    image_name = get_default_param("BASE_IMAGE")
    # Get current timestamp.
    current_timestamp = _get_ET_timestamp()
    # Build container name.
    container_name = f"{linux_user}.{image_name}.{service_name}.{project_dir}.{current_timestamp}"
    _LOG.debug(
        "get_container_name: container_name=%s",
        container_name,
    )
    return container_name


def _get_docker_base_cmd(
    base_image: str,
    stage: str,
    version: str,
    extra_env_vars: Optional[List[str]],
    extra_docker_compose_files: Optional[List[str]],
) -> List[str]:
    r"""
    Get base `docker-compose` command encoded as a list of strings.

    It can be used as a base to build more complicated commands, e.g., `run`, `up`, `down`.

    E.g.,
    ```
        ['IMAGE=*****.dkr.ecr.us-east-1.amazonaws.com/amp:dev',
            '\n        docker-compose',
            '\n        --file amp/devops/compose/docker-compose.yml',
            '\n        --file amp/devops/compose/docker-compose_as_submodule.yml',
            '\n        --env-file devops/env/default.env']
    ```
    :param extra_env_vars: represent vars to add, e.g., `["PORT=9999", "DRY_RUN=1"]`
    :param extra_docker_compose_files: `docker-compose` override files
    """
    hprint.log(
        _LOG,
        logging.DEBUG,
        "base_image stage version extra_env_vars extra_docker_compose_files",
    )
    docker_cmd_: List[str] = []
    # - Handle the image.
    image = get_image(base_image, stage, version)
    _LOG.debug("base_image=%s stage=%s -> image=%s", base_image, stage, image)
    _dassert_is_image_name_valid(image)
    docker_cmd_.append(f"IMAGE={image}")
    # - Handle extra env vars.
    if extra_env_vars:
        hdbg.dassert_isinstance(extra_env_vars, list)
        for env_var in extra_env_vars:
            docker_cmd_.append(f"{env_var}")
    #
    docker_cmd_.append(
        r"""
        docker-compose"""
    )
    docker_compose_files = _get_docker_compose_paths(extra_docker_compose_files)
    file_opts = " ".join([f"--file {dcf}" for dcf in docker_compose_files])
    _LOG.debug(hprint.to_str("file_opts"))
    # TODO(gp): Use something like `.append(rf"{space}{...}")`
    docker_cmd_.append(
        rf"""
        {file_opts}"""
    )
    # - Handle the env file.
    env_file = "devops/env/default.env"
    docker_cmd_.append(
        rf"""
        --env-file {env_file}"""
    )
    return docker_cmd_


# TODO(Grisha): -> `_get_docker_run_cmd` CmTask #1486.
def _get_docker_cmd(
    base_image: str,
    stage: str,
    version: str,
    cmd: str,
    *,
    extra_env_vars: Optional[List[str]] = None,
    extra_docker_compose_files: Optional[List[str]] = None,
    extra_docker_run_opts: Optional[List[str]] = None,
    service_name: str = "app",
    entrypoint: bool = True,
    as_user: bool = True,
    print_docker_config: bool = False,
    use_bash: bool = False,
) -> str:
    """
    Get `docker-compose` run command.

    E.g.,
    ```
    IMAGE=*****..dkr.ecr.us-east-1.amazonaws.com/amp:dev \
        docker-compose \
        --file /amp/devops/compose/docker-compose.yml \
        --env-file devops/env/default.env \
        run \
        --rm \
        --name grisha.cmamp.app.cmamp1.20220317_232120 \
        --user $(id -u):$(id -g) \
        app \
        bash
    ```
    :param cmd: command to run inside Docker container
    :param extra_docker_run_opts: additional `docker-compose` run options
    :param service_name: service to use to run a command
    :param entrypoint: use whether to use `entrypoint` or not
    :param as_user: pass the user / group id or not
    :param print_docker_config: print the docker config for debugging purposes
    :param use_bash: run command through a shell
    """
    hprint.log(
        _LOG,
        logging.DEBUG,
        "cmd extra_docker_run_opts service_name "
        "entrypoint as_user print_docker_config use_bash",
    )
    # - Get the base Docker command.
    docker_cmd_ = _get_docker_base_cmd(
        base_image,
        stage,
        version,
        extra_env_vars,
        extra_docker_compose_files,
    )
    # - Add the `config` command for debugging purposes.
    docker_config_cmd: List[str] = docker_cmd_[:]
    docker_config_cmd.append(
        r"""
        config"""
    )
    # - Add the `run` command.
    docker_cmd_.append(
        r"""
        run \
        --rm"""
    )
    # - Add a name to the container.
    container_name = _get_container_name(service_name)
    docker_cmd_.append(
        rf"""
        --name {container_name}"""
    )
    # - Handle the user.
    as_user = _run_docker_as_user(as_user)
    if as_user:
        docker_cmd_.append(
            r"""
        --user $(id -u):$(id -g)"""
        )
    # - Handle the extra docker options.
    if extra_docker_run_opts:
        hdbg.dassert_isinstance(extra_docker_run_opts, list)
        extra_opts = " ".join(extra_docker_run_opts)
        docker_cmd_.append(
            rf"""
        {extra_opts}"""
        )
    # - Handle entrypoint.
    if entrypoint:
        docker_cmd_.append(
            rf"""
        {service_name}"""
        )
        if cmd:
            if use_bash:
                cmd = f"bash -c '{cmd}'"
            docker_cmd_.append(
                rf"""
        {cmd}"""
            )
    else:
        docker_cmd_.append(
            rf"""
        --entrypoint bash \
        {service_name}"""
        )
    # Print the config for debugging purpose.
    if print_docker_config:
        docker_config_cmd_as_str = _to_multi_line_cmd(docker_config_cmd)
        _LOG.debug("docker_config_cmd=\n%s", docker_config_cmd_as_str)
        _LOG.debug(
            "docker_config=\n%s",
            hsystem.system_to_string(docker_config_cmd_as_str)[1],
        )
    # Print the config for debugging purpose.
    docker_cmd_ = _to_multi_line_cmd(docker_cmd_)
    return docker_cmd_


# ////////////////////////////////////////////////////////////////////////////////
# bash and cmd.
# ////////////////////////////////////////////////////////////////////////////////


def _docker_cmd(
    ctx: Any,
    docker_cmd_: str,
    **ctx_run_kwargs: Any,
) -> Optional[int]:
    """
    Execute a docker command printing the command.

    :param kwargs: kwargs for `ctx.run`
    """
    _LOG.info("Pulling the latest version of Docker")
    docker_pull(ctx)
    _LOG.debug("cmd=%s", docker_cmd_)
    rc: Optional[int] = _run(ctx, docker_cmd_, pty=True, **ctx_run_kwargs)
    return rc


@task
def docker_bash(  # type: ignore
    ctx,
    base_image="",
    stage="dev",
    version="",
    entrypoint=True,
    as_user=True,
    container_dir_name=".",
):
    """
    Start a bash shell inside the container corresponding to a stage.

    TODO(gp): Add description of non-obvious interface params.
    """
    _report_task(container_dir_name=container_dir_name)
    cmd = "bash"
    docker_cmd_ = _get_docker_cmd(
        base_image, stage, version, cmd, entrypoint=entrypoint, as_user=as_user
    )
    _docker_cmd(ctx, docker_cmd_)


@task
def docker_cmd(  # type: ignore
    ctx,
    base_image="",
    stage="dev",
    version="",
    cmd="",
    as_user=True,
    use_bash=False,
    container_dir_name=".",
):
    """
    Execute the command `cmd` inside a container corresponding to a stage.

    TODO(gp): Add description of non-obvious interface params.
    """
    _report_task(container_dir_name=container_dir_name)
    hdbg.dassert_ne(cmd, "")
    # TODO(gp): Do we need to overwrite the entrypoint?
    docker_cmd_ = _get_docker_cmd(
        base_image,
        stage,
        version,
        cmd,
        as_user=as_user,
        use_bash=use_bash,
    )
    _docker_cmd(ctx, docker_cmd_)


# ////////////////////////////////////////////////////////////////////////////////
# Jupyter.
# ////////////////////////////////////////////////////////////////////////////////


def _get_docker_jupyter_cmd(
    base_image: str,
    stage: str,
    version: str,
    port: int,
    self_test: bool,
    *,
    print_docker_config: bool = False,
) -> str:
    cmd = ""
    extra_env_vars = [f"PORT={port}"]
    extra_docker_run_opts = ["--service-ports"]
    service_name = "jupyter_server_test" if self_test else "jupyter_server"
    #
    docker_cmd_ = _get_docker_cmd(
        base_image,
        stage,
        version,
        cmd,
        extra_env_vars=extra_env_vars,
        extra_docker_run_opts=extra_docker_run_opts,
        service_name=service_name,
        print_docker_config=print_docker_config,
    )
    return docker_cmd_


@task
def docker_jupyter(  # type: ignore
    ctx,
    stage="dev",
    version="",
    base_image="",
    auto_assign_port=True,
    port=9999,
    self_test=False,
    container_dir_name=".",
):
    """
    Run jupyter notebook server.

    :param auto_assign_port: use the UID of the user and the inferred number of the
        repo (e.g., 4 for `~/src/amp4`) to get a unique port
    """
    _report_task(container_dir_name=container_dir_name)
    if auto_assign_port:
        uid = os.getuid()
        _LOG.debug("uid=%s", uid)
        git_repo_idx = hgit.get_project_dirname(only_index=True)
        git_repo_idx = int(git_repo_idx)
        _LOG.debug("git_repo_idx=%s", git_repo_idx)
        # We assume that there are no more than `max_idx_per_users` clients.
        max_idx_per_user = 10
        hdbg.dassert_lte(git_repo_idx, max_idx_per_user)
        port = (uid * max_idx_per_user) + git_repo_idx
        _LOG.info("Assigned port is %s", port)
    #
    print_docker_config = False
    docker_cmd_ = _get_docker_jupyter_cmd(
        base_image,
        stage,
        version,
        port,
        self_test,
        print_docker_config=print_docker_config,
    )
    _docker_cmd(ctx, docker_cmd_)


# #############################################################################
# Docker image workflows.
# #############################################################################


def _to_abs_path(filename: str) -> str:
    filename = os.path.abspath(filename)
    hdbg.dassert_path_exists(filename)
    return filename


def _prepare_docker_ignore(ctx: Any, docker_ignore: str) -> None:
    """
    Copy the target docker_ignore in the proper position for `docker build`.
    """
    # Currently there is no built-in way to control which .dockerignore to use.
    # https://stackoverflow.com/questions/40904409
    hdbg.dassert_path_exists(docker_ignore)
    cmd = f"cp -f {docker_ignore} .dockerignore"
    _run(ctx, cmd)


# =============================================================================
# DEV image flow
# =============================================================================
# - A "local" image (which is a release candidate for the DEV image) is built with:
#   ```
#   > docker_build_local_image
#   ```
#   This creates the local image `dev_tools:local.saggese-1.0.0`
# - A qualification process (e.g., running all unit tests and the QA tests) is
#   performed on the "local" image (e.g., locally or through GitHub actions)
# - If the qualification process is passed, the image is released as `dev` on ECR


# Use Docker buildkit or not.
# DOCKER_BUILDKIT = 1
DOCKER_BUILDKIT = 0


# For base_image, we use "" as default instead None since pyinvoke can only infer
# a single type.
@task
def docker_build_local_image(  # type: ignore
    ctx,
    version,
    cache=True,
    base_image="",
    update_poetry=False,
    container_dir_name=".",
    just_do_it=False,
):
    """
    Build a local image (i.e., a release candidate "dev" image).

    :param version: version to tag the image and code with
    :param cache: use the cache
    :param base_image: e.g., *****.dkr.ecr.us-east-1.amazonaws.com/amp
    :param update_poetry: run poetry lock to update the packages
    :param just_do_it: execute the action ignoring the checks
    """
    _report_task(container_dir_name=container_dir_name)
    if just_do_it:
        _LOG.warning("Skipping subsequent version check")
    else:
        _dassert_is_subsequent_version(
            version, container_dir_name=container_dir_name
        )
    version = _resolve_version_value(
        version, container_dir_name=container_dir_name
    )
    # Update poetry, if needed.
    if update_poetry:
        cmd = "cd devops/docker_build; poetry lock -v"
        _run(ctx, cmd)
    # Prepare `.dockerignore`.
    docker_ignore = ".dockerignore.dev"
    _prepare_docker_ignore(ctx, docker_ignore)
    # Build the local image.
    image_local = get_image(base_image, "local", version)
    _dassert_is_image_name_valid(image_local)
    # This code path through Git tag was discontinued with CmTask746.
    # git_tag_prefix = get_default_param("BASE_IMAGE")
    # container_version = get_git_tag(version)
    #
    dockerfile = "devops/docker_build/dev.Dockerfile"
    dockerfile = _to_abs_path(dockerfile)
    #
    opts = "--no-cache" if not cache else ""
    # TODO(gp): Use _to_multi_line_cmd()
    cmd = rf"""
    DOCKER_BUILDKIT={DOCKER_BUILDKIT} \
    time \
    docker build \
        --progress=plain \
        {opts} \
        --build-arg AM_CONTAINER_VERSION={version} \
        --tag {image_local} \
        --file {dockerfile} \
        .
    """
    _run(ctx, cmd)
    # Check image and report stats.
    cmd = f"docker image ls {image_local}"
    _run(ctx, cmd)


@task
def docker_tag_local_image_as_dev(  # type: ignore
    ctx,
    version,
    base_image="",
    container_dir_name=".",
):
    """
    (ONLY CI/CD) Mark the "local" image as "dev".

    :param version: version to tag the image and code with
    :param base_image: e.g., *****.dkr.ecr.us-east-1.amazonaws.com/amp
    """
    _report_task(container_dir_name=container_dir_name)
    version = _resolve_version_value(
        version, container_dir_name=container_dir_name
    )
    # Tag local image as versioned dev image (e.g., `dev-1.0.0`).
    image_versioned_local = get_image(base_image, "local", version)
    image_versioned_dev = get_image(base_image, "dev", version)
    cmd = f"docker tag {image_versioned_local} {image_versioned_dev}"
    _run(ctx, cmd)
    # Tag local image as dev image.
    latest_version = None
    image_dev = get_image(base_image, "dev", latest_version)
    cmd = f"docker tag {image_versioned_local} {image_dev}"
    _run(ctx, cmd)


@task
def docker_push_dev_image(  # type: ignore
    ctx,
    version,
    base_image="",
    container_dir_name=".",
):
    """
    (ONLY CI/CD) Push the "dev" image to ECR.

    :param version: version to tag the image and code with
    :param base_image: e.g., *****.dkr.ecr.us-east-1.amazonaws.com/amp
    """
    _report_task(container_dir_name=container_dir_name)
    version = _resolve_version_value(
        version, container_dir_name=container_dir_name
    )
    #
    docker_login(ctx)
    # Push Docker versioned tag.
    image_versioned_dev = get_image(base_image, "dev", version)
    cmd = f"docker push {image_versioned_dev}"
    _run(ctx, cmd, pty=True)
    # Push Docker tag.
    latest_version = None
    image_dev = get_image(base_image, "dev", latest_version)
    cmd = f"docker push {image_dev}"
    _run(ctx, cmd, pty=True)


@task
def docker_release_dev_image(  # type: ignore
    ctx,
    version,
    cache=True,
    skip_tests=False,
    fast_tests=True,
    slow_tests=True,
    superslow_tests=False,
    qa_tests=True,
    push_to_repo=True,
    update_poetry=False,
    container_dir_name=".",
):
    """
    (ONLY CI/CD) Build, test, and release to ECR the latest "dev" image.

    This can be used to test the entire flow from scratch by building an image,
    running the tests, but not necessarily pushing.

    Phases:
    1) Build local image
    2) Run the unit tests (e.g., fast, slow, superslow) on the local image
    3) Mark local as dev image
    4) Run the QA tests on the dev image
    5) Push dev image to the repo

    :param version: version to tag the image and code with
    :param cache: use the cache
    :param skip_tests: skip all the tests and release the dev image
    :param fast_tests: run fast tests, unless all tests skipped
    :param slow_tests: run slow tests, unless all tests skipped
    :param superslow_tests: run superslow tests, unless all tests skipped
    :param qa_tests: run end-to-end linter tests, unless all tests skipped
    :param push_to_repo: push the image to the repo_short_name
    :param update_poetry: update package dependencies using poetry
    """
    _report_task(container_dir_name=container_dir_name)
    # 1) Build "local" image.
    docker_build_local_image(
        ctx,
        cache=cache,
        update_poetry=update_poetry,
        version=version,
        container_dir_name=container_dir_name,
    )
    # Run resolve after `docker_build_local_image` so that a proper check
    # for subsequent version can be made in case `FROM_CHANGELOG` token
    # is used.
    version = _resolve_version_value(
        version, container_dir_name=container_dir_name
    )
    # 2) Run tests for the "local" image.
    if skip_tests:
        _LOG.warning("Skipping all tests and releasing")
        fast_tests = False
        slow_tests = False
        superslow_tests = False
        qa_tests = False
    stage = "local"
    if fast_tests:
        run_fast_tests(ctx, stage=stage, version=version)
    if slow_tests:
        run_slow_tests(ctx, stage=stage, version=version)
    if superslow_tests:
        run_superslow_tests(ctx, stage=stage, version=version)
    # 3) Promote the "local" image to "dev".
    docker_tag_local_image_as_dev(
        ctx, version, container_dir_name=container_dir_name
    )
    # 4) Run QA tests for the (local version) of the dev image.
    if qa_tests:
        run_qa_tests(ctx, stage="dev", version=version)
    # 5) Push the "dev" image to ECR.
    if push_to_repo:
        docker_push_dev_image(ctx, version, container_dir_name=container_dir_name)
    else:
        _LOG.warning(
            "Skipping pushing dev image to repo_short_name, as requested"
        )
    _LOG.info("==> SUCCESS <==")


# #############################################################################
# PROD image flow:
# #############################################################################
# - PROD image has no release candidate
# - Start from a DEV image already built and qualified
# - The PROD image is created from the DEV image by copying the code inside the
#   image
# - The PROD image is tagged as "prod"


# TODO(gp): Remove redundancy with docker_build_local_image(), if possible.
@task
def docker_build_prod_image(  # type: ignore
    ctx,
    version,
    cache=True,
    base_image="",
    candidate=False,
    container_dir_name=".",
):
    """
    (ONLY CI/CD) Build a prod image.

    Phases:
    - Build the prod image on top of the dev image

    :param version: version to tag the image and code with
    :param cache: note that often the prod image is just a copy of the dev
        image so caching makes no difference
    :param base_image: e.g., *****.dkr.ecr.us-east-1.amazonaws.com/amp
    :param candidate: build a prod image with a tag format: prod-{hash}
        where hash is the output of hgit.get_head_hash
    """
    _report_task(container_dir_name=container_dir_name)
    version = _resolve_version_value(
        version, container_dir_name=container_dir_name
    )
    # Prepare `.dockerignore`.
    docker_ignore = ".dockerignore.prod"
    _prepare_docker_ignore(ctx, docker_ignore)
    # TODO(gp): We should do a `i git_clean` to remove artifacts and check that
    #  the client is clean so that we don't release from a dirty client.
    # Build prod image.
    if candidate:
        # For candidate prod images which need to be tested on
        # the AWS infra add a hash identifier.
        latest_version = None
        image_versioned_prod = get_image(base_image, "prod", latest_version)
        head_hash = hgit.get_head_hash(short_hash=True)
        image_versioned_prod += f"-{head_hash}"
    else:
        image_versioned_prod = get_image(base_image, "prod", version)
    _dassert_is_image_name_valid(image_versioned_prod)
    #
    dockerfile = "devops/docker_build/prod.Dockerfile"
    dockerfile = _to_abs_path(dockerfile)
    #
    # TODO(gp): Use _to_multi_line_cmd()
    opts = "--no-cache" if not cache else ""
    cmd = rf"""
    DOCKER_BUILDKIT={DOCKER_BUILDKIT} \
    time \
    docker build \
        --progress=plain \
        {opts} \
        --tag {image_versioned_prod} \
        --file {dockerfile} \
        --build-arg VERSION={version} \
        .
    """
    _run(ctx, cmd)
    if candidate:
        _LOG.info("Head hash: %s", head_hash)
        cmd = f"docker image ls {image_versioned_prod}"
    else:
        # Tag versioned image as latest prod image.
        latest_version = None
        image_prod = get_image(base_image, "prod", latest_version)
        cmd = f"docker tag {image_versioned_prod} {image_prod}"
        _run(ctx, cmd)
        #
        cmd = f"docker image ls {image_prod}"

    _run(ctx, cmd)


@task
def docker_push_prod_image(  # type: ignore
    ctx,
    version,
    base_image="",
    container_dir_name=".",
):
    """
    (ONLY CI/CD) Push the "prod" image to ECR.

    :param version: version to tag the image and code with
    :param base_image: e.g., *****.dkr.ecr.us-east-1.amazonaws.com/amp
    """
    _report_task(container_dir_name=container_dir_name)
    version = _resolve_version_value(
        version, container_dir_name=container_dir_name
    )
    #
    docker_login(ctx)
    # Push versioned tag.
    image_versioned_prod = get_image(base_image, "prod", version)
    cmd = f"docker push {image_versioned_prod}"
    _run(ctx, cmd, pty=True)
    #
    latest_version = None
    image_prod = get_image(base_image, "prod", latest_version)
    cmd = f"docker push {image_prod}"
    _run(ctx, cmd, pty=True)


@task
def docker_push_prod_candidate_image(  # type: ignore
    ctx,
    candidate,
    base_image="",
    container_dir_name=".",
):
    """
    (ONLY CI/CD) Push the "prod" candidate image to ECR.

    :param candidate: hash tag of the candidate prod image to push
    :param base_image: e.g., *****.dkr.ecr.us-east-1.amazonaws.com/amp
    """
    _report_task(container_dir_name=container_dir_name)
    #
    docker_login(ctx)
    # Push image with tagged with a hash ID.
    image_versioned_prod = get_image(base_image, "prod", None)
    cmd = f"docker push {image_versioned_prod}-{candidate}"
    _run(ctx, cmd, pty=True)


@task
def docker_release_prod_image(  # type: ignore
    ctx,
    version,
    cache=True,
    skip_tests=False,
    fast_tests=True,
    slow_tests=True,
    superslow_tests=False,
    push_to_repo=True,
    container_dir_name=".",
):
    """
    (ONLY CI/CD) Build, test, and release to ECR the prod image.

    - Build prod image
    - Run the tests
    - Push the prod image repo

    :param version: version to tag the image and code with
    :param cache: use the cache
    :param skip_tests: skip all the tests and release the dev image
    :param fast_tests: run fast tests, unless all tests skipped
    :param slow_tests: run slow tests, unless all tests skipped
    :param superslow_tests: run superslow tests, unless all tests skipped
    :param push_to_repo: push the image to the repo_short_name
    """
    _report_task(container_dir_name=container_dir_name)
    version = _resolve_version_value(
        version, container_dir_name=container_dir_name
    )
    # 1) Build prod image.
    docker_build_prod_image(
        ctx, cache=cache, version=version, container_dir_name=container_dir_name
    )
    # 2) Run tests.
    if skip_tests:
        _LOG.warning("Skipping all tests and releasing")
        fast_tests = slow_tests = superslow_tests = False
    stage = "prod"
    if fast_tests:
        run_fast_tests(ctx, stage=stage, version=version)
    if slow_tests:
        run_slow_tests(ctx, stage=stage, version=version)
    if superslow_tests:
        run_superslow_tests(ctx, stage=stage, version=version)
    # 3) Push prod image.
    if push_to_repo:
        docker_push_prod_image(
            ctx, version=version, container_dir_name=container_dir_name
        )
    else:
        _LOG.warning("Skipping pushing image to repo_short_name as requested")
    _LOG.info("==> SUCCESS <==")


@task
def docker_release_all(ctx, version, container_dir_name="."):  # type: ignore
    """
    (ONLY CI/CD) Release both dev and prod image to ECR.

    This includes:
    - docker_release_dev_image
    - docker_release_prod_image

    :param version: version to tag the image and code with
    """
    _report_task()
    docker_release_dev_image(ctx, version, container_dir_name=container_dir_name)
    docker_release_prod_image(ctx, version, container_dir_name=container_dir_name)
    _LOG.info("==> SUCCESS <==")


def _docker_rollback_image(
    ctx: Any, base_image: str, stage: str, version: str
) -> None:
    """
    Rollback the versioned image for a particular stage.

    :param base_image: e.g., *****.dkr.ecr.us-east-1.amazonaws.com/amp
    :param stage: select a specific stage for the Docker image
    :param version: version to tag the image and code with
    """
    image_versioned_dev = get_image(base_image, stage, version)
    latest_version = None
    image_dev = get_image(base_image, stage, latest_version)
    cmd = f"docker tag {image_versioned_dev} {image_dev}"
    _run(ctx, cmd)


@task
def docker_rollback_dev_image(  # type: ignore
    ctx,
    version,
    push_to_repo=True,
):
    """
    Rollback the version of the dev image.

    Phases:
    1) Ensure that version of the image exists locally
    2) Promote versioned image as dev image
    3) Push dev image to the repo

    :param version: version to tag the image and code with
    :param push_to_repo: push the image to the ECR repo
    """
    _report_task()
    # 1) Ensure that version of the image exists locally.
    _docker_pull(ctx, base_image="", stage="dev", version=version)
    # 2) Promote requested image as dev image.
    _docker_rollback_image(ctx, base_image="", stage="dev", version=version)
    # 3) Push the "dev" image to ECR.
    if push_to_repo:
        docker_push_dev_image(ctx, version=version)
    else:
        _LOG.warning("Skipping pushing dev image to ECR, as requested")
    _LOG.info("==> SUCCESS <==")


@task
def docker_rollback_prod_image(  # type: ignore
    ctx,
    version,
    push_to_repo=True,
):
    """
    Rollback the version of the prod image.

    Same as parameters and meaning as `docker_rollback_dev_image`.
    """
    _report_task()
    # 1) Ensure that version of the image exists locally.
    _docker_pull(ctx, base_image="", stage="prod", version=version)
    # 2) Promote requested image as prod image.
    _docker_rollback_image(ctx, base_image="", stage="prod", version=version)
    # 3) Push the "prod" image to ECR.
    if push_to_repo:
        docker_push_prod_image(ctx, version=version)
    else:
        _LOG.warning("Skipping pushing prod image to ECR, as requested")
    _LOG.info("==> SUCCESS <==")


# #############################################################################
# Find test.
# #############################################################################


def _find_test_files(
    dir_name: Optional[str] = None, use_absolute_path: bool = False
) -> List[str]:
    """
    Find all the files containing test code in `abs_dir`.
    """
    dir_name = dir_name or "."
    hdbg.dassert_dir_exists(dir_name)
    _LOG.debug("abs_dir=%s", dir_name)
    # Find all the file names containing test code.
    _LOG.info("Searching from '%s'", dir_name)
    path = os.path.join(dir_name, "**", "test_*.py")
    _LOG.debug("path=%s", path)
    file_names = glob.glob(path, recursive=True)
    _LOG.debug("Found %d files: %s", len(file_names), str(file_names))
    hdbg.dassert_no_duplicates(file_names)
    # Test files should always under a dir called `test`.
    for file_name in file_names:
        if "/old/" in file_name:
            continue
        hdbg.dassert_eq(
            os.path.basename(os.path.dirname(file_name)),
            "test",
            "Test file '%s' needs to be under a `test` dir ",
            file_name,
        )
        hdbg.dassert_not_in(
            "notebook/",
            file_name,
            "Test file '%s' should not be under a `notebook` dir",
            file_name,
        )
    # Make path relatives, if needed.
    if use_absolute_path:
        file_names = [os.path.abspath(file_name) for file_name in file_names]
    #
    file_names = sorted(file_names)
    _LOG.debug("file_names=%s", file_names)
    hdbg.dassert_no_duplicates(file_names)
    return file_names


# TODO(gp): -> find_class since it works also for any class.
def _find_test_class(
    class_name: str, file_names: List[str], exact_match: bool = False
) -> List[str]:
    """
    Find test file containing `class_name` and report it in pytest format.

    E.g., for "TestLibTasksRunTests1" return
    "test/test_lib_tasks.py::TestLibTasksRunTests1"

    :param exact_match: find an exact match or an approximate where `class_name`
        is included in the class name
    """
    # > jackpy TestLibTasksRunTests1
    # test/test_lib_tasks.py:60:class TestLibTasksRunTests1(hut.TestCase):
    regex = r"^\s*class\s+(\S+)\s*\("
    _LOG.debug("regex='%s'", regex)
    res: List[str] = []
    # Scan all the files.
    for file_name in file_names:
        _LOG.debug("file_name=%s", file_name)
        txt = hio.from_file(file_name)
        # Search for the class in each file.
        for i, line in enumerate(txt.split("\n")):
            # _LOG.debug("file_name=%s i=%s: %s", file_name, i, line)
            # TODO(gp): We should skip ```, """, '''
            m = re.match(regex, line)
            if m:
                found_class_name = m.group(1)
                _LOG.debug("  %s:%d -> %s", line, i, found_class_name)
                if exact_match:
                    found = found_class_name == class_name
                else:
                    found = class_name in found_class_name
                if found:
                    res_tmp = f"{file_name}::{found_class_name}"
                    _LOG.debug("-> res_tmp=%s", res_tmp)
                    res.append(res_tmp)
    res = sorted(list(set(res)))
    return res


# TODO(gp): -> system_interaction.py ?
def _to_pbcopy(txt: str, pbcopy: bool) -> None:
    """
    Save the content of txt in the system clipboard.
    """
    txt = txt.rstrip("\n")
    if not pbcopy:
        print(txt)
        return
    if not txt:
        print("Nothing to copy")
        return
    if hsystem.is_running_on_macos():
        # -n = no new line
        cmd = f"echo -n '{txt}' | pbcopy"
        hsystem.system(cmd)
        print(f"\n# Copied to system clipboard:\n{txt}")
    else:
        _LOG.warning("pbcopy works only on macOS")
        print(txt)


# TODO(gp): Extend this to accept only the test method.
# TODO(gp): Have a single `find` command with multiple options to search for different
#  things, e.g., class names, test names, pytest_mark, ...
@task
def find_test_class(ctx, class_name, dir_name=".", pbcopy=True, exact_match=False):  # type: ignore
    """
    Report test files containing `class_name` in a format compatible with
    pytest.

    :param class_name: the class to search
    :param dir_name: the dir from which to search (default: .)
    :param pbcopy: save the result into the system clipboard (only on macOS)
    """
    _report_task(txt="class_name abs_dir pbcopy")
    hdbg.dassert(class_name != "", "You need to specify a class name")
    _ = ctx
    file_names = _find_test_files(dir_name)
    res = _find_test_class(class_name, file_names, exact_match)
    res = " ".join(res)
    # Print or copy to clipboard.
    _to_pbcopy(res, pbcopy)


# //////////////////////////////////////////////////////////////////////////////////


@functools.lru_cache()
def _get_python_files(subdir: str) -> List[str]:
    pattern = "*.py"
    only_files = False
    use_relative_paths = False
    python_files = hio.listdir(subdir, pattern, only_files, use_relative_paths)
    # Remove tmp files.
    python_files = [f for f in python_files if not f.startswith("tmp")]
    return python_files


# File, line number, line, info1, info2
_FindResult = Tuple[str, int, str, str, str]
_FindResults = List[_FindResult]


def _scan_files(python_files: List[str]) -> Iterator:
    for file_ in python_files:
        _LOG.debug("file=%s", file_)
        txt = hio.from_file(file_)
        for line_num, line in enumerate(txt.split("\n")):
            # TODO(gp): Skip commented lines.
            # _LOG.debug("%s:%s line='%s'", file_, line_num, line)
            yield file_, line_num, line


def _find_short_import(iterator: Iterator, short_import: str) -> _FindResults:
    """
    Find imports in the Python files with the given short import.

    E.g., for dtfcodarun dataflow/core/test/test_builders.py:9:import
    dataflow.core.dag_runner as dtfcodarun returns
    """
    # E.g.,
    # `import dataflow.core.dag_runner as dtfcodarun`
    regex = rf"import\s+(\S+)\s+as\s+({short_import})"
    regex = re.compile(regex)
    #
    results: _FindResults = []
    for file_, line_num, line in iterator:
        m = regex.search(line)
        if m:
            # E.g.,
            # dataflow/core/test/test_builders.py:9:import dataflow.core.dag_runner as dtfcodarun
            _LOG.debug("  --> line:%s=%s", line_num, line)
            long_import_txt = m.group(1)
            short_import_txt = m.group(2)
            full_import_txt = f"import {long_import_txt} as {short_import_txt}"
            res = (file_, line_num, line, short_import_txt, full_import_txt)
            # E.g.,
            _LOG.debug("  => %s", str(res))
            results.append(res)
    return results


def _find_func_class_uses(iterator: Iterator, regex: str) -> _FindResults:
    regexs = []
    # E.g.,
    # `dag_runner = dtfsys.RealTimeDagRunner(**dag_runner_kwargs)`
    regexs.append(rf"\s+(\w+)\.(\w*{regex})\(")
    # `dag_builder: dtfcodabui.DagBuilder`
    regexs.append(rf":\s*(\w+)\.(\w*{regex})")
    #
    _LOG.debug("regexs=%s", str(regexs))
    regexs = [re.compile(regex_) for regex_ in regexs]
    #
    results: _FindResults = []
    for file_, line_num, line in iterator:
        _LOG.debug("line='%s'", line)
        m = None
        for regex_ in regexs:
            m = regex_.search(line)
            if m:
                # _LOG.debug("--> regex matched")
                break
        if m:
            _LOG.debug("  --> line:%s=%s", line_num, line)
            short_import_txt = m.group(1)
            obj_txt = m.group(2)
            res = (file_, line_num, line, short_import_txt, obj_txt)
            # E.g.,
            # ('./helpers/lib_tasks.py', 10226, 'dtfsys', 'RealTimeDagRunner')
            # ('./dataflow/core/test/test_builders.py', 70, 'dtfcodarun', 'FitPredictDagRunner')
            # ('./dataflow/core/test/test_builders.py', 157, 'dtfcodarun', 'FitPredictDagRunner')
            _LOG.debug("  => %s", str(res))
            results.append(res)
    return results


def _process_find_results(results: _FindResults, how: str) -> List:
    filtered_results: List = []
    if how == "remove_dups":
        # Remove duplicates.
        for result in results:
            (_, _, _, info1, info2) = result
            filtered_results.append((info1, info2))
        filtered_results = hlist.remove_duplicates(filtered_results)
        filtered_results = sorted(filtered_results)
    elif how == "all":
        filtered_results = sorted(results)
    else:
        raise ValueError(f"Invalid how='{how}'")
    return filtered_results


@task
def find(ctx, regex, mode="all", how="remove_dups", subdir="."):  # type: ignore
    """
    Find symbols, imports, test classes and so on.

    Example:
    ```
    > i find DagBuilder
    ('dtfcodabui', 'DagBuilder')
    ('dtfcore', 'DagBuilder')
    ('dtfcodabui', 'import dataflow.core.dag_builder as dtfcodabui')
    ('dtfcore', 'import dataflow.core as dtfcore')
    ```

    :param regex: function or class use to search for
    :param mode: what to look for
        - `symbol_import`: look for uses of function or classes
          E.g., `DagRunner`
          returns
          ```
          ('cdataf', 'PredictionDagRunner')
          ('cdataf', 'RollingFitPredictDagRunner')
          ```
        - `short_import`: look for the short import
          E.g., `'dtfcodabui'
          returns
          ```
          ('dtfcodabui', 'import dataflow.core.dag_builder as dtfcodabui')
          ```
    :param how: how to report the results
        - `remove_dups`: report only imports and calls that are the same
    """
    _report_task(txt=hprint.to_str("regex mode how subdir"))
    _ = ctx
    # Process the `where`.
    python_files = _get_python_files(subdir)
    iter_ = _scan_files(python_files)
    # Process the `what`.
    if mode == "all":
        for mode_tmp in ("symbol_import", "short_import"):
            find(ctx, regex, mode=mode_tmp, how=how, subdir=subdir)
        return
    if mode == "symbol_import":
        results = _find_func_class_uses(iter_, regex)
        filtered_results = _process_find_results(results, "remove_dups")
        print("\n".join(map(str, filtered_results)))
        # E.g.,
        # ('cdataf', 'PredictionDagRunner')
        # ('cdataf', 'RollingFitPredictDagRunner')
        # Look for each short import.
        results = []
        for short_import, _ in filtered_results:
            iter_ = _scan_files(python_files)
            results.extend(_find_short_import(iter_, short_import))
    elif mode == "short_import":
        results = _find_short_import(iter_, regex)
    else:
        raise ValueError(f"Invalid mode='{mode}'")
    # Process the `how`.
    filtered_results = _process_find_results(results, how)
    print("\n".join(map(str, filtered_results)))


# #############################################################################
# Find test decorator.
# #############################################################################


# TODO(gp): decorator_name -> pytest_mark
def _find_test_decorator(decorator_name: str, file_names: List[str]) -> List[str]:
    """
    Find test files containing tests with a certain decorator
    `@pytest.mark.XYZ`.
    """
    hdbg.dassert_isinstance(file_names, list)
    # E.g.,
    #   @pytest.mark.slow(...)
    #   @pytest.mark.qa
    string = f"@pytest.mark.{decorator_name}"
    regex = rf"^\s*{re.escape(string)}\s*[\(]?"
    _LOG.debug("regex='%s'", regex)
    res: List[str] = []
    # Scan all the files.
    for file_name in file_names:
        _LOG.debug("file_name=%s", file_name)
        txt = hio.from_file(file_name)
        # Search for the class in each file.
        for i, line in enumerate(txt.split("\n")):
            # _LOG.debug("file_name=%s i=%s: %s", file_name, i, line)
            # TODO(gp): We should skip ```, """, '''. We can add a function to
            # remove all the comments, although we need to keep track of the
            # line original numbers.
            m = re.match(regex, line)
            if m:
                _LOG.debug("  -> found: %d:%s", i, line)
                res.append(file_name)
    #
    res = sorted(list(set(res)))
    return res


@task
def find_test_decorator(ctx, decorator_name="", dir_name="."):  # type: ignore
    """
    Report test files containing `class_name` in pytest format.

    :param decorator_name: the decorator to search
    :param dir_name: the dir from which to search
    """
    _report_task()
    _ = ctx
    hdbg.dassert_ne(decorator_name, "", "You need to specify a decorator name")
    file_names = _find_test_files(dir_name)
    res = _find_test_decorator(decorator_name, file_names)
    res = " ".join(res)
    print(res)


# #############################################################################
# Find / replace `check_string`.
# #############################################################################


@task
def find_check_string_output(  # type: ignore
    ctx, class_name, method_name, as_python=True, fuzzy_match=False, pbcopy=True
):
    """
    Find output of `check_string()` in the test running
    class_name::method_name.

    E.g., for `TestResultBundle::test_from_config1` return the content of the file
        `./core/dataflow/test/TestResultBundle.test_from_config1/output/test.txt`

    :param as_python: if True return the snippet of Python code that replaces the
        `check_string()` with a `assert_equal`
    :param fuzzy_match: if True return Python code with `fuzzy_match=True`
    :param pbcopy: save the result into the system clipboard (only on macOS)
    """
    _report_task()
    _ = ctx
    hdbg.dassert_ne(class_name, "", "You need to specify a class name")
    hdbg.dassert_ne(method_name, "", "You need to specify a method name")
    # Look for the directory named `class_name.method_name`.
    cmd = f"find . -name '{class_name}.{method_name}' -type d"
    # > find . -name "TestResultBundle.test_from_config1" -type d
    # ./core/dataflow/test/TestResultBundle.test_from_config1
    _, txt = hsystem.system_to_string(cmd, abort_on_error=False)
    file_names = txt.split("\n")
    if not txt:
        hdbg.dfatal(f"Can't find the requested dir with '{cmd}'")
    if len(file_names) > 1:
        hdbg.dfatal(f"Found more than one dir with '{cmd}':\n{txt}")
    dir_name = file_names[0]
    # Find the only file underneath that dir.
    hdbg.dassert_dir_exists(dir_name)
    cmd = f"find {dir_name} -name 'test.txt' -type f"
    _, file_name = hsystem.system_to_one_line(cmd)
    hdbg.dassert_file_exists(file_name)
    # Read the content of the file.
    _LOG.info("Found file '%s' for %s::%s", file_name, class_name, method_name)
    txt = hio.from_file(file_name)
    if as_python:
        # Package the code snippet.
        if not fuzzy_match:
            # Align the output at the same level as 'exp = r...'.
            num_spaces = 8
            txt = hprint.indent(txt, num_spaces=num_spaces)
        output = f"""
        act =
        exp = r\"\"\"
{txt}
        \"\"\".lstrip().rstrip()
        self.assert_equal(act, exp, fuzzy_match={fuzzy_match})
        """
    else:
        output = txt
    # Print or copy to clipboard.
    _to_pbcopy(output, pbcopy)
    return output


# #############################################################################
# Run tests.
# #############################################################################

_COV_PYTEST_OPTS = [
    # Only compute coverage for current project and not venv libraries.
    "--cov=.",
    "--cov-branch",
    # Report the missing lines.
    # Name                 Stmts   Miss  Cover   Missing
    # -------------------------------------------------------------------------
    # myproj/__init__          2      0   100%
    # myproj/myproj          257     13    94%   24-26, 99, 149, 233-236, 297-298
    "--cov-report term-missing",
    # Report data in the directory `htmlcov`.
    "--cov-report html",
    # "--cov-report annotate",
]


_TEST_TIMEOUTS_IN_SECS = {
    "fast_tests": 5,
    "slow_tests": 30,
    "superslow_tests": 60 * 60,
}


_NUM_TIMEOUT_TEST_RERUNS = {
    "fast_tests": 2,
    "slow_tests": 1,
    "superslow_tests": 1,
}


@task
def run_blank_tests(ctx, stage="dev", version=""):  # type: ignore
    """
    (ONLY CI/CD) Test that pytest in the container works.
    """
    _report_task()
    _ = ctx
    base_image = ""
    cmd = '"pytest -h >/dev/null"'
    docker_cmd_ = _get_docker_cmd(base_image, stage, version, cmd)
    hsystem.system(docker_cmd_, abort_on_error=False, suppress_output=False)


def _select_tests_to_skip(test_list_name: str) -> str:
    """
    Generate text for pytest specifying which tests to deselect.
    """
    if test_list_name == "fast_tests":
        skipped_tests = "not slow and not superslow"
    elif test_list_name == "slow_tests":
        skipped_tests = "slow and not superslow"
    elif test_list_name == "superslow_tests":
        skipped_tests = "not slow and superslow"
    else:
        raise ValueError(f"Invalid `test_list_name`={test_list_name}")
    return skipped_tests


def _build_run_command_line(
    test_list_name: str,
    custom_marker: str,
    pytest_opts: str,
    skip_submodules: bool,
    coverage: bool,
    collect_only: bool,
    tee_to_file: bool,
    n_threads: str,
) -> str:
    """
    Build the pytest run command.

    E.g.,

    ```
    pytest -m "optimizer and not slow and not superslow" \
                . \
                -o timeout_func_only=true \
                --timeout 5 \
                --reruns 2 \
                --only-rerun "Failed: Timeout"
    ```

    The rest of params are the same as in `run_fast_tests()`.

    The invariant is that we don't want to duplicate pytest options that can be
    passed by the user through `-p` (unless really necessary).

    :param test_list_name: "fast_tests", "slow_tests" or
        "superslow_tests"
    :param custom_marker: specify a space separated list of
        `pytest` markers to skip (e.g., `optimizer` for the optimizer
        tests, see `pytest.ini`). Empty means no marker to skip
    """
    hdbg.dassert_in(
        test_list_name, _TEST_TIMEOUTS_IN_SECS, "Invalid test_list_name"
    )
    pytest_opts = pytest_opts or "."
    pytest_opts_tmp = []

    # Select tests to skip based on the `test_list_name` (e.g., fast tests)
    # and on the custom marker, if present.
    skipped_tests = _select_tests_to_skip(test_list_name)
    if custom_marker != "":
        pytest_opts_tmp.append(f'-m "{custom_marker} and {skipped_tests}"')
    else:
        pytest_opts_tmp.append(f'-m "{skipped_tests}"')
    if pytest_opts:
        pytest_opts_tmp.append(pytest_opts)
    timeout_in_sec = _TEST_TIMEOUTS_IN_SECS[test_list_name]
    # Adding `timeout_func_only` is a workaround for
    # https://github.com/pytest-dev/pytest-rerunfailures/issues/99. Because of
    # it, we limit only run time, without setup and teardown time.
    pytest_opts_tmp.append("-o timeout_func_only=true")
    pytest_opts_tmp.append(f"--timeout {timeout_in_sec}")
    num_reruns = _NUM_TIMEOUT_TEST_RERUNS[test_list_name]
    pytest_opts_tmp.append(
        f'--reruns {num_reruns} --only-rerun "Failed: Timeout"'
    )
    if hgit.execute_repo_config_code("skip_submodules_test()"):
        # For some repos (e.g. `dev_tools`) submodules should be skipped
        # regardless of the passed value.
        skip_submodules = True
    if skip_submodules:
        submodule_paths = hgit.get_submodule_paths()
        _LOG.warning(
            "Skipping %d submodules: %s", len(submodule_paths), submodule_paths
        )
        pytest_opts_tmp.append(
            " ".join([f"--ignore {path}" for path in submodule_paths])
        )
    if coverage:
        pytest_opts_tmp.append(" ".join(_COV_PYTEST_OPTS))
    if collect_only:
        _LOG.warning("Only collecting tests as per user request")
        pytest_opts_tmp.append("--collect-only")
    # Indicate the number of threads for parallelization.
    pytest_opts_tmp.append(f"-n {str(n_threads)}")
    # Concatenate the options.
    _LOG.debug("pytest_opts_tmp=\n%s", str(pytest_opts_tmp))
    pytest_opts_tmp = [po for po in pytest_opts_tmp if po != ""]
    # TODO(gp): Use _to_multi_line_cmd()
    pytest_opts = " ".join([po.rstrip().lstrip() for po in pytest_opts_tmp])
    cmd = f"pytest {pytest_opts}"
    if tee_to_file:
        cmd += f" 2>&1 | tee tmp.pytest.{test_list_name}.log"
    return cmd


def _run_test_cmd(
    ctx: Any,
    stage: str,
    version: str,
    cmd: str,
    coverage: bool,
    collect_only: bool,
    start_coverage_script: bool,
    **ctx_run_kwargs: Any,
) -> Optional[int]:
    """
    See params in `run_fast_tests()`.
    """
    if collect_only:
        # Clean files.
        _run(ctx, "rm -rf ./.coverage*")
    # Run.
    base_image = ""
    # We need to add some " to pass the string as it is to the container.
    cmd = f"'{cmd}'"
    # We use "host" for the app container to allow access to the database
    # exposing port 5432 on localhost (of the server), when running dind we
    # need to switch back to bridge. See CmTask988.
    extra_env_vars = ["NETWORK_MODE=bridge"]
    docker_cmd_ = _get_docker_cmd(
        base_image, stage, version, cmd, extra_env_vars=extra_env_vars
    )
    _LOG.info("cmd=%s", docker_cmd_)
    # We can't use `hsystem.system()` because of buffering of the output,
    # losing formatting and so on, so we stick to executing through `ctx`.
    rc = _docker_cmd(ctx, docker_cmd_, **ctx_run_kwargs)
    # Print message about coverage.
    if coverage:
        msg = """
- The coverage results in textual form are above

- To browse the files annotate with coverage, start a server (not from the
  container):
  > (cd ./htmlcov; python -m http.server 33333)
- Then go with your browser to `localhost:33333` to see which code is
  covered
"""
        print(msg)
        if start_coverage_script:
            # Create and run a script to show the coverage in the browser.
            script_txt = """(sleep 2; open http://localhost:33333) &
(cd ./htmlcov; python -m http.server 33333)"""
            script_name = "./tmp.coverage.sh"
            hio.create_executable_script(script_name, script_txt)
            coverage_rc = hsystem.system(script_name)
            if coverage_rc != 0:
                _LOG.warning(
                    "Setting `rc` to `0` even though the coverage script fails."
                )
                rc = 0
    return rc


def _run_tests(
    ctx: Any,
    test_list_name: str,
    stage: str,
    version: str,
    custom_marker: str,
    pytest_opts: str,
    skip_submodules: bool,
    coverage: bool,
    collect_only: bool,
    tee_to_file: bool,
    n_threads: str,
    git_clean_: bool,
    *,
    start_coverage_script: bool = False,
    **ctx_run_kwargs: Any,
) -> Optional[int]:
    """
    See params in `run_fast_tests()`.
    """
    if git_clean_:
        cmd = "invoke git_clean --fix-perms"
        _run(ctx, cmd)
    # Build the command line.
    cmd = _build_run_command_line(
        test_list_name,
        custom_marker,
        pytest_opts,
        skip_submodules,
        coverage,
        collect_only,
        tee_to_file,
        n_threads,
    )
    # Execute the command line.
    rc = _run_test_cmd(
        ctx,
        stage,
        version,
        cmd,
        coverage,
        collect_only,
        start_coverage_script,
        **ctx_run_kwargs,
    )
    return rc


@task
# TODO(Grisha): "Unit tests run_*_tests invokes" CmTask #1652.
def run_tests(  # type: ignore
    ctx,
    test_lists,
    abort_on_first_error=False,
    stage="dev",
    version="",
    custom_marker="",
    pytest_opts="",
    skip_submodules=False,
    coverage=False,
    collect_only=False,
    tee_to_file=False,
    n_threads="1",
    git_clean_=False,
    **kwargs,
):
    """
    :param test_lists: comma separated list with test lists to run (e.g., `fast_test,slow_tests`)
    :param abort_on_first_error: stop after the first test list failing
    """
    results = []
    for test_list_name in test_lists.split(","):
        rc = _run_tests(
            ctx,
            test_list_name,
            stage,
            version,
            custom_marker,
            pytest_opts,
            skip_submodules,
            coverage,
            collect_only,
            tee_to_file,
            n_threads,
            git_clean_,
            warn=True,
            **kwargs,
        )
        if rc != 0:
            _LOG.error("'%s' tests failed", test_list_name)
            if abort_on_first_error:
                sys.exit(-1)
        results.append((test_list_name, rc))
    #
    rc = any(result[1] for result in results)
    # Summarize the results.
    _LOG.info("# Tests run summary:")
    for test_list_name, rc in results:
        if rc != 0:
            _LOG.error("'%s' tests failed", test_list_name)
        else:
            _LOG.info("'%s' tests succeeded", test_list_name)
    return rc


# TODO(gp): Pass a test_list in fast, slow, ... instead of duplicating all the code CmTask #1571.
@task
def run_fast_tests(  # type: ignore
    ctx,
    stage="dev",
    version="",
    pytest_opts="",
    skip_submodules=False,
    coverage=False,
    collect_only=False,
    tee_to_file=False,
    n_threads="1",
    git_clean_=False,
    **kwargs,
):
    """
    Run fast tests.

    :param stage: select a specific stage for the Docker image
    :param pytest_opts: additional options for `pytest` invocation. It can be empty
    :param skip_submodules: ignore all the dir inside a submodule
    :param coverage: enable coverage computation
    :param collect_only: do not run tests but show what will be executed
    :param tee_to_file: save output of pytest in `tmp.pytest.log`
    :param n_threads: the number of threads to run the tests with
        - "auto": distribute the tests across all the available CPUs
    :param git_clean_: run `invoke git_clean --fix-perms` before running the tests
    :param kwargs: kwargs for `ctx.run`
    """
    _report_task()
    test_list_name = "fast_tests"
    custom_marker = ""
    rc = _run_tests(
        ctx,
        test_list_name,
        stage,
        version,
        custom_marker,
        pytest_opts,
        skip_submodules,
        coverage,
        collect_only,
        tee_to_file,
        n_threads,
        git_clean_,
        **kwargs,
    )
    return rc


@task
def run_slow_tests(  # type: ignore
    ctx,
    stage="dev",
    version="",
    pytest_opts="",
    skip_submodules=False,
    coverage=False,
    collect_only=False,
    tee_to_file=False,
    n_threads="1",
    git_clean_=False,
    **kwargs,
):
    """
    Run slow tests.

    Same params as `invoke run_fast_tests`.
    """
    _report_task()
    test_list_name = "slow_tests"
    custom_marker = ""
    rc = _run_tests(
        ctx,
        test_list_name,
        stage,
        version,
        custom_marker,
        pytest_opts,
        skip_submodules,
        coverage,
        collect_only,
        tee_to_file,
        n_threads,
        git_clean_,
        **kwargs,
    )
    return rc


@task
def run_superslow_tests(  # type: ignore
    ctx,
    stage="dev",
    version="",
    pytest_opts="",
    skip_submodules=False,
    coverage=False,
    collect_only=False,
    tee_to_file=False,
    n_threads="1",
    git_clean_=False,
    **kwargs,
):
    """
    Run superslow tests.

    Same params as `invoke run_fast_tests`.
    """
    _report_task()
    test_list_name = "superslow_tests"
    custom_marker = ""
    rc = _run_tests(
        ctx,
        test_list_name,
        stage,
        version,
        custom_marker,
        pytest_opts,
        skip_submodules,
        coverage,
        collect_only,
        tee_to_file,
        n_threads,
        git_clean_,
        **kwargs,
    )
    return rc


@task
def run_fast_slow_tests(  # type: ignore
    ctx,
    abort_on_first_error=False,
    stage="dev",
    version="",
    pytest_opts="",
    skip_submodules=False,
    coverage=False,
    collect_only=False,
    tee_to_file=False,
    n_threads="1",
    git_clean_=False,
):
    """
    Run fast and slow tests back-to-back.

    Same params as `invoke run_fast_tests`.
    """
    _report_task()
    # Run fast tests but do not fail on error.
    test_lists = "fast_tests,slow_tests"
    custom_marker = ""
    rc = run_tests(
        ctx,
        test_lists,
        abort_on_first_error,
        stage,
        version,
        custom_marker,
        pytest_opts,
        skip_submodules,
        coverage,
        collect_only,
        tee_to_file,
        n_threads,
        git_clean_,
    )
    return rc


@task
def run_fast_slow_superslow_tests(  # type: ignore
    ctx,
    abort_on_first_error=False,
    stage="dev",
    version="",
    pytest_opts="",
    skip_submodules=False,
    coverage=False,
    collect_only=False,
    tee_to_file=False,
    n_threads="1",
    git_clean_=False,
):
    """
    Run fast, slow, superslow tests back-to-back.

    Same params as `invoke run_fast_tests`.
    """
    _report_task()
    # Run fast tests but do not fail on error.
    test_lists = "fast_tests,slow_tests,superslow_tests"
    custom_marker = ""
    rc = run_tests(
        ctx,
        test_lists,
        abort_on_first_error,
        stage,
        version,
        custom_marker,
        pytest_opts,
        skip_submodules,
        coverage,
        collect_only,
        tee_to_file,
        n_threads,
        git_clean_,
    )
    return rc


@task
def run_qa_tests(  # type: ignore
    ctx,
    stage="dev",
    version="",
):
    """
    Run QA tests independently.

    :param version: version to tag the image and code with
    :param stage: select a specific stage for the Docker image
    """
    _report_task()
    #
    qa_test_fn = get_default_param("QA_TEST_FUNCTION")
    # Run the call back function.
    rc = qa_test_fn(ctx, stage, version)
    if not rc:
        msg = "QA tests failed"
        _LOG.error(msg)
        raise RuntimeError(msg)


def _publish_html_coverage_report_on_s3(aws_profile: str) -> None:
    """
    Publish HTML coverage report on S3 so that it can be accessed via browser.

    Target S3 dir is constructed from linux user and Git branch name, e.g.
    `s3://...-html/html_coverage/grisha_CmTask1047_fix_tests`.
    """
    # Build the dir name from user and branch name.
    user = hsystem.get_user_name()
    branch_name = hgit.get_branch_name()
    _LOG.debug("User='%s', branch_name='%s'", user, branch_name)
    s3_html_coverage_dir = f"{user}_{branch_name}"
    # Get the full path to the dir.
    s3_html_base_dir = "html_coverage"
    s3_html_bucket_path = hgit.execute_repo_config_code("get_html_bucket_path()")
    s3_html_coverage_path = os.path.join(
        s3_html_bucket_path, s3_html_base_dir, s3_html_coverage_dir
    )
    # Copy HTML coverage data from the local dir to S3.
    local_coverage_path = "./htmlcov"
    cp_cmd = (
        f"aws s3 cp {local_coverage_path} {s3_html_coverage_path} "
        f"--recursive --profile {aws_profile}"
    )
    _LOG.info(
        "HTML coverage report is published on S3: path=`%s`",
        s3_html_coverage_path,
    )
    hsystem.system(cp_cmd)


@task
def run_coverage_report(  # type: ignore
    ctx,
    target_dir,
    generate_html_report=True,
    publish_html_on_s3=True,
    aws_profile="ck",
):
    """
    Compute test coverage stats.

    The flow is:
       - Run tests and compute coverage stats for each test type
       - Combine coverage stats in a single file
       - Generate a text report
       - Generate a HTML report (optional)
          - Post it on S3 (optional)

    :param target_dir: directory to compute coverage stats for
    :param generate_html_report: whether to generate HTML coverage report or not
    :param publish_html_on_s3: whether to publish HTML coverage report or not
    :param aws_profile: the AWS profile to use for publishing HTML report
    """
    # TODO(Grisha): allow user to specify which tests to run.
    # Run tests for the target dir and collect coverage stats.
    fast_tests_cmd = (
        f"invoke run_fast_tests --coverage -p {target_dir}; "
        "cp .coverage .coverage_fast_tests"
    )
    _run(ctx, fast_tests_cmd)
    slow_tests_cmd = (
        f"invoke run_slow_tests --coverage -p {target_dir}; "
        "cp .coverage .coverage_slow_tests"
    )
    _run(ctx, slow_tests_cmd)
    #
    report_cmd: List[str] = []
    # Clean the previous coverage results. For some docker-specific reasons
    # command which combines stats does not work when being run first in
    # the chain `bash -c "cmd1 && cmd2 && cmd3"`. So `erase` command which
    # does not affect the coverage results was added as a workaround.
    report_cmd.append("coverage erase")
    # Merge stats for fast and slow tests into single dir.
    report_cmd.append(
        "coverage combine --keep .coverage_fast_tests .coverage_slow_tests"
    )
    # Only target dir is included in the reports.
    include_in_report = f"*/{target_dir}/*"
    # Generate text report with the coverage stats.
    report_cmd.append(
        f"coverage report --include={include_in_report} --sort=Cover"
    )
    if generate_html_report:
        # Generate HTML report with the coverage stats.
        report_cmd.append(f"coverage html --include={include_in_report}")
    # Execute commands above one-by-one inside docker. Coverage tool is not
    # installed outside docker.
    full_report_cmd = " && ".join(report_cmd)
    docker_cmd_ = f"invoke docker_cmd --use-bash --cmd '{full_report_cmd}'"
    _run(ctx, docker_cmd_)
    if publish_html_on_s3:
        # Publish HTML report on S3.
        _publish_html_coverage_report_on_s3(aws_profile)


# #############################################################################
# Pytest helpers.
# #############################################################################


# TODO(gp): Consolidate the code from dev_scripts/testing here.


@task
def traceback(ctx, log_name="tmp.pytest_script.log", purify=True):  # type: ignore
    """
    Parse the traceback from Pytest and navigate it with vim.

    ```
    # Run a unit test.
    > pytest helpers/test/test_traceback.py 2>&1 | tee tmp.pytest.log
    > pytest.sh helpers/test/test_traceback.py
    # Parse the traceback
    > invoke traceback -i tmp.pytest.log
    ```

    :param log_name: the file with the traceback
    :param purify: purify the filenames from client (e.g., from running inside Docker)
    """
    _report_task()
    #
    dst_cfile = "cfile"
    hio.delete_file(dst_cfile)
    # Convert the traceback into a cfile.
    cmd = []
    cmd.append("traceback_to_cfile.py")
    if log_name:
        cmd.append(f"-i {log_name}")
    cmd.append(f"-o {dst_cfile}")
    # Purify the file names.
    if purify:
        cmd.append("--purify_from_client")
    else:
        cmd.append("--no_purify_from_client")
    cmd = " ".join(cmd)
    _run(ctx, cmd)
    # Read and navigate the cfile with vim.
    if os.path.exists(dst_cfile):
        cmd = 'vim -c "cfile cfile"'
        _run(ctx, cmd, pty=True)
    else:
        _LOG.warning("Can't find %s", dst_cfile)


@task
def pytest_clean(ctx):  # type: ignore
    """
    Clean pytest artifacts.
    """
    _report_task()
    _ = ctx
    import helpers.hpytest as hpytest

    hpytest.pytest_clean(".")


def _get_failed_tests_from_file(file_name: str) -> List[str]:
    hdbg.dassert_file_exists(file_name)
    txt = hio.from_file(file_name)
    if file_name.endswith("/cache/lastfailed"):
        # Decode the json-style string.
        # {
        # "vendors/test/test_vendors.py::Test_gp::test1": true,
        # "vendors/test/test_vendors.py::Test_kibot_utils1::...": true,
        # }
        vals = json.loads(txt)
        hdbg.dassert_isinstance(vals, dict)
        tests = [k for k, v in vals.items() if v]
    else:
        # Extract failed tests from the regular text output.
        tests = re.findall(r"FAILED (\S+\.py::\S+::\S+)\b", txt)
    return tests


@task
def pytest_repro(  # type: ignore
    ctx,
    mode="tests",
    file_name="./.pytest_cache/v/cache/lastfailed",
    show_stacktrace=False,
    create_script=True,
):
    """
    Generate commands to reproduce the failed tests after a `pytest` run.

    The workflow is:
    ```
    # Run a lot of tests, e.g., the entire regression suite.
    server> i run_fast_slow_tests 2>&1 | log pytest.txt
    docker> pytest ... 2>&1 | log pytest.txt

    # Run the `pytest_repro` to summarize test failures and to generate
    # commands to reproduce them.
    server> i pytest_repro
    ```

    :param mode: the granularity level for generating the commands
        - "tests" (default): failed test methods, e.g.,
            ```
            pytest helpers/test/test_cache.py::TestCachingOnS3::test_with_caching1
            pytest helpers/test/test_cache.py::TestCachingOnS3::test_with_caching2
            ```
        - "classes": classes of the failed tests, e.g.,
            ```
            pytest helpers/test/test_cache.py::TestCachingOnS3
            pytest helpers/test/test_cache.py::TestCachingOnS3_2
            ```
        - "files": files with the failed tests, e.g.,
            ```
            pytest helpers/test/test_cache.py
            pytest helpers/test/test_lib_tasks.py
            ```
    :param file_name: the name of the file containing the pytest output file to parse
    :param show_stacktrace: whether to show the stacktrace of the failed tests
      - only if it is available in the pytest output file
    :param create_script: create a script to run the tests
    :return: commands to reproduce pytest failures at the requested granularity level
    """
    _report_task()
    _ = ctx
    # Read file.
    _LOG.info("Reading file_name='%s'", file_name)
    hdbg.dassert_file_exists(file_name)
    _LOG.info("Reading failed tests from file '%s'", file_name)
    # E.g., vendors/test/test_vendors.py::Test_gp::test1
    tests = _get_failed_tests_from_file(file_name)
    if len(tests) == 0:
        _LOG.info("Found 0 failed tests")
        return ""
    _LOG.debug("tests=%s", str(tests))
    # Process the tests.
    targets = []
    for test in tests:
        data = test.split("::")
        hdbg.dassert_lte(len(data), 3, "Can't parse '%s'", test)
        # E.g., dev_scripts/testing/test/test_run_tests.py
        # E.g., helpers/test/helpers/test/test_list.py::Test_list_1
        # E.g., core/dataflow/nodes/test/test_volatility_models.py::TestSmaModel::test5
        test_file_name = test_class = test_method = ""
        if len(data) >= 1:
            test_file_name = data[0]
        if len(data) >= 2:
            test_class = data[1]
        if len(data) >= 3:
            test_method = data[2]
        _LOG.debug(
            "test=%s -> (%s, %s, %s)",
            test,
            test_file_name,
            test_class,
            test_method,
        )
        if mode == "tests":
            targets.append(test)
        elif mode == "files":
            if test_file_name != "":
                targets.append(test_file_name)
            else:
                _LOG.warning(
                    "Skipping test='%s' since test_file_name='%s'",
                    test,
                    test_file_name,
                )
        elif mode == "classes":
            if test_file_name != "" and test_class != "":
                targets.append(f"{test_file_name}::{test_class}")
            else:
                _LOG.warning(
                    "Skipping test='%s' since test_file_name='%s', test_class='%s'",
                    test,
                    test_file_name,
                    test_class,
                )
        else:
            hdbg.dfatal(f"Invalid mode='{mode}'")
    # Package the output.
    # targets is a list of tests in the format
    # `helpers/test/test_env.py::Test_env1::test_get_system_signature1`.
    hdbg.dassert_isinstance(targets, list)
    targets = hlist.remove_duplicates(targets)
    failed_test_output_str = (
        f"Found {len(targets)} failed pytest '{mode}' target(s); "
        "to reproduce run:\n"
    )
    res = [f"pytest {t}" for t in targets]
    res = "\n".join(res)
    failed_test_output_str += res
    #
    if show_stacktrace:
        # Get the stacktrace block from the pytest output.
        txt = hio.from_file(file_name)
        if (
            "====== FAILURES ======" in txt
            and "====== slowest 3 durations ======" in txt
        ):
            failures_blocks = txt.split("====== FAILURES ======")[1:]
            failures_blocks = [
                x.split("====== slowest 3 durations ======")[0]
                for x in failures_blocks
            ]
            txt = "\n".join([x.rstrip("=").lstrip("=") for x in failures_blocks])
            # Get the classes and names of the failed tests, e.g.
            # "core/dataflow/nodes/test/test_volatility_models.py::TestSmaModel::test5" ->
            # -> "TestSmaModel.test5".
            failed_test_names = [
                test.split("::")[1] + "." + test.split("::")[2] for test in tests
            ]
            tracebacks = []
            for name in failed_test_names:
                # Get the stacktrace for the individual test failure.
                # Its start is marked with the name of the test, e.g.
                # "___________________ TestSmaModel.test5 ___________________".
                start_block = "________ " + name + " ________"
                traceback_block = txt.rsplit(start_block, maxsplit=1)[-1]
                end_block_options = [
                    "________ " + n + " ________"
                    for n in failed_test_names
                    if n != name
                ]
                for end_block in end_block_options:
                    # The end of the traceback for the current failed test is the
                    # start of the traceback for the next failed test.
                    if end_block in traceback_block:
                        traceback_block = traceback_block.split(end_block)[0]
                _, traceback_ = htraceb.parse_traceback(
                    traceback_block, purify_from_client=False
                )
                tracebacks.append(
                    "\n".join(["# " + name, traceback_.strip(), ""])
                )
            # Combine the stacktraces for all the failures.
            full_traceback = "\n\n" + "\n".join(tracebacks)
            failed_test_output_str += full_traceback
            res += full_traceback
    _LOG.info("%s", failed_test_output_str)
    if create_script:
        script_name = "./tmp.pytest_repro.sh"
        cmd = "pytest " + " ".join(targets)
        msg = "To run the tests"
        hio.create_executable_script(script_name, cmd, msg=msg)
    return res


# #############################################################################


def _purify_test_output(src_file_name: str, dst_file_name: str) -> None:
    """
    Clean up the output of `pytest -s --dbg` to make easier to compare two
    runs.

    E.g., remove the timestamps, reference to Git repo.
    """
    _LOG.info("Converted '%s' -> '%s", src_file_name, dst_file_name)
    txt = hio.from_file(src_file_name)
    out_txt = []
    for line in txt.split("\n"):
        # 10:05:18       portfolio        : _get_holdings       : 431 :
        m = re.match(r"^\d\d:\d\d:\d\d\s+(.*:.*)$", line)
        if m:
            new_line = m.group(1)
        else:
            new_line = line
        out_txt.append(new_line)
    #
    out_txt = "\n".join(out_txt)
    hio.to_file(dst_file_name, out_txt)


@task
def pytest_compare(ctx, file_name1, file_name2):  # type: ignore
    """
    Compare the output of two runs of `pytest -s --dbg` removing irrelevant
    details.
    """
    _report_task()
    _ = ctx
    # TODO(gp): Change the name of the file before the extension.
    dst_file_name1 = file_name1 + ".purified"
    _purify_test_output(file_name1, dst_file_name1)
    dst_file_name2 = file_name2 + ".purified"
    _purify_test_output(file_name2, dst_file_name2)
    # TODO(gp): Call vimdiff automatically.
    cmd = f"vimdiff {dst_file_name1} {dst_file_name2}"
    print(f"> {cmd}")


# #############################################################################


@task
def pytest_rename_test(ctx, old_test_class_name, new_test_class_name):  # type: ignore
    """
    Rename the test and move its golden outcome.

    E.g., to rename a test class and all the test methods:
    > i pytest_rename_test TestCacheUpdateFunction1 TestCacheUpdateFunction_new

    :param old_test_class_name: old class name
    :param new_test_class_name: new class name
    """
    _report_task()
    _ = ctx
    root_dir = os.getcwd()
    renamer = hunteuti.UnitTestRenamer(
        old_test_class_name, new_test_class_name, root_dir
    )
    renamer.run()


# #############################################################################


@task
def pytest_find_unused_goldens(  # type: ignore
    ctx,
    dir_name=".",
    stage="prod",
    out_file_name="pytest_find_unused_goldens.output.txt",
):
    """
    Detect mismatches between tests and their golden outcome files.

    - When goldens are required by the tests but the corresponding files
      do not exist
    - When the existing golden files are not actually required by the
      corresponding tests

    :param dir_name: the head dir to start the check from
    """
    _report_task()
    # Remove the log file.
    if os.path.exists(out_file_name):
        cmd = f"rm {out_file_name}"
        _run(ctx, cmd)
    # Prepare the command line.
    amp_abs_path = hgit.get_amp_abs_path()
    amp_path = amp_abs_path.replace(
        os.path.commonpath([os.getcwd(), amp_abs_path]), ""
    )
    script_path = os.path.join(
        amp_path, "dev_scripts/find_unused_golden_files.py"
    ).lstrip("/")
    docker_cmd_opts = [f"--dir_name {dir_name}"]
    docker_cmd_ = f"{script_path} " + _to_single_line_cmd(docker_cmd_opts)
    # Execute command line.
    cmd = _get_lint_docker_cmd(docker_cmd_, stage)
    cmd = f"({cmd}) 2>&1 | tee -a {out_file_name}"
    # Run.
    _run(ctx, cmd)


# #############################################################################
# Linter.
# #############################################################################


@task
def lint_check_python_files_in_docker(  # type: ignore
    ctx,
    python_compile=True,
    python_execute=True,
    modified=False,
    branch=False,
    last_commit=False,
    all_=False,
    files="",
):
    """
    Compile and execute Python files checking for errors.

    This is supposed to be run inside Docker.

    The params have the same meaning as in `_get_files_to_process()`.
    """
    _report_task()
    _ = ctx
    # We allow to filter through the user specified `files`.
    mutually_exclusive = False
    remove_dirs = True
    file_list = _get_files_to_process(
        modified,
        branch,
        last_commit,
        all_,
        files,
        mutually_exclusive,
        remove_dirs,
    )
    _LOG.debug("Found %d files:\n%s", len(file_list), "\n".join(file_list))
    # Filter keeping only Python files.
    _LOG.debug("Filtering for Python files")
    exclude_paired_jupytext = True
    file_list = hio.keep_python_files(file_list, exclude_paired_jupytext)
    _LOG.debug("file_list=%s", "\n".join(file_list))
    _LOG.info("Need to process %d files", len(file_list))
    if not file_list:
        _LOG.warning("No files were selected")
    # Scan all the files.
    failed_filenames = []
    for file_name in file_list:
        _LOG.info("Processing '%s'", file_name)
        if python_compile:
            import compileall

            success = compileall.compile_file(file_name, force=True, quiet=1)
            _LOG.debug("file_name='%s' -> python_compile=%s", file_name, success)
            if not success:
                msg = f"'{file_name}' doesn't compile correctly"
                _LOG.error(msg)
                failed_filenames.append(file_name)
        # TODO(gp): Add also `python -c "import ..."`, if not equivalent to `compileall`.
        if python_execute:
            cmd = f"python {file_name}"
            rc = hsystem.system(cmd, abort_on_error=False, suppress_output=False)
            _LOG.debug("file_name='%s' -> python_compile=%s", file_name, rc)
            if rc != 0:
                msg = f"'{file_name}' doesn't execute correctly"
                _LOG.error(msg)
                failed_filenames.append(file_name)
    hprint.log_frame(
        _LOG,
        f"failed_filenames={len(failed_filenames)}",
        verbosity=logging.INFO,
    )
    _LOG.info("\n".join(failed_filenames))
    error = len(failed_filenames) > 0
    return error


@task
def lint_check_python_files(  # type: ignore
    ctx,
    python_compile=True,
    python_execute=True,
    modified=False,
    branch=False,
    last_commit=False,
    all_=False,
    files="",
):
    """
    Compile and execute Python files checking for errors.

    The params have the same meaning as in `_get_files_to_process()`.
    """
    _ = python_compile, python_execute, modified, branch, last_commit, all_, files
    # Execute the same command line but inside the container. E.g.,
    # /Users/saggese/src/venv/amp.client_venv/bin/invoke lint_docker_check_python_files --branch
    cmd_line = hdbg.get_command_line()
    # Replace the full path of invoke with just `invoke`.
    cmd_line = cmd_line.split()
    cmd_line = ["/venv/bin/invoke lint_check_python_files_in_docker"] + cmd_line[
        2:
    ]
    docker_cmd_ = " ".join(cmd_line)
    cmd = f'invoke docker_cmd --cmd="{docker_cmd_}"'
    _run(ctx, cmd)


def _get_lint_docker_cmd(
    docker_cmd_: str,
    stage: str,
) -> str:
    """
    Create a command to run in the Linter service.

    :param docker_cmd_: command to run
    :param stage: the image stage to use
    :return: the full command to run
    """
    # Get an image to run the linter on.
    ecr_base_path = os.environ["AM_ECR_BASE_PATH"]
    linter_image = f"{ecr_base_path}/dev_tools"
    # TODO(Grisha): do we need a version? i.e., we can pass `version` to `lint`
    # and run Linter on the specific version, e.g., `1.1.5`.
    version = ""
    # Execute command line.
    cmd = _get_docker_cmd(
        linter_image, stage, version, docker_cmd_, service_name="linter"
    )
    return cmd


def _parse_linter_output(txt: str) -> str:
    """
    Parse the output of the linter and return a file suitable for vim quickfix.
    """
    stage: Optional[str] = None
    output: List[str] = []
    for i, line in enumerate(txt.split("\n")):
        _LOG.debug("%d:line='%s'", i + 1, line)
        # Tabs remover...............................................Passed
        # isort......................................................Failed
        # Don't commit to branch...............................^[[42mPassed^[[m
        m = re.search(r"^(\S.*?)\.{10,}\S+?(Passed|Failed)\S*?$", line)
        if m:
            stage = m.group(1)
            result = m.group(2)
            _LOG.debug("  -> stage='%s' (%s)", stage, result)
            continue
        # core/dataflow/nodes.py:601:9: F821 undefined name '_check_col_names'
        m = re.search(r"^(\S+):(\d+)[:\d+:]\s+(.*)$", line)
        if m:
            _LOG.debug("  -> Found a lint to parse: '%s'", line)
            hdbg.dassert_is_not(stage, None)
            file_name = m.group(1)
            line_num = int(m.group(2))
            msg = m.group(3)
            _LOG.debug(
                "  -> file_name='%s' line_num=%d msg='%s'",
                file_name,
                line_num,
                msg,
            )
            output.append(f"{file_name}:{line_num}:[{stage}] {msg}")
    # Sort to keep the lints in order of files.
    output = sorted(output)
    output_as_str = "\n".join(output)
    return output_as_str


@task
def lint_detect_cycles(  # type: ignore
    ctx,
    dir_name=".",
    stage="prod",
    out_file_name="lint_detect_cycles.output.txt",
):
    """
    Detect cyclic imports in the directory files.

    For param descriptions, see `lint()`.

    :param dir_name: the name of the dir to detect cyclic imports in
        - By default, the check will be carried out in the dir from where
          the task is run
    """
    _report_task()
    # Remove the log file.
    if os.path.exists(out_file_name):
        cmd = f"rm {out_file_name}"
        _run(ctx, cmd)
    # Prepare the command line.
    docker_cmd_opts = [dir_name]
    docker_cmd_ = (
        "/app/import_check/detect_import_cycles.py "
        + _to_single_line_cmd(docker_cmd_opts)
    )
    # Execute command line.
    cmd = _get_lint_docker_cmd(docker_cmd_, stage)
    cmd = f"({cmd}) 2>&1 | tee -a {out_file_name}"
    # Run.
    _run(ctx, cmd)


# pylint: disable=line-too-long
@task
def lint(  # type: ignore
    ctx,
    modified=False,
    branch=False,
    last_commit=False,
    files="",
    dir_name="",
    phases="",
    only_format=False,
    only_check=False,
    fast=False,
    # stage="prod",
    run_linter_step=True,
    parse_linter_output=True,
    stage="prod",
    as_user=True,
    out_file_name="linter_output.txt",
):
    """
    Lint files.

    ```
    # To lint all the files:
    > i lint --dir-name . --only-format

    # To lint only a repo (e.g., lime, lemonade) including `amp` but not `amp` itself:
    > i lint --files="$(find . -name '*.py' -not -path './compute/*' -not -path './amp/*')"

    # To lint dev_tools:
    > i lint --files="$(find . -name '*.py' -not -path './amp/*' -not -path './import_check/example/*' -not -path './import_check/test/outcomes/*')"
    ```

    :param modified: select the files modified in the client
    :param branch: select the files modified in the current branch
    :param last_commit: select the files modified in the previous commit
    :param files: specify a space-separated list of files
    :param dir_name: process all the files in a dir
    :param phases: specify the lint phases to execute
    :param only_format: run only the formatting phases (e.g., black)
    :param only_check: run only the checking phases (e.g., pylint, mypy) that
        don't change the code
    :param fast: run everything but skip `pylint`, since it is often very picky
        and slow
    :param run_linter_step: run linter step
    :param parse_linter_output: parse linter output and generate vim cfile
    :param stage: the image stage to use
    :param as_user: pass the user / group id or not
    :param out_file_name: name of the file to save the log output in
    """
    _report_task()
    # Remove the file.
    if os.path.exists(out_file_name):
        cmd = f"rm {out_file_name}"
        _run(ctx, cmd)
    # The available phases are:
    # ```
    # > i lint -f "foobar.py"
    # Don't commit to branch...............................................Passed
    # Check for merge conflicts........................(no files to check)Skipped
    # Trim Trailing Whitespace.........................(no files to check)Skipped
    # Fix End of Files.................................(no files to check)Skipped
    # Check for added large files......................(no files to check)Skipped
    # CRLF end-lines remover...........................(no files to check)Skipped
    # Tabs remover.....................................(no files to check)Skipped
    # autoflake........................................(no files to check)Skipped
    # add_python_init_files............................(no files to check)Skipped
    # amp_lint_md......................................(no files to check)Skipped
    # amp_doc_formatter................................(no files to check)Skipped
    # amp_isort........................................(no files to check)Skipped
    # amp_class_method_order...........................(no files to check)Skipped
    # amp_normalize_import.............................(no files to check)Skipped
    # amp_format_separating_line.......................(no files to check)Skipped
    # amp_black........................................(no files to check)Skipped
    # amp_processjupytext..............................(no files to check)Skipped
    # amp_check_filename...............................(no files to check)Skipped
    # amp_warn_incorrectly_formatted_todo..............(no files to check)Skipped
    # amp_flake8.......................................(no files to check)Skipped
    # amp_pylint.......................................(no files to check)Skipped
    # amp_mypy.........................................(no files to check)Skipped
    # ```
    if only_format:
        hdbg.dassert_eq(phases, "")
        phases = " ".join(
            [
                "add_python_init_files",
                "amp_isort",
                "amp_class_method_order",
                "amp_normalize_import",
                "amp_format_separating_line",
                "amp_black",
                "amp_processjupytext",
                "amp_remove_eof_newlines",
            ]
        )
    if only_check:
        hdbg.dassert_eq(phases, "")
        phases = " ".join(
            [
                "amp_pylint",
                "amp_mypy",
            ]
        )
    if run_linter_step:
        # We don't want to run this all the times.
        # docker_pull(ctx, stage=stage, images="dev_tools")
        # Get the files to lint.
        # TODO(gp): For now we don't support linting the entire tree.
        all_ = False
        if dir_name != "":
            hdbg.dassert_eq(files, "")
            pattern = "*.py"
            only_files = True
            use_relative_paths = False
            files = hio.listdir(dir_name, pattern, only_files, use_relative_paths)
            files = " ".join(files)
        # For linting we can use only files modified in the client, in the branch, or
        # specified.
        mutually_exclusive = True
        # pre-commit doesn't handle directories, but only files.
        remove_dirs = True
        files_as_list = _get_files_to_process(
            modified,
            branch,
            last_commit,
            all_,
            files,
            mutually_exclusive,
            remove_dirs,
        )
        _LOG.info("Files to lint:\n%s", "\n".join(files_as_list))
        if not files_as_list:
            _LOG.warning("Nothing to lint: exiting")
            return
        files_as_str = " ".join(files_as_list)
        phases = phases.split(" ")
        as_user = _run_docker_as_user(as_user)
        for phase in phases:
            # Prepare the command line.
            precommit_opts = []
            precommit_opts.extend(
                [
                    f"run {phase}",
                    "-c /app/.pre-commit-config.yaml",
                    f"--files {files_as_str}",
                ]
            )
            docker_cmd_ = "pre-commit " + _to_single_line_cmd(precommit_opts)
            if fast:
                docker_cmd_ = "SKIP=amp_pylint " + docker_cmd_
            cmd = _get_lint_docker_cmd(docker_cmd_, stage)
            cmd = f"({cmd}) 2>&1 | tee -a {out_file_name}"
            # Run.
            _run(ctx, cmd)
    else:
        _LOG.warning("Skipping linter step, as per user request")
    #
    if parse_linter_output:
        # Parse the linter output into a cfile.
        _LOG.info("Parsing '%s'", out_file_name)
        txt = hio.from_file(out_file_name)
        cfile = _parse_linter_output(txt)
        cfile_name = "./linter_warnings.txt"
        hio.to_file(cfile_name, cfile)
        _LOG.info("Saved cfile in '%s'", cfile_name)
        print(cfile)
    else:
        _LOG.warning("Skipping lint parsing, as per user request")


@task
def lint_create_branch(ctx, dry_run=False):  # type: ignore
    """
    Create the branch for linting in the current dir.

    The dir needs to be specified to ensure the set-up is correct.
    """
    _report_task()
    #
    date = datetime.datetime.now().date()
    date_as_str = date.strftime("%Y%m%d")
    branch_name = f"AmpTask1955_Lint_{date_as_str}"
    # query_yes_no("Are you sure you want to create the branch '{branch_name}'")
    _LOG.info("Creating branch '%s'", branch_name)
    cmd = f"invoke git_create_branch -b '{branch_name}'"
    _run(ctx, cmd, dry_run=dry_run)


# #############################################################################
# GitHub CLI.
# #############################################################################


@task
def gh_login(  # type: ignore
    ctx,
    account="",
    print_status=False,
):
    _report_task()
    #
    if not account:
        # Retrieve the name of the repo, e.g., "alphamatic/amp".
        full_repo_name = hgit.get_repo_full_name_from_dirname(
            ".", include_host_name=False
        )
        _LOG.debug(hprint.to_str("full_repo_name"))
        account = full_repo_name.split("/")[0]
    _LOG.info(hprint.to_str("account"))
    #
    ssh_filename = os.path.expanduser(f"~/.ssh/id_rsa.{account}.github")
    _LOG.debug(hprint.to_str("ssh_filename"))
    if os.path.exists(ssh_filename):
        cmd = f"export GIT_SSH_COMMAND='ssh -i {ssh_filename}'"
        print(cmd)
    else:
        _LOG.warning("Can't find file '%s'", ssh_filename)
    #
    if print_status:
        cmd = "gh auth status"
        _run(ctx, cmd)
    #
    github_pat_filename = os.path.expanduser(f"~/.ssh/github_pat.{account}.txt")
    if os.path.exists(github_pat_filename):
        cmd = f"gh auth login --with-token <{github_pat_filename}"
        _run(ctx, cmd)
    else:
        _LOG.warning("Can't find file '%s'", github_pat_filename)
    #
    if print_status:
        cmd = "gh auth status"
        _run(ctx, cmd)


def _get_branch_name(branch_mode: str) -> Optional[str]:
    if branch_mode == "current_branch":
        branch_name: Optional[str] = hgit.get_branch_name()
    elif branch_mode == "master":
        branch_name = "master"
    elif branch_mode == "all":
        branch_name = None
    else:
        raise ValueError(f"Invalid branch='{branch_mode}'")
    return branch_name


def _get_workflow_table() -> htable.TableType:
    """
    Get a table with the status of the GH workflow for the current repo.
    """
    # Get the workflow status from GH.
    cmd = "export NO_COLOR=1; gh run list"
    _, txt = hsystem.system_to_string(cmd)
    _LOG.debug(hprint.to_str("txt"))
    # pylint: disable=line-too-long
    # > gh run list
    # STATUS  NAME                                                        WORKFLOW    BRANCH                                                EVENT              ID          ELAPSED  AGE
    # X       Amp task1786 integrate 2021118 (#1857)                    Fast tests  master                                                push               1477484584  5m40s    23m
    # X       Merge branch 'master' into AmpTask1786_Integrate_2021118  Fast tests  AmpTask1786_Integrate_2021118                         pull_request       1477445218  5m52s    34m
    # pylint: enable=line-too-long
    # The output is tab separated, so convert it into CSV.
    first_line = txt.split("\n")[0]
    _LOG.debug("first_line=%s", first_line.replace("\t", ","))
    num_cols = len(first_line.split("\t"))
    _LOG.debug(hprint.to_str("first_line num_cols"))
    cols = [
        "completed",
        "status",
        "name",
        "workflow",
        "branch",
        "event",
        "id",
        "elapsed",
        "age",
    ]
    hdbg.dassert_eq(num_cols, len(cols))
    # Build the table.
    table = htable.Table.from_text(cols, txt, delimiter="\t")
    _LOG.debug(hprint.to_str("table"))
    return table


@task
def gh_workflow_list(  # type: ignore
    ctx,
    filter_by_branch="current_branch",
    filter_by_status="all",
    report_only_status=True,
):
    """
    Report the status of the GH workflows.

    :param filter_by_branch: name of the branch to check
        - `current_branch` for the current Git branch
        - `master` for master branch
        - `all` for all branches
    :param filter_by_status: filter table by the status of the workflow
        - E.g., "failure", "success"
    """
    _report_task(txt=hprint.to_str("filter_by_branch filter_by_status"))
    # Login.
    gh_login(ctx)
    # Get the table.
    table = _get_workflow_table()
    # Filter table based on the branch.
    if filter_by_branch != "all":
        field = "branch"
        value = _get_branch_name(filter_by_branch)
        print(f"Filtering table by {field}={value}")
        table = table.filter_rows(field, value)
    # Filter table by the workflow status.
    if filter_by_status != "all":
        field = "status"
        value = filter_by_status
        print(f"Filtering table by {field}={value}")
        table = table.filter_rows(field, value)
    if (
        filter_by_branch not in ("current_branch", "master")
        or not report_only_status
    ):
        print(str(table))
        return
    # For each workflow find the last success.
    branch_name = hgit.get_branch_name()
    workflows = table.unique("workflow")
    print(f"workflows={workflows}")
    for workflow in workflows:
        print(hprint.frame(workflow))
        table_tmp = table.filter_rows("workflow", workflow)
        # Report the full status.
        print(table_tmp)
        # Find the first success.
        num_rows = table.size()[0]
        for i in range(num_rows):
            status_column = table_tmp.get_column("status")
            _LOG.debug("status_column=%s", str(status_column))
            hdbg.dassert_lt(i, len(status_column))
            status = status_column[i]
            if status == "success":
                print(f"Workflow '{workflow}' for '{branch_name}' is ok")
                break
            if status in ("failure", "startup_failure", "cancelled"):
                _LOG.error(
                    "Workflow '%s' for '%s' is broken", workflow, branch_name
                )
                # Get the output of the broken run.
                # > gh run view 1477484584 --log-failed
                workload_id = table_tmp.get_column("id")[i]
                log_file_name = f"tmp.failure.{workflow}.{branch_name}.txt"
                log_file_name = log_file_name.replace(" ", "_").lower()
                cmd = f"gh run view {workload_id} --log-failed >{log_file_name}"
                hsystem.system(cmd)
                print(f"# Log is in '{log_file_name}'")
                # Run_fast_tests  Run fast tests  2021-12-19T00:19:38.3394316Z FAILED data
                cmd = rf"grep 'Z FAILED ' {log_file_name}"
                hsystem.system(cmd, suppress_output=False, abort_on_error=False)
                break
            if status == "":
                # It's in progress.
                pass
            else:
                raise ValueError(f"Invalid status='{status}'")


@task
def gh_workflow_run(ctx, branch="current_branch", workflows="all"):  # type: ignore
    """
    Run GH workflows in a branch.
    """
    _report_task(txt=hprint.to_str("branch workflows"))
    # Login.
    gh_login(ctx)
    # Get the branch name.
    if branch == "current_branch":
        branch_name = hgit.get_branch_name()
    elif branch == "master":
        branch_name = "master"
    else:
        raise ValueError(f"Invalid branch='{branch}'")
    _LOG.debug(hprint.to_str("branch_name"))
    # Get the workflows.
    if workflows == "all":
        gh_tests = ["fast_tests", "slow_tests"]
    else:
        gh_tests = [workflows]
    _LOG.debug(hprint.to_str("workflows"))
    # Run.
    for gh_test in gh_tests:
        gh_test += ".yml"
        # gh workflow run fast_tests.yml --ref AmpTask1251_Update_GH_actions_for_amp
        cmd = f"gh workflow run {gh_test} --ref {branch_name}"
        _run(ctx, cmd)


def _get_repo_full_name_from_cmd(repo_short_name: str) -> Tuple[str, str]:
    """
    Convert the `repo_short_name` from command line (e.g., "current", "amp",
    "lm") to the repo_short_name full name without host name.
    """
    repo_full_name_with_host: str
    if repo_short_name == "current":
        # Get the repo name from the current repo.
        repo_full_name_with_host = hgit.get_repo_full_name_from_dirname(
            ".", include_host_name=True
        )
        # Compute the short repo name corresponding to "current".
        repo_full_name = hgit.get_repo_full_name_from_dirname(
            ".", include_host_name=False
        )
        ret_repo_short_name = hgit.get_repo_name(
            repo_full_name, in_mode="full_name", include_host_name=False
        )

    else:
        # Get the repo name using the short -> full name mapping.
        repo_full_name_with_host = hgit.get_repo_name(
            repo_short_name, in_mode="short_name", include_host_name=True
        )
        ret_repo_short_name = repo_short_name
    _LOG.debug(
        "repo_short_name=%s -> repo_full_name_with_host=%s ret_repo_short_name=%s",
        repo_short_name,
        repo_full_name_with_host,
        ret_repo_short_name,
    )
    return repo_full_name_with_host, ret_repo_short_name


# #############################################################################


def _get_gh_issue_title(issue_id: int, repo_short_name: str) -> Tuple[str, str]:
    """
    Get the title of a GitHub issue.

    :param repo_short_name: `current` refer to the repo_short_name where we are,
        otherwise a repo_short_name short name (e.g., "amp")
    """
    repo_full_name_with_host, repo_short_name = _get_repo_full_name_from_cmd(
        repo_short_name
    )
    # > (export NO_COLOR=1; gh issue view 1251 --json title)
    # {"title":"Update GH actions for amp"}
    hdbg.dassert_lte(1, issue_id)
    cmd = f"gh issue view {issue_id} --repo {repo_full_name_with_host} --json title,url"
    _, txt = hsystem.system_to_string(cmd)
    _LOG.debug("txt=\n%s", txt)
    # Parse json.
    dict_ = json.loads(txt)
    _LOG.debug("dict_=\n%s", dict_)
    title = dict_["title"]
    _LOG.debug("title=%s", title)
    url = dict_["url"]
    _LOG.debug("url=%s", url)
    # Remove some annoying chars.
    for char in ": + ( ) / ` *".split():
        title = title.replace(char, "")
    # Replace multiple spaces with one.
    title = re.sub(r"\s+", " ", title)
    #
    title = title.replace(" ", "_")
    title = title.replace("-", "_")
    title = title.replace("'", "_")
    title = title.replace("`", "_")
    title = title.replace('"', "_")
    # Add the prefix `AmpTaskXYZ_...`
    task_prefix = hgit.get_task_prefix_from_repo_short_name(repo_short_name)
    _LOG.debug("task_prefix=%s", task_prefix)
    title = f"{task_prefix}{issue_id}_{title}"
    return title, url


@task
def gh_issue_title(ctx, issue_id, repo_short_name="current", pbcopy=True):  # type: ignore
    """
    Print the title that corresponds to the given issue and repo_short_name.
    E.g., AmpTask1251_Update_GH_actions_for_amp.

    :param pbcopy: save the result into the system clipboard (only on macOS)
    """
    _report_task(txt=hprint.to_str("issue_id repo_short_name"))
    # Login.
    gh_login(ctx)
    #
    issue_id = int(issue_id)
    hdbg.dassert_lte(1, issue_id)
    title, url = _get_gh_issue_title(issue_id, repo_short_name)
    # Print or copy to clipboard.
    msg = f"{title}: {url}"
    _to_pbcopy(msg, pbcopy)


def _check_if_pr_exists(title: str) -> bool:
    """
    Return whether a PR exists or not.
    """
    # > gh pr diff AmpTask1955_Lint_20211219
    # no pull requests found for branch "AmpTask1955_Lint_20211219"
    cmd = f"gh pr diff {title}"
    rc = hsystem.system(cmd, abort_on_error=False)
    pr_exists: bool = rc == 0
    return pr_exists


@task
def gh_create_pr(  # type: ignore
    ctx,
    body="",
    draft=True,
    auto_merge=False,
    repo_short_name="current",
    title="",
):
    """
    Create a draft PR for the current branch in the corresponding
    repo_short_name.

    ```
    # To open a PR in the web browser
    > gh pr view --web

    # To see the status of the checks
    > gh pr checks
    ```

    :param body: the body of the PR
    :param draft: draft or ready-to-review PR
    :param auto_merge: enable auto merging PR
    :param title: title of the PR or the branch name, if title is empty
    """
    _report_task()
    # Login.
    gh_login(ctx)
    #
    branch_name = hgit.get_branch_name()
    if not title:
        # Use the branch name as title.
        title = branch_name
    repo_full_name_with_host, repo_short_name = _get_repo_full_name_from_cmd(
        repo_short_name
    )
    _LOG.info(
        "Creating PR with title '%s' for '%s' in %s",
        title,
        branch_name,
        repo_full_name_with_host,
    )
    if auto_merge:
        hdbg.dassert(
            not draft, "The PR can't be a draft in order to auto merge it"
        )
    pr_exists = _check_if_pr_exists(title)
    _LOG.debug(hprint.to_str("pr_exists"))
    if pr_exists:
        _LOG.warning("PR '%s' already exists: skipping creation", title)
    else:
        cmd = (
            "gh pr create"
            + f" --repo {repo_full_name_with_host}"
            + (" --draft" if draft else "")
            + f' --title "{title}"'
            + f' --body "{body}"'
        )
        # TODO(gp): Use _to_single_line_cmd
        _run(ctx, cmd)
    if auto_merge:
        cmd = f"gh pr ready {title}"
        _run(ctx, cmd)
        cmd = f"gh pr merge {title} --auto --delete-branch --squash"
        _run(ctx, cmd)


# #############################################################################
# Fix permission
# #############################################################################


# The desired invariants are that all files
# 1) are owned by our user or by Docker user
# 2) have the shared group as group
# 3) have the same user and group permissions

# E.g.,
# -rw-rw-r-- 1 spm-sasm spm-sasm-fileshare 21877 Nov  3 18:11 pytest_logger.log

# The possible problems are:
# -r--r--r-- 1 spm-sasm spm-sasm-fileshare ./.git/objects/02/4df16f66c87bdfb
# -rw-r--r-- 1 265533 spm-sasm-fileshare  ./core_lime/dataflow/nodes/test/te
# -rw-rw-r-- 1 265533 spm-sasm-fileshare  ./research/real_time/notebooks/Lim

# drwxr-sr-x 2 gsaggese spm-sasm-fileshare    35 Oct 12 21:51 test
# chmod g=u amp/dev_scripts/git/git_hooks/test


def _save_dir_status(dir_name: str, filename: str) -> None:
    cmd = f'find {dir_name} -name "*" | sort | xargs ls -ld >{filename}'
    hsystem.system(cmd)
    _LOG.info("Saved dir status in %s", filename)


# From https://stackoverflow.com/questions/1830618
def _get_user_group(filename: str) -> Tuple[str, str]:
    """
    Return the symbolic name of user and group of a file.
    """
    uid = os.stat(filename).st_uid
    try:
        user = pwd.getpwuid(uid).pw_name
    except KeyError as e:
        # _LOG.warning("Error: ", str(e))
        _ = e
        user = str(uid)
    #
    gid = os.stat(filename).st_gid
    try:
        group = grp.getgrgid(gid).gr_name
    except KeyError as e:
        _ = e
        group = str(gid)
    return user, group


def _find_files_for_user(dir_name: str, user: str, is_equal: bool) -> List[str]:
    """
    Find all the files under `abs_dir` that are owned or not by `user`.
    """
    _LOG.debug("")
    mode = "\\!" if not is_equal else ""
    cmd = f'find {dir_name} -name "*" {mode} -user "{user}"'
    _, txt = hsystem.system_to_string(cmd)
    files: List[str] = txt.split("\n")
    return files


def _find_files_for_group(dir_name: str, group: str, is_equal: bool) -> List[str]:
    """
    Find all the files under `abs_dir` that are owned by a group `group`.
    """
    _LOG.debug("")
    mode = "\\!" if not is_equal else ""
    cmd = f'find {dir_name} -name "*" {mode} -group "{group}"'
    _, txt = hsystem.system_to_string(cmd)
    files: List[str] = txt.split("\n")
    return files


def _compute_stats_by_user_and_group(dir_name: str) -> Tuple[Dict, Dict, Dict]:
    """
    Scan all the files reporting statistics in terms of users and groups.

    It also compute a mapping from file to user and group.
    """
    _LOG.debug("")
    # Find all files.
    cmd = f'find {dir_name} -name "*"'
    _, txt = hsystem.system_to_string(cmd)
    files = txt.split("\n")
    # Get the user of each file.
    user_to_files: Dict[str, List[str]] = {}
    group_to_files: Dict[str, List[str]] = {}
    file_to_user_group: Dict[str, Tuple[str, str]] = {}
    for file in files:
        user, group = _get_user_group(file)
        # Update mapping from user to files.
        if user not in user_to_files:
            user_to_files[user] = []
        user_to_files[user].append(file)
        # Update mapping from group to files.
        if group not in group_to_files:
            group_to_files[group] = []
        group_to_files[group].append(file)
        # Update the mapping from file to (user, group).
        hdbg.dassert_not_in(file, file_to_user_group)
        file_to_user_group[file] = (user, group)
    # Print stats.
    txt1 = ""
    for user, files in user_to_files.items():
        txt1 += f"{user}({len(files)}), "
    _LOG.info("user=%s", txt1)
    #
    txt2 = ""
    for group, files in group_to_files.items():
        txt2 += f"{group}({len(files)}), "
    _LOG.info("group=%s", txt2)
    return user_to_files, group_to_files, file_to_user_group


def _ls_l(files: List[str], size: int = 100) -> str:
    """
    Run `ls -l` on the files using chunks of size `size`.
    """
    txt = []
    for pos in range(0, len(files), size):
        files_tmp = files[pos : pos + size]
        files_tmp = [f"'{f}'" for f in files_tmp]
        cmd = f"ls -ld {' '.join(files_tmp)}"
        _, txt_tmp = hsystem.system_to_string(cmd)
        txt.append(txt_tmp)
    return "\n".join(txt)


def _exec_cmd_by_chunks(
    cmd: str, files: List[str], abort_on_error: bool, size: int = 100
) -> None:
    """
    Execute `cmd` on files using chunks of size `size`.
    """
    for pos in range(0, len(files), size):
        files_tmp = files[pos : pos + size]
        files_tmp = [f"'{f}'" for f in files_tmp]
        cmd = f"{cmd} {' '.join(files_tmp)}"
        hsystem.system(cmd, abort_on_error=abort_on_error)


def _print_problems(dir_name: str = ".") -> None:
    """
    Do `ls -l` on files that are not owned by the current user and its group.

    This function is used for debugging.
    """
    _, _, file_to_user_group = _compute_stats_by_user_and_group(dir_name)
    user = hsystem.get_user_name()
    docker_user = hgit.execute_repo_config_code("get_docker_user()")
    # user_group = f"{user}_g"
    # shared_group = hgit.execute_repo_config_code("get_docker_shared_group()")
    files_with_problems = []
    for file, (curr_user, curr_group) in file_to_user_group.items():
        _ = curr_user, curr_group
        # Files owned by our user and
        # if curr_user == user and curr_group == user_group:
        #    continue
        if curr_user in (user, docker_user):
            continue
        # if curr_group == shared_group:
        #    continue
        files_with_problems.append(file)
    #
    txt = _ls_l(files_with_problems)
    print(txt)


def _change_file_ownership(file: str, abort_on_error: bool) -> None:
    """
    Change ownership of files with an invalid user (e.g., 265533) by copying
    and deleting.
    """
    # pylint: disable=line-too-long
    # > ls -l ./core_lime/dataflow/nodes/test/test_core_lime_dataflow_nodes.py
    # -rw-r--r-- 1 265533 spm-sasm-fileshare 14327 Nov  3 14:01 ./core_lime/dataflow/nodes/test/test_core_lime_dataflow_nodes.py
    #
    # > mv ./core_lime/dataflow/nodes/test/test_core_lime_dataflow_nodes.py{,.OLD}
    #
    # > cp ./core_lime/dataflow/nodes/test/test_core_lime_dataflow_nodes.py{.OLD,}
    #
    # > ls -l ./core_lime/dataflow/nodes/test/test_core_lime_dataflow_nodes.py
    # -rw-r--r-- 1 gsaggese spm-sasm-fileshare 14327 Nov  5 17:58 ./core_lime/dataflow/nodes/test/test_core_lime_dataflow_nodes.py
    #
    # > rm -rf ./core_lime/dataflow/nodes/test/test_core_lime_dataflow_nodes.py.OLD
    # pylint: enable=line-too-long
    hdbg.dassert_file_exists(file)
    tmp_file = file + ".OLD"
    #
    cmd = f"mv {file} {tmp_file}"
    hsystem.system(cmd, abort_on_error=abort_on_error)
    #
    cmd = f"cp {tmp_file} {file}"
    hsystem.system(cmd, abort_on_error=abort_on_error)
    #
    cmd = f"rm -rf {tmp_file}"
    hsystem.system(cmd, abort_on_error=abort_on_error)


def _fix_invalid_owner(dir_name: str, fix: bool, abort_on_error: bool) -> None:
    """
    Fix files that are owned by a user that is not the current user or the
    Docker one.
    """
    _LOG.info("\n%s", hprint.frame(hintros.get_function_name()))
    #
    _LOG.info("Before fix")
    _, _, file_to_user_group = _compute_stats_by_user_and_group(dir_name)
    #
    user = hsystem.get_user_name()
    docker_user = hgit.execute_repo_config_code("get_docker_user()")
    for file, (curr_user, _) in tqdm.tqdm(file_to_user_group.items()):
        if curr_user not in (user, docker_user):
            _LOG.info("Fixing file '%s'", file)
            hdbg.dassert_file_exists(file)
            cmd = f"ls -l {file}"
            hsystem.system(
                cmd, abort_on_error=abort_on_error, suppress_output=False
            )
            if fix:
                _change_file_ownership(file, abort_on_error)
    #
    _LOG.info("After fix")
    _, _, file_to_user_group = _compute_stats_by_user_and_group(dir_name)


def _fix_group(dir_name: str, fix: bool, abort_on_error: bool) -> None:
    """
    Ensure that all files are owned by the shared group.
    """
    _LOG.info("\n%s", hprint.frame(hintros.get_function_name()))
    _LOG.info("Before fix")
    _, _, file_to_user_group = _compute_stats_by_user_and_group(dir_name)
    if fix:
        # Get the user and the group.
        user = hsystem.get_user_name()
        user_group = f"{user}_g"
        shared_group = hgit.execute_repo_config_code("get_docker_shared_group()")
        #
        for file, (curr_user, curr_group) in file_to_user_group.items():
            # If the group is the shared group there is nothing to do.
            if curr_group == shared_group:
                continue
            cmd = f"chgrp {shared_group} {file}"
            if curr_user == user:
                # This is a paranoia check.
                hdbg.dassert_eq(curr_group, user_group)
            else:
                # For files not owned by the current user, we need to `sudo`.
                cmd = f"sudo -u {curr_user} {cmd}"
            hsystem.system(cmd, abort_on_error=abort_on_error)
        _LOG.info("After fix")
        _, _, file_to_user_group = _compute_stats_by_user_and_group(dir_name)
    else:
        _LOG.warning("Skipping fix")


def _fix_group_permissions(dir_name: str, abort_on_error: bool) -> None:
    """
    Ensure that all files are owned by the shared group.
    """
    _LOG.info("\n%s", hprint.frame(hintros.get_function_name()))
    _, _, file_to_user_group = _compute_stats_by_user_and_group(dir_name)
    user = hsystem.get_user_name()
    # docker_user = get_default_param("DOCKER_USER")
    for file, (curr_user, curr_group) in tqdm.tqdm(file_to_user_group.items()):
        _ = curr_group
        st_mode = os.stat(file).st_mode
        perms = oct(st_mode & 0o777)
        # perms=0o775
        if perms[2] != perms[3]:
            _LOG.debug("%s -> %s, %s", file, oct(st_mode), perms)
            cmd = f"chmod g=u {file}"
            if curr_user != user:
                # For files not owned by the current user, we need to `sudo`.
                cmd = f"sudo -u {curr_user} {cmd}"
            hsystem.system(cmd, abort_on_error=abort_on_error)
        is_dir = os.path.isdir(file)
        if is_dir:
            # pylint: disable=line-too-long
            # From https://www.gnu.org/software/coreutils/manual/html_node/Directory-Setuid-and-Setgid.html
            # If a directory
            # inherit the same group as the directory,
            # pylint: enable=line-too-long
            has_set_group_id = st_mode & stat.S_ISGID
            if not has_set_group_id:
                cmd = f"chmod g+s {file}"
                if curr_user != user:
                    # For files not owned by the current user, we need to `sudo`.
                    cmd = f"sudo -u {curr_user} {cmd}"
                hsystem.system(cmd, abort_on_error=abort_on_error)


@task
def fix_perms(  # type: ignore
    ctx, dir_name=".", action="all", fix=True, abort_on_error=True
):
    """
    :param action:
        - `all`: run all the fixes
        - `print_stats`: print stats about file users and groups
        - `print_problems`:
        - `fix_invalid_owner`: fix the files with an invalid owner (e.g., mysterious
            265533)
        - `fix_group`: ensure that shared group owns all the files
        - `fix_group_permissions`: ensure that the group permissions are the same
            as the owner ones
    """
    _ = ctx
    _report_task()
    #
    if hgit.execute_repo_config_code("is_dev4()"):
        if action == "all":
            action = ["fix_invalid_owner", "fix_group", "fix_group_permissions"]
        else:
            action = [action]
        #
        file_name1 = "./tmp.fix_perms.before.txt"
        _save_dir_status(dir_name, file_name1)
        #
        if "print_stats" in action:
            _compute_stats_by_user_and_group(dir_name)
        if "print_problems" in action:
            _print_problems(dir_name)
        if "fix_invalid_owner" in action:
            _fix_invalid_owner(dir_name, fix, abort_on_error)
        if "fix_group" in action:
            _fix_group(dir_name, fix, abort_on_error)
        if "fix_group_permissions" in action:
            _fix_group_permissions(dir_name, abort_on_error)
        #
        file_name2 = "./tmp.fix_perms.after.txt"
        _save_dir_status(dir_name, file_name2)
        #
        cmd = f"To compare run:\n> vimdiff {file_name1} {file_name2}"
        print(cmd)
    elif hgit.execute_repo_config_code("is_dev_ck()"):
        user = hsystem.get_user_name()
        group = user
        cmd = f"sudo chown -R {user}:{group} *"
        hsystem.system(cmd)
        cmd = f"sudo chown -R {user}:{group} .pytest_cache"
        hsystem.system(cmd, abort_on_error=False)
    else:
        raise ValueError(f"Invalid machine {os.uname()[1]}")


# TODO(gp): Add gh_open_pr to jump to the PR from this branch.

# TODO(gp): Add ./dev_scripts/testing/pytest_count_files.sh

# pylint: disable=line-too-long
# From https://stackoverflow.com/questions/34878808/finding-docker-container-processes-from-host-point-of-view
# Convert Docker container to processes id
# for i in $(docker container ls --format "{{.ID}}"); do docker inspect -f '{{.State.Pid}} {{.Name}}' $i; done
# 7444 /compose_app_run_d386dc360071
# 8857 /compose_jupyter_server_run_7575f1652032
# 1767 /compose_app_run_6782c2bd6999
# 25163 /compose_app_run_ab27e17f2c47
# 18721 /compose_app_run_de23819a6bc2
# pylint: enable=line-too-long<|MERGE_RESOLUTION|>--- conflicted
+++ resolved
@@ -1446,17 +1446,10 @@
             cmd = f"dev_scripts/diff_to_vimdiff.py --dir1 {abs_src_dir} --dir2 {abs_dst_dir}"
             if remove_usual:
                 vals = [
-<<<<<<< HEAD
                     r"\/\.github\/",
                 ]
                 regex = "|".join(vals)
-                cmd += rf" --ignore_files=\'{regex}\'"
-=======
-                    "\/\.github\/",
-                ]
-                regex = "|".join(vals)
                 cmd += f" --ignore_files='{regex}'"
->>>>>>> 42e6ed99
     _run(ctx, cmd, dry_run=dry_run, print_cmd=True)
 
 
