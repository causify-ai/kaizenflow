--- conflicted
+++ resolved
@@ -3,12 +3,6 @@
 
 import helpers.s3 as hs3
 """
-from typing import List
-
-import boto3
-
-import helpers.dbg as dbg
-
 import logging
 import os
 from typing import List, Tuple
@@ -26,9 +20,17 @@
     Make sure your ~/.aws/credentials uses the right key to access this bucket
     as default.
     """
-<<<<<<< HEAD
-    # s3_path = "s3://alphamatic"
-    s3_path = "s3://default00-bucket"
+    # s3_bucket = "alphamatic"
+    s3_bucket = "default00-bucket"
+    return s3_bucket
+
+
+# TODO(gp): -> get_root_path() ?
+def get_path() -> str:
+    """
+    Return the path corresponding to the default s3 bucket.
+    """
+    s3_path = "s3://" + get_bucket()
     return s3_path
 
 
@@ -131,19 +133,6 @@
         )
     paths.sort()
     return paths
-=======
-    # s3_bucket = "alphamatic"
-    s3_bucket = "default00-bucket"
-    return s3_bucket
-
-
-# TODO(gp): -> get_root_path() ?
-def get_path() -> str:
-    """
-    Return the path corresponding to the default s3 bucket.
-    """
-    s3_path = "s3://" + get_bucket()
-    return s3_path
 
 
 # TODO(GP): Maybe we should add an S3Path class which will contain
@@ -164,7 +153,7 @@
         path,
         prefix,
     )
-    path = path[len(prefix):]
+    path = path[len(prefix) :]
     path = path.split("/")
     dbg.dassert(path, "The path is empty.")
     bucket_name = path[0]
@@ -188,5 +177,4 @@
     #   s3.ObjectSummary(bucket_name='default00-bucket',
     #       key='kibot/All_Futures_Continuous_Contracts_daily/AC.csv.gz')
     file_names = [os.path.basename(p.key) for p in res.all()]
-    return file_names
->>>>>>> b9a3564d
+    return file_names