"""
Import as:

import helpers.lib_tasks_lint as hlitalin
"""

import datetime
import logging
import os
import re
from typing import List, Optional

from invoke import task

# We want to minimize the dependencies from non-standard Python packages since
# this code needs to run with minimal dependencies and without Docker.
import helpers.hdbg as hdbg
import helpers.hio as hio
import helpers.hprint as hprint
import helpers.hsystem as hsystem
import helpers.lib_tasks_docker as hlitadoc
import helpers.lib_tasks_utils as hlitauti

_LOG = logging.getLogger(__name__)

# pylint: disable=protected-access


# #############################################################################
# Linter.
# #############################################################################


@task
def lint_check_python_files_in_docker(  # type: ignore
    ctx,
    python_compile=True,
    python_execute=True,
    modified=False,
    branch=False,
    last_commit=False,
    all_=False,
    files="",
):
    """
    Compile and execute Python files checking for errors.

    This is supposed to be run inside Docker.

    The params have the same meaning as in `_get_files_to_process()`.
    """
    hlitauti._report_task()
    _ = ctx
    # We allow to filter through the user specified `files`.
    mutually_exclusive = False
    remove_dirs = True
    file_list = hlitauti._get_files_to_process(
        modified,
        branch,
        last_commit,
        all_,
        files,
        mutually_exclusive,
        remove_dirs,
    )
    _LOG.debug("Found %d files:\n%s", len(file_list), "\n".join(file_list))
    # Filter keeping only Python files.
    _LOG.debug("Filtering for Python files")
    exclude_paired_jupytext = True
    file_list = hio.keep_python_files(file_list, exclude_paired_jupytext)
    _LOG.debug("file_list=%s", "\n".join(file_list))
    _LOG.info("Need to process %d files", len(file_list))
    if not file_list:
        _LOG.warning("No files were selected")
    # Scan all the files.
    failed_filenames = []
    for file_name in file_list:
        _LOG.info("Processing '%s'", file_name)
        if python_compile:
            import compileall

            success = compileall.compile_file(file_name, force=True, quiet=1)
            _LOG.debug("file_name='%s' -> python_compile=%s", file_name, success)
            if not success:
                msg = f"'{file_name}' doesn't compile correctly"
                _LOG.error(msg)
                failed_filenames.append(file_name)
        # TODO(gp): Add also `python -c "import ..."`, if not equivalent to `compileall`.
        if python_execute:
            cmd = f"python {file_name}"
            rc = hsystem.system(cmd, abort_on_error=False, suppress_output=False)
            _LOG.debug("file_name='%s' -> python_compile=%s", file_name, rc)
            if rc != 0:
                msg = f"'{file_name}' doesn't execute correctly"
                _LOG.error(msg)
                failed_filenames.append(file_name)
    hprint.log_frame(
        _LOG,
        f"failed_filenames={len(failed_filenames)}",
        verbosity=logging.INFO,
    )
    _LOG.info("\n".join(failed_filenames))
    error = len(failed_filenames) > 0
    return error


@task
def lint_check_python_files(  # type: ignore
    ctx,
    python_compile=True,
    python_execute=True,
    modified=False,
    branch=False,
    last_commit=False,
    all_=False,
    files="",
):
    """
    Compile and execute Python files checking for errors.

    The params have the same meaning as in `_get_files_to_process()`.
    """
    _ = python_compile, python_execute, modified, branch, last_commit, all_, files
    # Execute the same command line but inside the container. E.g.,
    # /Users/saggese/src/venv/amp.client_venv/bin/invoke lint_docker_check_python_files --branch
    cmd_line = hdbg.get_command_line()
    # Replace the full path of invoke with just `invoke`.
    cmd_line = cmd_line.split()
    cmd_line = ["/venv/bin/invoke lint_check_python_files_in_docker"] + cmd_line[
        2:
    ]
    docker_cmd_ = " ".join(cmd_line)
    cmd = f'invoke docker_cmd --cmd="{docker_cmd_}"'
    hlitauti._run(ctx, cmd)


def _parse_linter_output(txt: str) -> str:
    """
    Parse the output of the linter and return a file suitable for vim quickfix.
    """
    stage: Optional[str] = None
    output: List[str] = []
    for i, line in enumerate(txt.split("\n")):
        _LOG.debug("%d:line='%s'", i + 1, line)
        # Tabs remover...............................................Passed
        # isort......................................................Failed
        # Don't commit to branch...............................^[[42mPassed^[[m
        m = re.search(r"^(\S.*?)\.{10,}\S+?(Passed|Failed)\S*?$", line)
        if m:
            stage = m.group(1)
            result = m.group(2)
            _LOG.debug("  -> stage='%s' (%s)", stage, result)
            continue
<<<<<<< HEAD
        # core/dataflow/nodes.py:601:9: F821 undefined name '_check_col_names'
=======
        # The regex only fires when the line starts with an alphabetic character.
        # In our target case the line starts with the name of the file.
        # If the line starts with a number (e.g. a timestamp in debug messages,
        # warnings, etc), there will be no match.
        # E.g.,
        # "core/dataflow/nodes.py:601:9: F821 undefined name 'a'" will be matched;
        # "17:24:53 lib_tasks.py _parse_linter_output:5244" will not be matched.
>>>>>>> 53bff36c
        m = re.search(r"^([a-zA-Z]\S+):(\d+)[:\d+:]\s+(.*)$", line)
        if m:
            _LOG.debug("  -> Found a lint to parse: '%s'", line)
            hdbg.dassert_is_not(stage, None)
            file_name = m.group(1)
            line_num = int(m.group(2))
            msg = m.group(3)
            _LOG.debug(
                "  -> file_name='%s' line_num=%d msg='%s'",
                file_name,
                line_num,
                msg,
            )
            output.append(f"{file_name}:{line_num}:[{stage}] {msg}")
    # Sort to keep the lints in order of files.
    output = sorted(output)
    output_as_str = "\n".join(output)
    return output_as_str


@task
def lint_detect_cycles(  # type: ignore
    ctx,
    dir_name=".",
    stage="prod",
    version="",
    out_file_name="lint_detect_cycles.output.txt",
):
    """
    Detect cyclic imports in the directory files.

    For param descriptions, see `lint()`.

    :param dir_name: the name of the dir to detect cyclic imports in
        - By default, the check will be carried out in the dir from where
          the task is run
    """
    hlitauti._report_task()
    # Remove the log file.
    if os.path.exists(out_file_name):
        cmd = f"rm {out_file_name}"
        hlitauti._run(ctx, cmd)
    # Prepare the command line.
    docker_cmd_opts = [dir_name]
    docker_cmd_ = (
        "/app/import_check/detect_import_cycles.py "
        + hlitauti._to_single_line_cmd(docker_cmd_opts)
    )
    # Execute command line.
    cmd = hlitadoc._get_lint_docker_cmd(docker_cmd_, stage, version)
    cmd = f"({cmd}) 2>&1 | tee -a {out_file_name}"
    # Run.
    hlitauti._run(ctx, cmd)


# pylint: disable=line-too-long
@task
def lint(  # type: ignore
    ctx,
    modified=False,
    branch=False,
    last_commit=False,
    files="",
    dir_name="",
    phases="",
    only_format=False,
    only_check=False,
    fast=False,
    run_linter_step=True,
    parse_linter_output=True,
    run_entrypoint_and_bash=False,
    run_bash_without_entrypoint=False,
    # TODO(gp): These params should go earlier, since are more important.
    stage="prod",
    version="",
    out_file_name="linter_output.txt",
):
    """
    Lint files.

    ```
    # To lint all the files:
    > i lint --dir-name . --only-format

    # To lint only a repo (e.g., lime, lemonade) including `amp` but not `amp` itself:
    > i lint --files="$(find . -name '*.py' -not -path './compute/*' -not -path './amp/*')"

    # To lint dev_tools:
    > i lint --files="$(find . -name '*.py' -not -path './amp/*' -not -path './import_check/example/*' -not -path './import_check/test/outcomes/*')"
    ```

    :param modified: select the files modified in the client
    :param branch: select the files modified in the current branch
    :param last_commit: select the files modified in the previous commit
    :param files: specify a space-separated list of files
    :param dir_name: process all the files in a dir
    :param phases: specify the lint phases to execute
    :param only_format: run only the formatting phases (e.g., black)
    :param only_check: run only the checking phases (e.g., pylint, mypy) that
        don't change the code
    :param fast: run everything but skip `pylint`, since it is often very picky
        and slow
    :param run_linter_step: run linter step
    :param parse_linter_output: parse linter output and generate vim cfile
    :param run_entrypoint_and_bash: run the entrypoint of the container (which
        configures the environment) and then `bash`, instead of running the
        lint command
    :param run_bash_without_entrypoint: run bash, skipping the entrypoint
    TODO(gp): This seems to work but have some problems with tty
    :param stage: the image stage to use
    :param out_file_name: name of the file to save the log output in
    """
    hlitauti._report_task()
    # Remove the file.
    if os.path.exists(out_file_name):
        cmd = f"rm {out_file_name}"
        hlitauti._run(ctx, cmd)
    # The available phases are:
    # ```
    # > i lint -f "foobar.py"
    # Don't commit to branch...............................................Passed
    # Check for merge conflicts........................(no files to check)Skipped
    # Trim Trailing Whitespace.........................(no files to check)Skipped
    # Fix End of Files.................................(no files to check)Skipped
    # Check for added large files......................(no files to check)Skipped
    # CRLF end-lines remover...........................(no files to check)Skipped
    # Tabs remover.....................................(no files to check)Skipped
    # autoflake........................................(no files to check)Skipped
    # add_python_init_files............................(no files to check)Skipped
    # amp_lint_md......................................(no files to check)Skipped
    # amp_doc_formatter................................(no files to check)Skipped
    # amp_isort........................................(no files to check)Skipped
    # amp_class_method_order...........................(no files to check)Skipped
    # amp_normalize_import.............................(no files to check)Skipped
    # amp_format_separating_line.......................(no files to check)Skipped
    # amp_black........................................(no files to check)Skipped
    # amp_processjupytext..............................(no files to check)Skipped
    # amp_check_filename...............................(no files to check)Skipped
    # amp_warn_incorrectly_formatted_todo..............(no files to check)Skipped
    # amp_flake8.......................................(no files to check)Skipped
    # amp_pylint.......................................(no files to check)Skipped
    # amp_mypy.........................................(no files to check)Skipped
    # ```
    if run_bash_without_entrypoint:
        # Run bash, without the Docker entrypoint.
        docker_cmd_ = "bash"
        cmd = hlitadoc._get_lint_docker_cmd(
            docker_cmd_, stage, version, entrypoint=False
        )
        cmd = f"({cmd}) 2>&1 | tee -a {out_file_name}"
        # Run.
        hlitauti._run(ctx, cmd)
        return
    if run_entrypoint_and_bash:
        # Run the Docker entrypoint (which configures the environment) and then bash.
        docker_cmd_ = "bash"
        cmd = hlitadoc._get_lint_docker_cmd(docker_cmd_, stage, version)
        cmd = f"({cmd}) 2>&1 | tee -a {out_file_name}"
        # Run.
        hlitauti._run(ctx, cmd)
        return
    if only_format:
        hdbg.dassert_eq(phases, "")
        phases = " ".join(
            [
                "add_python_init_files",
                "amp_isort",
                "amp_class_method_order",
                "amp_normalize_import",
                "amp_format_separating_line",
                "amp_black",
                "amp_processjupytext",
                "amp_remove_eof_newlines",
            ]
        )
    if only_check:
        hdbg.dassert_eq(phases, "")
        phases = " ".join(
            [
                "amp_pylint",
                "amp_mypy",
            ]
        )

    if run_linter_step:
        # We don't want to run this all the times.
        # docker_pull(ctx, stage=stage, images="dev_tools")
        # Get the files to lint.
        # TODO(gp): For now we don't support linting the entire tree.
        all_ = False
        if dir_name != "":
            hdbg.dassert_eq(files, "")
            pattern = "*.py"
            only_files = True
            use_relative_paths = False
            files = hio.listdir(dir_name, pattern, only_files, use_relative_paths)
            files = " ".join(files)
        # For linting we can use only files modified in the client, in the branch, or
        # specified.
        mutually_exclusive = True
        # pre-commit doesn't handle directories, but only files.
        remove_dirs = True
        files_as_list = hlitauti._get_files_to_process(
            modified,
            branch,
            last_commit,
            all_,
            files,
            mutually_exclusive,
            remove_dirs,
        )
        _LOG.info("Files to lint:\n%s", "\n".join(files_as_list))
        if not files_as_list:
            _LOG.warning("Nothing to lint: exiting")
            return
        files_as_str = " ".join(files_as_list)
        phases = phases.split(" ")
        for phase in phases:
            # Prepare the command line.
            precommit_opts = []
            precommit_opts.extend(
                [
                    f"run {phase}",
                    "-c /app/.pre-commit-config.yaml",
                    f"--files {files_as_str}",
                ]
            )
            docker_cmd_ = "pre-commit " + hlitauti._to_single_line_cmd(
                precommit_opts
            )
            if fast:
                docker_cmd_ = "SKIP=amp_pylint " + docker_cmd_
            cmd = hlitadoc._get_lint_docker_cmd(docker_cmd_, stage, version)
            cmd = f"({cmd}) 2>&1 | tee -a {out_file_name}"
            # Run.
            hlitauti._run(ctx, cmd)
    else:
        _LOG.warning("Skipping linter step, as per user request")
    #
    if parse_linter_output:
        # Parse the linter output into a cfile.
        _LOG.info("Parsing '%s'", out_file_name)
        txt = hio.from_file(out_file_name)
        cfile = _parse_linter_output(txt)
        cfile_name = "./linter_warnings.txt"
        hio.to_file(cfile_name, cfile)
        _LOG.info("Saved cfile in '%s'", cfile_name)
        print(cfile)
    else:
        _LOG.warning("Skipping lint parsing, as per user request")


@task
def lint_create_branch(ctx, dry_run=False):  # type: ignore
    """
    Create the branch for linting in the current dir.

    The dir needs to be specified to ensure the set-up is correct.
    """
    hlitauti._report_task()
    #
    date = datetime.datetime.now().date()
    date_as_str = date.strftime("%Y%m%d")
    branch_name = f"AmpTask1955_Lint_{date_as_str}"
    # query_yes_no("Are you sure you want to create the branch '{branch_name}'")
    _LOG.info("Creating branch '%s'", branch_name)
    cmd = f"invoke git_create_branch -b '{branch_name}'"
    hlitauti._run(ctx, cmd, dry_run=dry_run)<|MERGE_RESOLUTION|>--- conflicted
+++ resolved
@@ -151,9 +151,6 @@
             result = m.group(2)
             _LOG.debug("  -> stage='%s' (%s)", stage, result)
             continue
-<<<<<<< HEAD
-        # core/dataflow/nodes.py:601:9: F821 undefined name '_check_col_names'
-=======
         # The regex only fires when the line starts with an alphabetic character.
         # In our target case the line starts with the name of the file.
         # If the line starts with a number (e.g. a timestamp in debug messages,
@@ -161,7 +158,6 @@
         # E.g.,
         # "core/dataflow/nodes.py:601:9: F821 undefined name 'a'" will be matched;
         # "17:24:53 lib_tasks.py _parse_linter_output:5244" will not be matched.
->>>>>>> 53bff36c
         m = re.search(r"^([a-zA-Z]\S+):(\d+)[:\d+:]\s+(.*)$", line)
         if m:
             _LOG.debug("  -> Found a lint to parse: '%s'", line)
