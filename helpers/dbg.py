--- conflicted
+++ resolved
@@ -735,13 +735,9 @@
     return loggers
 
 
-<<<<<<< HEAD
-def get_matching_loggers(module_names: Union[str, Iterable[str]], verbose: bool) -> List:
-=======
 def get_matching_loggers(
     module_names: Union[str, Iterable[str]], verbose: bool
 ) -> List:
->>>>>>> d8ff00e3
     """
     Find loggers that match a name or a name in a set.
     """
