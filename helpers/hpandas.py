"""
Import as:

import helpers.hpandas as hpandas
"""

import csv
import dataclasses
import logging
import random
import re
from typing import Any, Dict, Iterable, Iterator, List, Optional, Tuple, Union

import numpy as np
import pandas as pd
import s3fs

import helpers.hdatetime as hdateti
import helpers.hdbg as hdbg
import helpers.hprint as hprint
import helpers.hsystem as hsystem

# Avoid the following dependency from other `helpers` modules to prevent import cycles.
# import helpers.hs3 as hs3
# import helpers.hsql as hsql
# import helpers.hunit_test as hunitest


_LOG = logging.getLogger(__name__)
# Enable extra verbose debugging. Do not commit.
_TRACE = False

RowsValues = List[List[str]]


# #############################################################################


def to_series(df: pd.DataFrame, *, series_dtype: str = "float64") -> pd.Series:
    """
    Convert a pd.DataFrame with a single column into a pd.Series. The problem
    is that empty df or df with a single row are not converted correctly to a
    pd.Series.

    :param df: dataframe with a single column to convert to a series
    :param series_dtype: dtype of the desired series in case a DataFrame
        is empty, otherwise inherit dtype from a DataFrame
    """
    # See https://stackoverflow.com/questions/33246771
    hdbg.dassert_isinstance(df, pd.DataFrame)
    hdbg.dassert_eq(df.shape[1], 1, "df=%s doesn't have a single column", df)
    if df.empty:
        srs = pd.Series(dtype=series_dtype)
    elif df.shape[0] > 1:
        srs = df.squeeze()
    else:
        srs = pd.Series(df.iloc[0, 0], index=[df.index.values[0]])
        srs.name = df.index.name
    hdbg.dassert_isinstance(srs, pd.Series)
    return srs


def as_series(data: Union[pd.DataFrame, pd.Series]) -> pd.Series:
    """
    Convert a single-column dataframe to a series or no-op if already a series.
    """
    if isinstance(data, pd.Series):
        return data
    return to_series(data)


def dassert_is_days(
    timedelta: pd.Timedelta, *, min_num_days: Optional[int] = None
) -> None:
    hdbg.dassert(
        (timedelta / pd.Timedelta(days=1)).is_integer(),
        "timedelta='%s' is not an integer number of days",
        timedelta,
    )
    if min_num_days is not None:
        hdbg.dassert_lte(1, timedelta.days)


# #############################################################################


def _get_index(obj: Union[pd.Index, pd.DataFrame, pd.Series]) -> pd.Index:
    """
    Return the index of a Pandas object.
    """
    if isinstance(obj, pd.Index):
        index = obj
    else:
        hdbg.dassert_isinstance(obj, (pd.Series, pd.DataFrame))
        index = obj.index
    return index


# TODO(gp): Maybe for symmetry with the other functions, rename to
#  dassert_datetime_index
def dassert_index_is_datetime(
    obj: Union[pd.Index, pd.DataFrame, pd.Series],
    msg: Optional[str] = None,
    *args: Any,
) -> None:
    """
    Ensure that the dataframe has an index containing datetimes.

    It works for both single and multi-indexed dataframes.
    """
    index = _get_index(obj)
    if isinstance(index, pd.MultiIndex):
        # In case of multi index check that at least one level is a datetime.
        is_any_datetime = any(
            isinstance(level, pd.DatetimeIndex) for level in index.levels
        )
        hdbg.dassert(is_any_datetime, msg, *args)
    else:
        hdbg.dassert_isinstance(index, pd.DatetimeIndex, msg, *args)


def dassert_unique_index(
    obj: Union[pd.Index, pd.DataFrame, pd.Series],
    msg: Optional[str] = None,
    *args: Any,
) -> None:
    """
    Ensure that a Pandas object has a unique index.
    """
    index = _get_index(obj)
    if not index.is_unique:
        dup_indices = index.duplicated(keep=False)
        df_dup = obj[dup_indices]
        dup_msg = f"Duplicated rows are:\n{df_to_str(df_dup)}\n"
        if msg is None:
            msg = dup_msg
        else:
            msg = dup_msg + msg
        hdbg.dassert(index.is_unique, msg=msg, *args)


# TODO(gp): @all Add unit tests.
def dassert_increasing_index(
    obj: Union[pd.Index, pd.DataFrame, pd.Series],
    msg: Optional[str] = None,
    *args: Any,
) -> None:
    """
    Ensure that a Pandas object has an increasing index.
    """
    index = _get_index(obj)
    if not index.is_monotonic_increasing:
        # Print information about the problematic indices like:
        # ```
        # Not increasing indices are:
        #                                  full_symbol         open         high
        # timestamp
        # 2018-08-17 01:39:00+00:00  binance::BTC_USDT  6339.250000  6348.910000
        # 2018-08-17 00:01:00+00:00   kucoin::ETH_USDT   286.712987   286.712987
        # ```
        # Find the problematic indices.
        mask = np.diff(index) <= pd.Timedelta(seconds=0)
        mask = np.insert(mask, 0, False)
        # TODO(gp): We might want to specify an integer with how many rows before
        #  after we want to show.
        # Shift back to get the previous index that was creating the issue.
        mask_shift = np.empty_like(mask)
        mask_shift[: len(mask) - 1] = mask[1 : len(mask)]
        mask_shift[len(mask) - 1] = False
        #
        mask = mask | mask_shift
        dup_msg = f"Not increasing indices are:\n{df_to_str(obj[mask])}\n"
        if msg is None:
            msg = dup_msg
        else:
            msg = dup_msg + msg
        # Dump the data to file for further inspection.
        # obj.to_csv("index.csv")
        hdbg.dassert(index.is_monotonic_increasing, msg=msg, *args)


# TODO(gp): @all Add more info in case of failures and unit tests.
def dassert_strictly_increasing_index(
    obj: Union[pd.Index, pd.DataFrame, pd.Series],
    msg: Optional[str] = None,
    *args: Any,
) -> None:
    """
    Ensure that a Pandas object has a strictly increasing index.
    """
    dassert_unique_index(obj, msg, *args)
    dassert_increasing_index(obj, msg, *args)


# TODO(gp): Not sure it's used or useful?
def dassert_monotonic_index(
    obj: Union[pd.Index, pd.DataFrame, pd.Series],
    msg: Optional[str] = None,
    *args: Any,
) -> None:
    """
    Ensure that a Pandas object has a monotonic (i.e., strictly increasing or
    decreasing index).
    """
    dassert_unique_index(obj, msg, *args)
    index = _get_index(obj)
    cond = index.is_monotonic_increasing or index.is_monotonic_decreasing
    hdbg.dassert(cond, msg=msg, *args)


# TODO(Paul): @gp -> dassert_datetime_indexed_df
def dassert_time_indexed_df(
    df: pd.DataFrame, allow_empty: bool, strictly_increasing: bool
) -> None:
    """
    Validate that input dataframe is time indexed and well-formed.

    It works for both single and multi-indexed dataframes.

    :param df: dataframe to validate
    :param allow_empty: allow empty data frames
    :param strictly_increasing: if True the index needs to be strictly
        increasing, instead of just increasing
    """
    # Verify that Pandas dataframe is passed as input.
    hdbg.dassert_isinstance(df, pd.DataFrame)
    if not allow_empty:
        # Verify that a non-empty dataframe is passed as input.
        hdbg.dassert_lt(0, df.shape[0])
        # Verify that the dataframe has at least 1 column.
        hdbg.dassert_lte(1, len(df.columns))
    # Verify that the index is increasing.
    if strictly_increasing:
        dassert_strictly_increasing_index(df)
    else:
        dassert_increasing_index(df)
    # Check that the index is in datetime format.
    dassert_index_is_datetime(df)
    # Check that the passed timestamp has timezone info.
    index_item = df.index[0]
    if isinstance(index_item, tuple):
        # In case of multi index assume that the first level is a datetime.
        index_item = index_item[0]
    hdateti.dassert_has_tz(index_item)


def dassert_valid_remap(to_remap: List[str], remap_dict: Dict[str, str]) -> None:
    """
    Ensure that remapping rows / columns is valid.
    """
    hdbg.dassert_isinstance(to_remap, list)
    hdbg.dassert_isinstance(remap_dict, dict)
    # All the rows / columns to remap, should exist.
    hdbg.dassert_is_subset(
        remap_dict.keys(),
        to_remap,
        "Keys to remap should be a subset of existing columns",
    )
    # The mapping is invertible.
    hdbg.dassert_no_duplicates(remap_dict.keys())
    hdbg.dassert_no_duplicates(remap_dict.values())
    # Rows / columns should not be remapped on existing rows / columns.
    hdbg.dassert_not_intersection(remap_dict.values(), to_remap)


def dassert_series_type_is(
    srs: pd.Series,
    type_: type,
    msg: Optional[str] = None,
    *args: Any,
) -> None:
    """
    Ensure that the data type of `srs` is `type_`.

    Examples of valid series types are
      - np.float64
      - np.int64
      - pd.Timestamp
    """
    hdbg.dassert_isinstance(srs, pd.Series)
    hdbg.dassert_isinstance(type_, type)
    hdbg.dassert_eq(srs.dtype.type, type_, msg, *args)


def dassert_series_type_in(
    srs: pd.Series,
    types: List[type],
    msg: Optional[str] = None,
    *args: Any,
) -> None:
    """
    Ensure that the data type of `srs` is one of the types in `types`.
    """
    hdbg.dassert_isinstance(srs, pd.Series)
    hdbg.dassert_container_type(types, list, type)
    hdbg.dassert_in(srs.dtype.type, types, msg, *args)


def dassert_indices_equal(
    df1: pd.DataFrame,
    df2: pd.DataFrame,
    *,
    allow_series: bool = False,
    only_warning: bool = False,
) -> None:
    """
    Ensure that `df1` and `df2` share a common index.

    Print the symmetric difference of indices if equality does not hold.
    """
    if allow_series:
        if isinstance(df1, pd.Series):
            df1 = df1.to_frame()
        if isinstance(df2, pd.Series):
            df2 = df2.to_frame()
    hdbg.dassert_isinstance(df1, pd.DataFrame)
    hdbg.dassert_isinstance(df2, pd.DataFrame)
    hdbg.dassert(
        df1.index.equals(df2.index),
        "df1.index.difference(df2.index)=\n%s\ndf2.index.difference(df1.index)=\n%s",
        df1.index.difference(df2.index),
        df2.index.difference(df1.index),
        only_warning=only_warning,
    )


def dassert_columns_equal(
    df1: pd.DataFrame,
    df2: pd.DataFrame,
    *,
    sort_cols: bool = False,
    only_warning: bool = False,
) -> None:
    """
    Ensure that `df1` and `df2` have the same columns.

    Print the symmetric difference of columns if equality does not hold.
    """
    hdbg.dassert_isinstance(df1, pd.DataFrame)
    hdbg.dassert_isinstance(df2, pd.DataFrame)
    if sort_cols:
        _LOG.debug("Sorting dataframe columns.")
        df1 = df1.sort_index(axis=1)
        df2 = df2.sort_index(axis=1)
    hdbg.dassert(
        df1.columns.equals(df2.columns),
        "df1.columns.difference(df2.columns)=\n%s\ndf2.columns.difference(df1.columns)=\n%s",
        df1.columns.difference(df2.columns),
        df2.columns.difference(df1.columns),
        only_warning=only_warning,
    )


def dassert_axes_equal(
    df1: pd.DataFrame, df2: pd.DataFrame, *, sort_cols: bool = False
) -> None:
    """
    Ensure that `df1` and `df2` have the same index and same columns.
    """
    dassert_indices_equal(df1, df2)
    dassert_columns_equal(df1, df2, sort_cols=sort_cols)


# TODO(Grisha): instead of passing `rtol` and `atol` use `**allclose_kwargs: Dict[str, Any]`.
def dassert_approx_eq(
    val1: Any,
    val2: Any,
    rtol: float = 1e-05,
    atol: float = 1e-08,
    msg: Optional[str] = None,
    *args: Any,
    only_warning: bool = False,
) -> None:
    # Approximate comparison is not applicable for strings.
    hdbg.dassert_is_not(type(val1), str)
    hdbg.dassert_is_not(type(val2), str)
    # Convert iterable inputs to list in order to comply with numpy.
    if isinstance(val1, Iterable):
        val1 = list(val1)
    if isinstance(val2, Iterable):
        val2 = list(val2)
    cond = np.allclose(
        np.array(val1), np.array(val2), rtol=rtol, atol=atol, equal_nan=True
    )
    if not cond:
        txt = f"'{val1}'\n==\n'{val2}' rtol={rtol}, atol={atol}"
        hdbg._dfatal(txt, msg, *args, only_warning=only_warning)  # type: ignore


# #############################################################################


def resample_index(index: pd.DatetimeIndex, frequency: str) -> pd.DatetimeIndex:
    """
    Resample `DatetimeIndex`.

    :param index: `DatetimeIndex` to resample
    :param frequency: frequency from `pd.date_range()` to resample to
    :return: resampled `DatetimeIndex`
    """
    _LOG.debug(hprint.to_str("index frequency"))
    hdbg.dassert_isinstance(index, pd.DatetimeIndex)
    dassert_unique_index(index, msg="Index must have only unique values")
    min_date = index.min()
    max_date = index.max()
    _LOG.debug("min_date=%s max_date=%s", min_date, max_date)
    # TODO(gp): Preserve the index name.
    # index_name = index.name
    resampled_index = pd.date_range(
        start=min_date,
        end=max_date,
        freq=frequency,
    )
    # Enable detailed debugging.
    if False:
        if len(resampled_index) > len(index):
            # Downsample.
            _LOG.debug(
                "Index length increased by %s = %s - %s",
                len(resampled_index) - len(index),
                len(resampled_index),
                len(index),
            )
        elif len(resampled_index) < len(index):
            # Upsample.
            _LOG.debug(
                "Index length decreased by %s = %s - %s",
                len(index) - len(resampled_index),
                len(index),
                len(resampled_index),
            )
        else:
            _LOG.debug("Index length=%s has not changed", len(index))
    # resampled_index.name = index_name
    return resampled_index


def resample_df(df: pd.DataFrame, frequency: str) -> pd.DataFrame:
    """
    Resample `DataFrame` by placing NaN in missing locations in the index.

    :param df: `DataFrame` to resample
    :param frequency: frequency from `pd.date_range()` to resample to
    :return: resampled `DataFrame`
    """
    hdbg.dassert_isinstance(df, pd.DataFrame)
    # Preserve the index name.
    index_name = df.index.name
    resampled_index = resample_index(df.index, frequency)
    df_reindex = df.reindex(resampled_index)
    df_reindex.index.name = index_name
    return df_reindex


def find_gaps_in_dataframes(
    df1: pd.DataFrame, df2: pd.DataFrame
) -> Tuple[pd.DataFrame, pd.DataFrame]:
    """
    Find data present in one dataframe and missing in the other one.

    :param df1: first dataframe for comparison
    :param df2: second dataframe for comparison
    :return: two dataframes with missing data
    """
    # Get data present in first, but not present in second dataframe.
    first_missing_indices = df2.index.difference(df1.index)
    first_missing_data = df2.loc[first_missing_indices]
    # Get data present in second, but not present in first dataframe.
    second_missing_indices = df1.index.difference(df2.index)
    second_missing_data = df1.loc[second_missing_indices]
    return first_missing_data, second_missing_data


# TODO(Grisha): use this idiom everywhere in the codebase, e.g., in `compare_dfs()`.
def apply_index_mode(
    df1: pd.DataFrame,
    df2: pd.DataFrame,
    mode: str,
) -> Tuple[pd.DataFrame, pd.DataFrame]:
    """
    Process DataFrames according to the index mode.

    :param df1: first input df
    :param df2: second input df
    :param mode: method of processing indices
        - "assert_equal": check that both indices are equal, assert otherwise
        - "intersect": restrict both dfs to a common index
        - "leave_unchanged": ignore any indices mismatch and return dfs as-is
    :return: transformed copy of the inputs
    """
    _LOG.debug("mode=%s", mode)
    hdbg.dassert_isinstance(df1, pd.DataFrame)
    hdbg.dassert_isinstance(df2, pd.DataFrame)
    hdbg.dassert_isinstance(mode, str)
    # Copy in order not to modify the inputs.
    df1_copy = df1.copy()
    df2_copy = df2.copy()
    if mode == "assert_equal":
        dassert_indices_equal(df1_copy, df2_copy)
    elif mode == "intersect":
        # TODO(Grisha): Add sorting on demand.
        common_index = df1_copy.index.intersection(df2_copy.index)
        df1_copy = df1_copy[df1_copy.index.isin(common_index)]
        df2_copy = df2_copy[df2_copy.index.isin(common_index)]
    elif mode == "leave_unchanged":
        _LOG.debug(
            "Ignoring any index missmatch as per user's request.\n"
            "df1.index.difference(df2.index)=\n%s\ndf2.index.difference(df1.index)=\n%s",
            df1_copy.index.difference(df2_copy.index),
            df2_copy.index.difference(df1_copy.index),
        )
    else:
        raise ValueError(f"Unsupported index_mode={mode}")
    return df1_copy, df2_copy


def apply_columns_mode(
    df1: pd.DataFrame,
    df2: pd.DataFrame,
    mode: str,
) -> Tuple[pd.DataFrame, pd.DataFrame]:
    """
    Process DataFrames according to the column mode.

    :param df1: first input df
    :param df2: second input df
    :param mode: method of processing columns
        - "assert_equal": check that both dfs have equal columns, assert otherwise
        - "intersect": restrict both dfs to only include common columns
        - "leave_unchanged": ignore any column mismatches and return dfs as-is
    :return: transformed copy of the inputs
    """
    _LOG.debug("mode=%s", mode)
    # Input validation.
    hdbg.dassert_isinstance(df1, pd.DataFrame)
    hdbg.dassert_isinstance(df2, pd.DataFrame)
    hdbg.dassert_isinstance(mode, str)
    # Copy in order not to modify the inputs.
    df1_copy = df1.copy()
    df2_copy = df2.copy()
    if mode == "assert_equal":
        # Check if columns are equal or not.
        dassert_columns_equal(df1_copy, df2_copy)
    elif mode == "intersect":
        # Filter dataframes based on its common columns.
        common_columns = df1_copy.columns.intersection(df2_copy.columns)
        df1_copy = df1_copy[common_columns]
        df2_copy = df2_copy[common_columns]
        # Log the string representation of 2 dfs.
        _LOG.debug("df1 after filtering=\n%s", df_to_str(df1))
        _LOG.debug("df2 after filtering=\n%s", df_to_str(df2))
    elif mode == "leave_unchanged":
        # Ignore mismatch.
        _LOG.debug(
            "Ignoring any column missmatch as per user's request.\n"
            "df1.columns.difference(df2.columns)=\n%s\ndf2.columns.difference(df1.columns)=\n%s",
            df1.columns.difference(df2.columns),
            df2.columns.difference(df1.columns),
        )
    else:
        raise ValueError(f"Unsupported column mode: {mode}")
    return df1_copy, df2_copy


def find_gaps_in_time_series(
    time_series: pd.Series,
    start_timestamp: pd.Timestamp,
    end_timestamp: pd.Timestamp,
    freq: str,
) -> pd.Series:
    """
    Find missing points on a time interval specified by [start_timestamp,
    end_timestamp], where point distribution is determined by <step>.

    If the passed time series is of a unix epoch format. It is
    automatically tranformed to pd.Timestamp.

    :param time_series: time series to find gaps in
    :param start_timestamp: start of the time interval to check
    :param end_timestamp: end of the time interval to check
    :param freq: distance between two data points on the interval.
        Aliases correspond to pandas.date_range's freq parameter, i.e.
        "S" -> second, "T" -> minute.
    :return: pd.Series representing missing points in the source time
        series.
    """
    _time_series = time_series
    if str(time_series.dtype) in ["int32", "int64"]:
        _time_series = _time_series.map(hdateti.convert_unix_epoch_to_timestamp)
    correct_time_series = pd.date_range(
        start=start_timestamp, end=end_timestamp, freq=freq
    )
    return correct_time_series.difference(_time_series)


def check_and_filter_matching_columns(
    df: pd.DataFrame, required_columns: List[str], filter_data_mode: str
) -> pd.DataFrame:
    """
    Check that columns are the required ones and if not filter data depending
    on `filter_data_mode`.

    :param df: data to check columns for
    :param required_columns: columns to return, skipping columns that are not required
    :param filter_data_mode: control behaviour with respect to extra or missing columns
        - "assert": raise an error if required columns do not match received columns
        - "warn_and_trim": return the intersection of required and received columns and
           issue a warning
    :return: input data as it is if required columns match received columns otherwise
        processed data, see `filter_data_mode`
    """
    received_columns = df.columns.to_list()
    hdbg.dassert_lte(1, len(received_columns))
    #
    if filter_data_mode == "assert":
        # Raise an assertion.
        only_warning = False
    elif filter_data_mode == "warn_and_trim":
        # Just issue a warning.
        only_warning = True
        # Get columns intersection while preserving the order of the columns.
        columns_intersection = [
            col_name
            for col_name in required_columns
            if col_name in received_columns
        ]
        hdbg.dassert_lte(1, len(columns_intersection))
        df = df[columns_intersection]
    else:
        raise ValueError(f"Invalid filter_data_mode='{filter_data_mode}'")
    hdbg.dassert_set_eq(
        required_columns,
        received_columns,
        only_warning=only_warning,
        msg="Received columns do not match required columns.",
    )
    return df


def compare_dataframe_rows(df1: pd.DataFrame, df2: pd.DataFrame) -> pd.DataFrame:
    """
    Compare contents of rows with same indices.

    Index is set to default sequential integer values because compare is
    sensitive to multi index (probably because new multi indexes are created
    for each difference in `compare`). Multi index columns are regular columns now.
    Excess columns are removed so both dataframes are always same shape because
    `compare` expects identical dataframes (same number of rows, columns, etc.).

    :param df1: first dataframe for comparison
    :param df2: second dataframe for comparison
    :return: dataframe with data with same indices and different contents
    """
    # Get rows on which the two dataframe indices match.
    idx_intersection = df1.index.intersection(df2.index)
    # Remove excess columns and reset indexes.
    trimmed_second = df2.loc[idx_intersection].reset_index()
    trimmed_first = df1.loc[idx_intersection].reset_index()
    # Get difference between second and first dataframe.
    data_difference = trimmed_second.compare(trimmed_first)
    # Update data difference with original dataframe index names
    # for easier identification.
    index_names = tuple(df2.index.names)
    # If index or multi index is named, it will be visible in data difference.
    if index_names != (None,):
        for index in data_difference.index:
            for column in index_names:
                data_difference.loc[index, column] = trimmed_second.loc[index][
                    column
                ]
        data_difference = data_difference.convert_dtypes()
    return data_difference


def drop_duplicates(
    data: Union[pd.Series, pd.DataFrame],
    use_index: bool,
    column_subset: Optional[List[str]] = None,
    *args: Any,
    **kwargs: Any,
) -> Union[pd.Series, pd.DataFrame]:
    """
    Wrap `pandas.drop_duplicates()`.

    See the official docs:
    - https://pandas.pydata.org/docs/reference/api/pandas.Series.drop_duplicates.html
    - https://pandas.pydata.org/docs/reference/api/pandas.DataFrame.drop_duplicates.html

    :param use_index:
        - if `True`, use index values together with a column subset for
            identifying duplicates
        - if `False`, duplicated rows are with the exact same values in a subset
            and different indices
    :param column_subset: a list of columns to consider for identifying duplicates
    :return: data without duplicates
    """
    _LOG.debug(hprint.to_str("use_index column_subset args kwargs"))
    num_rows_before = data.shape[0]
    # Get all columns list for subset if no subset is passed.
    if column_subset is None:
        column_subset = data.columns.tolist()
    else:
        hdbg.dassert_lte(1, len(column_subset), "Columns subset cannot be empty")
    if use_index:
        # Add dummy index column to use it for duplicates detection.
        index_col_name = "use_index_col"
        hdbg.dassert_not_in(index_col_name, data.columns.tolist())
        column_subset.insert(0, index_col_name)
        data[index_col_name] = data.index
    #
    data_no_dups = data.drop_duplicates(subset=column_subset, *args, **kwargs)
    #
    if use_index:
        # Remove dummy index column.
        data_no_dups = data_no_dups.drop([index_col_name], axis=1)
    # Report the change.
    num_rows_after = data_no_dups.shape[0]
    if num_rows_before != num_rows_after:
        _LOG.debug(
            "Removed %s rows",
            hprint.perc(num_rows_before - num_rows_after, num_rows_before),
        )
    return data_no_dups


def dropna(
    df: pd.DataFrame,
    *args: Any,
    drop_infs: bool = False,
    report_stats: bool = False,
    **kwargs: Any,
) -> pd.DataFrame:
    """
    Create a wrapper around pd.dropna() reporting information about the removed
    rows.

    :param df: dataframe to process
    :param drop_infs: if +/- np.inf should be considered as nans
    :param report_stats: if processing stats should be reported
    :return: dataframe with nans dropped
    """
    hdbg.dassert_isinstance(df, pd.DataFrame)
    num_rows_before = df.shape[0]
    if drop_infs:
        df = df.replace([np.inf, -np.inf], np.nan)
    df = df.dropna(*args, **kwargs)
    if report_stats:
        num_rows_after = df.shape[0]
        pct_removed = hprint.perc(
            num_rows_before - num_rows_after, num_rows_before
        )
        _LOG.info("removed rows with nans: %s", pct_removed)
    return df


def drop_axis_with_all_nans(
    df: pd.DataFrame,
    drop_rows: bool = True,
    drop_columns: bool = False,
    drop_infs: bool = False,
    report_stats: bool = False,
) -> pd.DataFrame:
    """
    Remove columns and rows not containing information (e.g., with only nans).

    The operation is not performed in place and the resulting df is
    returned. Assume that the index is timestamps.

    :param df: dataframe to process
    :param drop_rows: remove rows with only nans
    :param drop_columns: remove columns with only nans
    :param drop_infs: remove also +/- np.inf
    :param report_stats: report the stats of the operations
    :return: dataframe with specific nan axis dropped
    """
    hdbg.dassert_isinstance(df, pd.DataFrame)
    if drop_infs:
        df = df.replace([np.inf, -np.inf], np.nan)
    if drop_columns:
        # Remove columns with all nans, if any.
        cols_before = df.columns[:]
        df = df.dropna(axis=1, how="all")
        if report_stats:
            # Report results.
            cols_after = df.columns[:]
            removed_cols = set(cols_before).difference(set(cols_after))
            pct_removed = hprint.perc(
                len(cols_before) - len(cols_after), len(cols_after)
            )
            _LOG.info(
                "removed cols with all nans: %s %s",
                pct_removed,
                hprint.list_to_str(removed_cols),
            )
    if drop_rows:
        # Remove rows with all nans, if any.
        rows_before = df.index[:]
        df = df.dropna(axis=0, how="all")
        if report_stats:
            # Report results.
            rows_after = df.index[:]
            removed_rows = set(rows_before).difference(set(rows_after))
            if len(rows_before) == len(rows_after):
                # Nothing was removed.
                min_ts = max_ts = None
            else:
                # TODO(gp): Report as intervals of dates.
                min_ts = min(removed_rows)
                max_ts = max(removed_rows)
            pct_removed = hprint.perc(
                len(rows_before) - len(rows_after), len(rows_after)
            )
            _LOG.info(
                "removed rows with all nans: %s [%s, %s]",
                pct_removed,
                min_ts,
                max_ts,
            )
    return df


def reindex_on_unix_epoch(
    df: pd.DataFrame, in_col_name: str, unit: str = "s"
) -> pd.DataFrame:
    """
    Transform the column `in_col_name` into a datetime index. `in_col_name`
    contains Unix epoch (e.g., 1638194400) and it is converted into a UTC time.

    :param df: dataframe with a unix epoch
    :param in_col_name: column containing unix epoch
    :param unit: the unit of unix epoch
    """
    # Convert.
    temp_col_name = in_col_name + "_tmp"
    hdbg.dassert_in(in_col_name, df.columns)
    hdbg.dassert_not_in(temp_col_name, df.columns)
    # Save.
    df[temp_col_name] = pd.to_datetime(df[in_col_name], unit=unit, utc=True)
    df.set_index(temp_col_name, inplace=True, drop=True)
    df.index.name = None
    return df


def get_df_signature(df: pd.DataFrame, num_rows: int = 6) -> str:
    """
    Compute a simple signature of a dataframe in string format.

    The signature contains metadata about dataframe size and certain
    amount of rows from start and end of a dataframe. It is used for
    testing purposes.
    """
    hdbg.dassert_isinstance(df, pd.DataFrame)
    text: List[str] = [f"df.shape={str(df.shape)}"]
    with pd.option_context(
        "display.max_colwidth", int(1e6), "display.max_columns", None
    ):
        # If dataframe size exceeds number of rows, show only subset in form of
        # first and last rows. Otherwise, whole dataframe is shown.
        if len(df) > num_rows:
            text.append(f"df.head=\n{df.head(num_rows // 2)}")
            text.append(f"df.tail=\n{df.tail(num_rows // 2)}")
        else:
            text.append(f"df.full=\n{df}")
    text: str = "\n".join(text)
    return text


# #############################################################################


def trim_df(
    df: pd.DataFrame,
    ts_col_name: Optional[str],
    start_ts: Optional[pd.Timestamp],
    end_ts: Optional[pd.Timestamp],
    left_close: bool,
    right_close: bool,
) -> pd.DataFrame:
    """
    Trim the dataframe using values in `ts_col_name`.

    The dataframe is trimmed in the interval bounded by `start_ts` and `end_ts`.

    :param df: the dataframe to trim
    :param ts_col_name: the name of the column; `None` means index
    :param start_ts: the start boundary for trimming
    :param end_ts: the end boundary for trimming
    :param left_close: whether to include the start boundary of the interval
        - True: [start_ts, ...
        - False: (start_ts, ...
    :param right_close: whether to include the end boundary of the interval
        - True: ..., end_ts]
        - False: ..., end_ts)
    :return: the trimmed dataframe
    """
    if _TRACE:
        _LOG.trace(
            df_to_str(df, print_dtypes=True, print_shape_info=True, tag="df")
        )
    _LOG.debug(
        hprint.to_str("ts_col_name start_ts end_ts left_close right_close")
    )
    if _TRACE:
        _LOG.trace("df=\n%s", df_to_str(df))
    if df.empty:
        # If the df is empty, there is nothing to trim.
        return df
    if start_ts is None and end_ts is None:
        # If no boundaries are specified, there are no points of reference to trim
        # to.
        return df
    num_rows_before = df.shape[0]
    if start_ts is not None and end_ts is not None:
        # Confirm that the interval boundaries are valid.
        hdateti.dassert_tz_compatible(start_ts, end_ts)
        hdbg.dassert_lte(start_ts, end_ts)
    # Get the values to filter by.
    if ts_col_name is None:
        values_to_filter_by = pd.Series(df.index, index=df.index)
    else:
        hdbg.dassert_in(ts_col_name, df.columns)
        values_to_filter_by = df[ts_col_name]
    if values_to_filter_by.is_monotonic_increasing:
        _LOG.trace("df is monotonic")
        # The values are sorted; using the `pd.Series.searchsorted()` method.
        # Find the index corresponding to the left boundary of the interval.
        if start_ts is not None:
            side = "left" if left_close else "right"
            left_idx = values_to_filter_by.searchsorted(start_ts, side)
        else:
            # There is nothing to filter, so the left index is the first one.
            left_idx = 0
        _LOG.debug(hprint.to_str("start_ts left_idx"))
        # Find the index corresponding to the right boundary of the interval.
        if end_ts is not None:
            side = "right" if right_close else "left"
            right_idx = values_to_filter_by.searchsorted(end_ts, side)
        else:
            # There is nothing to filter, so the right index is None.
            right_idx = df.shape[0]
        _LOG.debug(hprint.to_str("end_ts right_idx"))
        #
        hdbg.dassert_lte(0, left_idx)
        hdbg.dassert_lte(left_idx, right_idx)
        hdbg.dassert_lte(right_idx, df.shape[0])
        _LOG.debug(hprint.to_str("start_ts left_idx"))
        if right_idx < df.shape[0]:
            _LOG.debug(hprint.to_str("end_ts right_idx"))
        df = df.iloc[left_idx:right_idx]
    else:
        _LOG.trace("df is not monotonic")
        # The values are not sorted; using the `pd.Series.between` method.
        if left_close and right_close:
            inclusive = "both"
        elif left_close:
            inclusive = "left"
        elif right_close:
            inclusive = "right"
        else:
            inclusive = "neither"
        epsilon = pd.DateOffset(minutes=1)
        if start_ts is None:
            start_ts = values_to_filter_by.min() - epsilon
        if end_ts is None:
            end_ts = values_to_filter_by.max() + epsilon
        df = df[
            values_to_filter_by.between(start_ts, end_ts, inclusive=inclusive)
        ]
    # Report the changes.
    num_rows_after = df.shape[0]
    if num_rows_before != num_rows_after:
        _LOG.debug(
            "Removed %s rows",
            hprint.perc(num_rows_before - num_rows_after, num_rows_before),
        )
    return df


# TODO(Nina): Add `filter_data_mode`.
def merge_dfs(
    df1: pd.DataFrame,
    df2: pd.DataFrame,
    threshold_col_name: str,
    *,
    threshold: float = 0.9,
    intersecting_columns: Optional[List[str]] = None,
    **pd_merge_kwargs: Any,
) -> pd.DataFrame:
    """
    Wrap `pd.merge`.

    :param threshold_col_name: a column's name to check the minimum
        overlap on
    :param threshold: minimum overlap of unique values in a specified
        column to perform the merge
    :param intersecting_columns: allow certain columns to appear in both
        dataframes; store both in the resulting df with corresponding
        suffixes
    """
    _LOG.debug(
        hprint.to_str(
            "threshold_col_name threshold intersecting_columns pd_merge_kwargs"
        )
    )
    # Sanity check column types.
    threshold_col1 = df1[threshold_col_name]
    threshold_col2 = df2[threshold_col_name]
    only_first_elem = False
    hdbg.dassert_array_has_same_type_element(
        threshold_col1, threshold_col2, only_first_elem
    )
    # TODO(Grisha): @Dan Implement asserts for each asset id.
    # Check that an overlap of unique values is above the specified threshold.
    threshold_unique_values1 = set(threshold_col1)
    threshold_unique_values2 = set(threshold_col2)
    threshold_common_values = set(threshold_unique_values1) & set(
        threshold_unique_values2
    )
    threshold_common_values_share1 = len(threshold_common_values) / len(
        threshold_unique_values1
    )
    threshold_common_values_share2 = len(threshold_common_values) / len(
        threshold_unique_values2
    )
    hdbg.dassert_lte(threshold, threshold_common_values_share1)
    hdbg.dassert_lte(threshold, threshold_common_values_share2)
    if intersecting_columns is None:
        # Use an empty set instead of None to perform set difference further.
        intersecting_columns = set()
    # Check that there are no common columns except for the ones in `intersecting_columns`.
    df1_cols = (
        set(df1.columns.to_list())
        - set(pd_merge_kwargs["on"])
        - set(intersecting_columns)
    )
    df2_cols = (
        set(df2.columns.to_list())
        - set(pd_merge_kwargs["on"])
        - set(intersecting_columns)
    )
    hdbg.dassert_not_intersection(df1_cols, df2_cols)
    #
    res_df = df1.merge(df2, **pd_merge_kwargs)
    return res_df


# TODO(gp): Is this (ironically) a duplicate of drop_duplicates?
def drop_duplicated(
    df: pd.DataFrame, *, subset: Optional[List[str]] = None
) -> pd.DataFrame:
    """
    Implement `df.duplicated` but considering also the index and ignoring nans.
    """
    _LOG.debug("before df=\n%s", df_to_str(df))
    # Move the index to the df.
    old_index_name = df.index.name
    new_index_name = "_index.tmp"
    hdbg.dassert_not_in(new_index_name, df.columns)
    df.index.name = new_index_name
    df.reset_index(drop=False, inplace=True)
    # Remove duplicates by ignoring nans.
    if subset is not None:
        hdbg.dassert_isinstance(subset, list)
        subset = [new_index_name] + subset
    duplicated = df.fillna(0.0).duplicated(subset=subset, keep="first")
    # Report the result of the operation.
    if duplicated.sum() > 0:
        num_rows_before = df.shape[0]
        _LOG.debug("Removing duplicates df=\n%s", df_to_str(df.loc[duplicated]))
        df = df.loc[~duplicated]
        num_rows_after = df.shape[0]
        _LOG.warning(
            "Removed repeated rows num_rows=%s",
            hprint.perc(num_rows_before - num_rows_after, num_rows_before),
        )
    _LOG.debug("after removing duplicates df=\n%s", df_to_str(df))
    # Set the index back.
    df.set_index(new_index_name, inplace=True)
    df.index.name = old_index_name
    _LOG.debug("after df=\n%s", df_to_str(df))
    return df


# #############################################################################


def convert_col_to_int(
    df: pd.DataFrame,
    col: str,
) -> pd.DataFrame:
    """
    Convert a column to an integer column.

    Example use case: Parquet uses categoricals. If supplied with a
    categorical-type column, this function will convert it to an integer
    column.
    """
    hdbg.dassert_isinstance(df, pd.DataFrame)
    hdbg.dassert_isinstance(col, str)
    hdbg.dassert_in(col, df.columns)
    # Attempt the conversion.
    df[col] = df[col].astype("int64")
    # Trust, but verify.
    dassert_series_type_is(df[col], np.int64)
    return df


def cast_series_to_type(
    series: pd.Series, series_type: Optional[type]
) -> pd.Series:
    """
    Convert a Pandas series to a given type.

    :param series: the input series
    :param series_type: the type to convert the series into
        - if None, then the series values are turned into Nones
    :return: the series in the required type
    """
    if series_type is None:
        # Turn the series values into None.
        series[:] = None
    elif series_type is pd.Timestamp:
        # Convert to timestamp.
        series = pd.to_datetime(series)
    elif series_type is dict:
        # Convert to dict.
        series = series.apply(lambda x: eval(x))
    else:
        # Convert to the specified type.
        series = series.astype(series_type)
    return series


def _display(log_level: int, df: pd.DataFrame) -> None:
    """
    Display a df in a notebook at the given log level.

    The behavior is similar to a command like `_LOG.log(log_level, ...)` but
    for a notebook `display` command.

    :param log_level: log level at which to display a df. E.g., if `log_level =
        logging.DEBUG`, then we display the df only if we are running with
        `-v DEBUG`. If `log_level = logging.INFO` then we don't display it
    """
    from IPython.display import display

    if hsystem.is_running_in_ipynb() and log_level >= hdbg.get_logger_verbosity():
        display(df)


def _df_to_str(
    df: pd.DataFrame,
    num_rows: Optional[int],
    max_columns: int,
    max_colwidth: int,
    max_rows: int,
    precision: int,
    display_width: int,
    use_tabulate: bool,
    log_level: int,
) -> str:
    is_in_ipynb = hsystem.is_running_in_ipynb()
    out = []
    # Set dataframe print options.
    with pd.option_context(
        "display.max_colwidth",
        max_colwidth,
        # "display.height", 1000,
        "display.max_rows",
        max_rows,
        "display.precision",
        precision,
        "display.max_columns",
        max_columns,
        "display.width",
        display_width,
    ):
        if use_tabulate:
            import tabulate

            out.append(tabulate.tabulate(df, headers="keys", tablefmt="psql"))
        # TODO(Grisha): Add an option to display all rows since if `num_rows`
        # is `None`, only first and last 5 rows are displayed. Consider using
        # `df.to_string()` instead of `str(df)`.
        if num_rows is None or df.shape[0] <= num_rows:
            # Print the entire data frame.
            if not is_in_ipynb:
                out.append(str(df))
            else:
                # Display dataframe.
                _display(log_level, df)
        else:
            nr = num_rows // 2
            if not is_in_ipynb:
                # Print top and bottom of df.
                out.append(str(df.head(nr)))
                out.append("...")
                tail_str = str(df.tail(nr))
                # Remove index and columns from tail_df.
                skipped_rows = 1
                if df.index.name:
                    skipped_rows += 1
                tail_str = "\n".join(tail_str.split("\n")[skipped_rows:])
                out.append(tail_str)
            else:
                # TODO(gp): @all use this approach also above and update all the
                #  unit tests.
                df = [
                    df.head(nr),
                    pd.DataFrame(
                        [["..."] * df.shape[1]], index=[" "], columns=df.columns
                    ),
                    df.tail(nr),
                ]
                df = pd.concat(df)
                # Display dataframe.
                _display(log_level, df)
    if not is_in_ipynb:
        txt = "\n".join(out)
    else:
        txt = ""
    return txt


# TODO(gp): Maybe we can have a `_LOG_df_to_str(log_level, *args, **kwargs)` that
#  calls `_LOG.log(log_level, hpandas.df_to_str(*args, **kwargs, log_level=log_level))`.
# TODO(gp): We should make sure this works properly in a notebook, although
#  it's not easy to unit test.
def df_to_str(
    df: Union[pd.DataFrame, pd.Series, pd.Index],
    *,
<<<<<<< HEAD
    # TODO(gp): Remove this hack in the integration.
    # handle_signed_zeros: bool = False,
    handle_signed_zeros: bool = True,
=======
     handle_signed_zeros: bool = False,

>>>>>>> 8c2c036f
    num_rows: Optional[int] = 6,
    print_dtypes: bool = False,
    print_shape_info: bool = False,
    print_nan_info: bool = False,
    print_memory_usage: bool = False,
    memory_usage_mode: str = "human_readable",
    tag: Optional[str] = None,
    max_columns: int = 10000,
    max_colwidth: int = 2000,
    max_rows: int = 500,
    precision: int = 6,
    display_width: int = 10000,
    use_tabulate: bool = False,
    log_level: int = logging.DEBUG,
) -> str:
    """
    Print a dataframe to string reporting all the columns without trimming.

    Note that code like: `_LOG.info(hpandas.df_to_str(df, num_rows=3))` works
    properly when called from outside a notebook, i.e., the dataframe is printed
    But it won't display the dataframe in a notebook, since the default level at
    which the dataframe is displayed is `logging.DEBUG`.

    In this case to get the correct behavior one should do:

    ```
    log_level = ...
    _LOG.log(log_level, hpandas.df_to_str(df, num_rows=3, log_level=log_level))
    ```

    :param: handle_signed_zeros: convert `-0.0` to `0.0`
    :param: num_rows: max number of rows to print (half from the top and half from
        the bottom of the dataframe)
        - `None` to print the entire dataframe
    :param print_dtypes: report dataframe types and information about the type of
        each column by looking at the first value
    :param print_shape_info: report dataframe shape, index and columns
    :param print_memory_usage: report memory use for each
    """
    if df is None:
        return ""
    if isinstance(df, pd.Series):
        df = pd.DataFrame(df)
    elif isinstance(df, pd.Index):
        df = df.to_frame(index=False)
    hdbg.dassert_isinstance(df, pd.DataFrame)
    # For some reason there are so-called "negative zeros", but we consider
    # them equal to `0.0`.
    df = df.copy()
    if handle_signed_zeros:
        for col_name in df.select_dtypes(include=[np.float64, float]).columns:
            df[col_name] = df[col_name].where(df[col_name] != -0.0, 0.0)
    out = []
    # Print the tag.
    if tag is not None:
        out.append(f"# {tag}=")
    if not df.empty:
        # Print information about the shape and index.
        # TODO(Nikola): Revisit and rename print_shape_info to print_axes_info
        if print_shape_info:
            # TODO(gp): Unfortunately we can't improve this part of the output
            # since there are many golden inside the code that would need to be
            # updated. Consider automating updating the expected values in the code.
            txt = f"index=[{df.index.min()}, {df.index.max()}]"
            out.append(txt)
            txt = f"columns={','.join(map(str, df.columns))}"
            out.append(txt)
            txt = f"shape={str(df.shape)}"
            out.append(txt)
        # Print information about the types.
        if print_dtypes:
            out.append("* type=")

            table = []

            def _report_srs_stats(srs: pd.Series) -> List[Any]:
                """
                Report dtype, the first element, and its type of series.
                """
                row: List[Any] = []
                first_elem = srs.values[0]
                num_unique = srs.nunique()
                num_nans = srs.isna().sum()
                row.extend(
                    [
                        srs.dtype,
                        hprint.perc(num_unique, len(srs)),
                        hprint.perc(num_nans, len(srs)),
                        first_elem,
                        type(first_elem),
                    ]
                )
                return row

            row = []
            col_name = "index"
            row.append(col_name)
            row.extend(_report_srs_stats(df.index))
            row = map(str, row)
            table.append(row)
            for col_name in df.columns:
                row_: List[Any] = []
                row_.append(col_name)
                row_.extend(_report_srs_stats(df[col_name]))
                row_ = map(str, row_)
                table.append(row_)
            #
            columns = [
                "col_name",
                "dtype",
                "num_unique",
                "num_nans",
                "first_elem",
                "type(first_elem)",
            ]
            df_stats = pd.DataFrame(table, columns=columns)
            stats_num_rows = None
            df_stats_as_str = _df_to_str(
                df_stats,
                stats_num_rows,
                max_columns,
                max_colwidth,
                max_rows,
                precision,
                display_width,
                use_tabulate,
                log_level,
            )
            out.append(df_stats_as_str)
        # Print info about memory usage.
        if print_memory_usage:
            out.append("* memory=")
            mem_use_df = pd.concat(
                [df.memory_usage(deep=False), df.memory_usage(deep=True)],
                axis=1,
                keys=["shallow", "deep"],
            )
            # Add total row.
            mem_use_df_total = pd.DataFrame({"total": mem_use_df.sum(axis=0)})
            mem_use_df = pd.concat([mem_use_df, mem_use_df_total.T])
            # Convert into the desired format.
            if memory_usage_mode == "bytes":
                pass
            elif memory_usage_mode == "human_readable":
                import helpers.hintrospection as hintros

                mem_use_df = mem_use_df.applymap(hintros.format_size)
            else:
                raise ValueError(
                    f"Invalid memory_usage_mode='{memory_usage_mode}'"
                )
            memory_num_rows = None
            memory_usage_as_txt = _df_to_str(
                mem_use_df,
                memory_num_rows,
                max_columns,
                max_colwidth,
                max_rows,
                precision,
                display_width,
                use_tabulate,
                log_level,
            )
            out.append(memory_usage_as_txt)
        # Print info about nans.
        if print_nan_info:
            num_elems = df.shape[0] * df.shape[1]
            num_nans = df.isna().sum().sum()
            txt = f"num_nans={hprint.perc(num_nans, num_elems)}"
            out.append(txt)
            #
            num_zeros = df.isnull().sum().sum()
            txt = f"num_zeros={hprint.perc(num_zeros, num_elems)}"
            out.append(txt)
            # TODO(gp): np can't do isinf on objects like strings.
            # num_infinite = np.isinf(df).sum().sum()
            # txt = "num_infinite=%s" % hprint.perc(num_infinite, num_elems)
            # out.append(txt)
            #
            num_nan_rows = df.dropna().shape[0]
            txt = f"num_nan_rows={hprint.perc(num_nan_rows, num_elems)}"
            out.append(txt)
            #
            num_nan_cols = df.dropna(axis=1).shape[1]
            txt = f"num_nan_cols={hprint.perc(num_nan_cols, num_elems)}"
            out.append(txt)
    if hsystem.is_running_in_ipynb():
        if len(out) > 0 and log_level >= hdbg.get_logger_verbosity():
            print("\n".join(out))
        txt = None
    # Print the df.
    df_as_str = _df_to_str(
        df,
        num_rows,
        max_columns,
        max_colwidth,
        max_rows,
        precision,
        display_width,
        use_tabulate,
        log_level,
    )
    if not hsystem.is_running_in_ipynb():
        out.append(df_as_str)
        txt = "\n".join(out)
    return txt


def _assemble_df_rows(rows_values: RowsValues) -> RowsValues:
    """
    Organize dataframe values into a column-row structure.

    - Indentation artifacts are removed
    - The index placement is handled, i.e.
      - if the index is named, the name is located and moved to the same
        row as the column names
      - if the index is not named, the row with the column names receives
        a placeholder empty value in its place
    - Empty columns are dropped

    :param rows_values: row values extracted from a string df representation
    :return: row values assembled into a valid column-row structure
    """
    # Clean up indentation artifacts.
    if all(row[0] == "" for row in rows_values):
        # Remove the first empty cell in each row.
        for row in rows_values:
            del row[0]
    # If the index is named, its name is located in the second row,
    # with an optional extra empty value cell value next to it.
    if len(rows_values[1]) == 1 or (
        len(rows_values[1]) == 2 and rows_values[1][1] == ""
    ):
        # Move the index name to the row with all the column names.
        if rows_values[0][0] == "":
            rows_values[0][0] = rows_values[1][0]
        else:
            rows_values[0].insert(0, rows_values[1][0])
        # Drop the former index name row.
        del rows_values[1]
    else:
        # Add an empty cell for the absent index name.
        rows_values[0].insert(0, "")
    # Identify and remove empty columns.
    min_len_row = min(len(row) for row in rows_values)
    idxs_to_delete = []
    for i in range(min_len_row):
        if all(row[i] == "" for row in rows_values):
            idxs_to_delete.append(i)
    for idx in idxs_to_delete:
        for row in rows_values:
            del row[idx]
    # Confirm that all the rows have the same number of values.
    hdbg.dassert_eq(len({len(row) for row in rows_values}), 1)
    return rows_values


def str_to_df(
    df_as_str: str,
    col_to_type: Dict[str, Optional[type]],
    col_to_name_type: Dict[str, type],
) -> pd.DataFrame:
    """
    Convert a string representation of a dataframe into a Pandas df.

    :param df_as_str: a df as a string
        - the format of the string is the same as the output of
          `hpandas.df_to_str()` on a pd.DataFrame, e.g.
          ```
              col1 col2   col3   col4
          0   0.1  a      None   2020-01-01
          1   0.2  "b c"  None   2021-05-05
          ```
        - values (including column names) that contain spaces need
          to be enclosed in double quotation marks, e.g.
          "2023-03-15 16:35:41.205000+00:00"
    :param col_to_type: a mapping between the column names and the
        types of the values in these columns
        - if a column is not present in the mapping, its values will
          remain strings
        - to indicate the type of index values, use {"__index__": ...}
          mapping, e.g. {"__index__": pd.Timestamp}
    :param col_to_name_type: a mapping between the column names and
        the required types of these column names
        - same conventions apply as for `col_to_type` (see above)
    :return: a converted Pandas dataframe
    """
    # Separate the rows.
    rows = df_as_str.split("\n")
    # Clean up extra spaces.
    rows_merged_space = [re.sub(" +", " ", row) for row in rows if len(row)]
    # Identify individual values in the rows.
    rows_values = list(csv.reader(rows_merged_space, delimiter=" "))
    # Remove the placeholder ["..."] row.
    rows_values = [row for row in rows_values if row != ["..."]]
    # Organize values into a proper column-row structure.
    rows_values = _assemble_df_rows(rows_values)
    # Get the column names.
    column_names = rows_values[0][1:]
    # Get the index.
    index_values = [row[0] for row in rows_values[1:]]
    index_name = rows_values[0][0]
    # Construct the df.
    df = pd.DataFrame(
        [row[1:] for row in rows_values[1:]],
        columns=column_names,
        index=index_values,
    )
    if index_name != "":
        df.index.name = index_name
    # Cast the columns into appropriate types.
    for col, col_type in col_to_type.items():
        if col == "__index__":
            df.index = cast_series_to_type(df.index, col_type)
        else:
            df[col] = cast_series_to_type(df[col], col_type)
    # Cast the column names into appropriate types.
    for col, col_name_type in col_to_name_type.items():
        if col == "__index__":
            df.index = df.index.rename(col_name_type(df.index.name))
        else:
            df = df.rename(columns={col: col_name_type(col)})
    return df


def convert_df_to_json_string(
    df: pd.DataFrame,
    n_head: Optional[int] = 10,
    n_tail: Optional[int] = 10,
    columns_order: Optional[List[str]] = None,
) -> str:
    """
    Convert dataframe to pretty-printed JSON string.

    To select all rows of the dataframe, pass `n_head` as None.

    :param df: dataframe to convert
    :param n_head: number of printed top rows
    :param n_tail: number of printed bottom rows
    :param columns_order: order for the KG columns sort
    :return: dataframe converted to JSON string
    """
    # Append shape of the initial dataframe.
    shape = f"original shape={df.shape}"
    # Reorder columns.
    if columns_order is not None:
        hdbg.dassert_set_eq(columns_order, df.cols)
        df = df[columns_order]
    # Select head.
    if n_head is not None:
        head_df = df.head(n_head)
    else:
        # If no n_head provided, append entire dataframe.
        head_df = df
    # Transform head to json.
    head_json = head_df.to_json(
        orient="index",
        force_ascii=False,
        indent=4,
        default_handler=str,
        date_format="iso",
        date_unit="s",
    )
    if n_tail is not None:
        # Transform tail to json.
        tail = df.tail(n_tail)
        tail_json = tail.to_json(
            orient="index",
            force_ascii=False,
            indent=4,
            default_handler=str,
            date_format="iso",
            date_unit="s",
        )
    else:
        # If no tail specified, append an empty string.
        tail_json = ""
    # Join shape and dataframe to single string.
    output_str = "\n".join([shape, "Head:", head_json, "Tail:", tail_json])
    return output_str


# #############################################################################


def read_csv_to_df(
    stream: Union[str, s3fs.core.S3File, s3fs.core.S3FileSystem],
    *args: Any,
    **kwargs: Any,
) -> pd.DataFrame:
    """
    Read a CSV file into a `pd.DataFrame`.
    """
    # Gets filename from stream if it is not already a string,
    # so it can be inspected for extension type.
    file_name = stream if isinstance(stream, str) else vars(stream)["path"]
    # Handle zipped files.
    if any(file_name.endswith(ext) for ext in (".gzip", ".gz", ".tgz")):
        hdbg.dassert_not_in("compression", kwargs)
        kwargs["compression"] = "gzip"
    elif file_name.endswith(".zip"):
        hdbg.dassert_not_in("compression", kwargs)
        kwargs["compression"] = "zip"
    # Read.
    _LOG.debug(hprint.to_str("args kwargs"))
    df = pd.read_csv(stream, *args, **kwargs)
    return df


def read_parquet_to_df(
    stream: Union[str, s3fs.core.S3File, s3fs.core.S3FileSystem],
    *args: Any,
    **kwargs: Any,
) -> pd.DataFrame:
    """
    Read a Parquet file into a `pd.DataFrame`.
    """
    # Read.
    _LOG.debug(hprint.to_str("args kwargs"))
    df = pd.read_parquet(stream, *args, **kwargs)
    return df


# #############################################################################


# TODO(Paul): Add unit tests.
def compute_weighted_sum(
    dfs: Dict[str, pd.DataFrame],
    weights: pd.DataFrame,
    *,
    index_mode: str = "assert_equal",
) -> Dict[str, pd.DataFrame]:
    """
    Compute weighted sums of `dfs` using `weights`.

    :param dfs: dataframes keyed by id; all dfs should have the same cols,
        indices are handled based on the `index_mode`
    :param weights: float weights indexed by id with unique col names
    :param index_mode: same as `mode` in `apply_index_mode()`
    :return: weighted sums keyed by weight col names
    """
    hdbg.dassert_isinstance(dfs, dict)
    hdbg.dassert(dfs, "dictionary of dfs must be nonempty")
    # Get a dataframe from the dictionary and record its index and columns.
    id_ = list(dfs)[0]
    hdbg.dassert_isinstance(id_, str)
    df = dfs[id_]
    hdbg.dassert_isinstance(df, pd.DataFrame)
    cols = df.columns
    # Sanity-check dataframes in dictionary.
    for key, value in dfs.items():
        hdbg.dassert_isinstance(key, str)
        hdbg.dassert_isinstance(value, pd.DataFrame)
        # The reference df is not modified.
        _, value = apply_index_mode(df, value, index_mode)
        hdbg.dassert(
            value.columns.equals(cols),
            "Column equality fails for keys=%s, %s",
            id_,
            key,
        )
    # Sanity-check weights.
    hdbg.dassert_isinstance(weights, pd.DataFrame)
    hdbg.dassert_eq(weights.columns.nlevels, 1)
    hdbg.dassert(not weights.columns.has_duplicates)
    hdbg.dassert_set_eq(weights.index.to_list(), list(dfs))
    # Create a multiindexed dataframe to facilitate computing the weighted sums.
    weighted_dfs = {}
    combined_df = pd.concat(dfs.values(), axis=1, keys=dfs.keys())
    # TODO(Paul): Consider relaxing the NaN-handling.
    for col in weights.columns:
        weighted_combined_df = combined_df.multiply(weights[col], level=0)
        weighted_sums = weighted_combined_df.groupby(axis=1, level=1).sum(
            min_count=len(dfs)
        )
        weighted_dfs[col] = weighted_sums
    return weighted_dfs


def subset_df(df: pd.DataFrame, nrows: int, seed: int = 42) -> pd.DataFrame:
    """
    Remove N rows from the input data and shuffle the remaining ones.

    :param df: input data
    :param nrows: the number of rows to remove from the original data
    :param seed: see `random.seed()`
    :return: shuffled data with removed rows
    """
    hdbg.dassert_lte(1, nrows)
    hdbg.dassert_lte(nrows, df.shape[0])
    idx = list(range(df.shape[0]))
    random.seed(seed)
    random.shuffle(idx)
    idx = sorted(idx[nrows:])
    return df.iloc[idx]


def remap_obj(
    obj: Union[pd.Series, pd.Index],
    map_: Dict[Any, Any],
    **kwargs: Any,
) -> pd.Series:
    """
    Substitute each value of an object with another value from a dictionary.

    :param obj: an object to substitute value in
    :param map_: values to substitute with
    :return: remapped pandas series
    """
    hdbg.dassert_lte(1, obj.shape[0])
    # TODO(Grisha): consider extending for other mapping types supported by
    #  `pd.Series.map`.
    hdbg.dassert_isinstance(map_, dict)
    # Check that every element of the object is in the mapping.
    hdbg.dassert_is_subset(obj, map_.keys())
    new_srs = obj.map(map_, **kwargs)
    return new_srs


def get_random_df(
    num_cols: int,
    seed: Optional[int] = None,
    date_range_kwargs: Optional[Dict[str, Any]] = None,
) -> pd.DataFrame:
    """
    Compute df with random data with `num_cols` columns and index obtained by
    calling `pd.date_range(**kwargs)`.

    :param num_cols: the number of columns in a DataFrame to generate
    :param seed: see `random.seed()`
    :param date_range_kwargs: kwargs for `pd.date_range()`
    """
    if seed:
        np.random.seed(seed)
    dt = pd.date_range(**date_range_kwargs)
    df = pd.DataFrame(np.random.rand(len(dt), num_cols), index=dt)
    return df


# #############################################################################

# TODO(gp): -> AxisNameSet
ColumnSet = Optional[Union[str, List[str]]]


# TODO(gp): -> _resolve_axis_names
def _resolve_column_names(
    column_set: ColumnSet,
    columns: Union[List[str], pd.Index],
    *,
    keep_order: bool = False,
) -> List[str]:
    """
    Change format of the columns and perform some sanity checks.

    :param column_set: columns to proceed
    :param columns: all columns available
    :param keep_order: preserve the original order or allow sorting
    """
    # Ensure that `columns` is well-formed.
    if isinstance(columns, pd.Index):
        columns = columns.to_list()
    hdbg.dassert_isinstance(columns, list)
    hdbg.dassert_lte(1, len(columns))
    #
    if column_set is None:
        # Columns were not specified, thus use the list of all the columns.
        column_set = columns
    else:
        if isinstance(column_set, str):
            column_set = [column_set]
        hdbg.dassert_isinstance(column_set, list)
        hdbg.dassert_lte(1, len(column_set))
        hdbg.dassert_is_subset(column_set, columns)
        if keep_order:
            # Keep the selected columns in the same order as in the original
            # `columns`.
            column_set = [c for c in columns if c in column_set]
    return column_set


# TODO(Grisha): finish the function.
# TODO(Grisha): merge with the one in `dataflow.model.correlation.py`?
def remove_outliers(
    df: pd.DataFrame,
    lower_quantile: float,
    *,
    column_set: ColumnSet,
    # TODO(Grisha): the params are not used.
    fill_value: float = np.nan,
    mode: str = "remove_outliers",
    axis: Any = 0,
    upper_quantile: Optional[float] = None,
) -> pd.DataFrame:
    hdbg.dassert_eq(len(df.shape), 2, "Multi-index dfs not supported")
    #
    hdbg.dassert_lte(0.0, lower_quantile)
    if upper_quantile is None:
        upper_quantile = 1.0 - lower_quantile
    hdbg.dassert_lte(lower_quantile, upper_quantile)
    hdbg.dassert_lte(upper_quantile, 1.0)
    #
    df = df.copy()
    if axis == 0:
        all_columns = df.columns
        columns = _resolve_column_names(column_set, all_columns)
        hdbg.dassert_is_subset(columns, df.columns)
        for column in all_columns:
            if column in columns:
                df[column] = df[column].quantile([lower_quantile, upper_quantile])
    elif axis == 1:
        all_rows = df.rows
        rows = _resolve_column_names(column_set, all_rows)
        hdbg.dassert_is_subset(rows, df.rows)
        for row in all_rows:
            if row in rows:
                df[row] = df[row].quantile([lower_quantile, upper_quantile])
    else:
        raise ValueError(f"Invalid axis='{axis}'")
    return df


# #############################################################################


# TODO(Grisha): add assertions/logging.
def get_df_from_iterator(
    iter_: Iterator[pd.DataFrame],
    *,
    sort_index: bool = True,
) -> pd.DataFrame:
    """
    Concat all the dataframes in the iterator in one dataframe.

    :param iter_: dataframe iterator
    :param sort_index: whether to sort output index or not
    :return: combined iterator data
    """
    # TODO(gp): @all make a copy of `iter_` so we don't consume it.
    dfs = list(iter_)
    df_res = pd.concat(dfs)
    if sort_index:
        df_res = df_res.sort_index()
    return df_res


def heatmap_df(df: pd.DataFrame, *, axis: Any = None) -> pd.DataFrame:
    """
    Colorize a df with a heatmap depending on the numeric values.

    :param axis: along which axis to compute the heatmap
        - 0 colorize along rows
        - 1 colorize along columns
        - None colorize
    """
    # Keep it here to avoid long start up times.
    import seaborn as sns

    cm = sns.diverging_palette(5, 250, as_cmap=True)
    df = df.style.background_gradient(axis=axis, cmap=cm)
    return df


def compare_nans_in_dataframes(
    df1: pd.DataFrame, df2: pd.DataFrame
) -> pd.DataFrame:
    """
    Compare equality of DataFrames in terms of NaNs.

    For example:
        - `5 vs np.nan` is a mismatch
        - `np.nan vs 5` is a mismatch
        - `np.nan vs np.nan` is a match
        - `np.nan vs np.inf` is a mismatch

    :param df1: dataframe to compare
    :param df2: dataframe to compare with
    :return: dataframe that shows the differences stacked side by side, see
        `pandas.DataFrame.compare()` for an example
    """
    dassert_axes_equal(df1, df2)
    # Keep rows where df1's value is NaN and df2's value is not NaN and vice versa.
    mask1 = df1.isna() & ~df2.isna()
    mask2 = ~df1.isna() & df2.isna()
    mask3 = mask1 | mask2
    # Compute a dataframe with the differences.
    nan_diff_df = df1[mask3].compare(df2[mask3], result_names=("df1", "df2"))
    return nan_diff_df


# TODO(Grisha): -> `compare_dataframes()`?
def compare_dfs(
    df1: pd.DataFrame,
    df2: pd.DataFrame,
    *,
    row_mode: str = "equal",
    column_mode: str = "equal",
    # TODO(Grisha): should be True by default?
    compare_nans: bool = False,
    diff_mode: str = "diff",
    assert_diff_threshold: float = 1e-3,
    close_to_zero_threshold: float = 1e-6,
    zero_vs_zero_is_zero: bool = True,
    remove_inf: bool = True,
    log_level: int = logging.DEBUG,
    only_warning: bool = True,
) -> pd.DataFrame:
    """
    Compare two dataframes.

    This works for dataframes with and without multi-index.

    :param row_mode: control how the rows are handled
        - "equal": rows need to be the same for the two dataframes
        - "inner": compute the common rows for the two dataframes
    :param column_mode: same as `row_mode`
    :param compare_nans: include NaN comparison if True otherwise just
        compare non-NaN values
    :param diff_mode: control how the dataframes are compared in terms of
        corresponding elements
        - "diff": use the difference
        - "pct_change": use the percentage difference
    :param assert_diff_threshold: maximum allowed total difference
        - do not assert if `None`
        - works when `diff_mode` is "pct_change"
    :param close_to_zero_threshold: round numbers below the threshold to 0
    :param zero_vs_zero_is_zero: replace the diff with 0 when comparing 0 to 0
        if True, otherwise keep the actual result
    :param remove_inf: replace +-inf with `np.nan`
    :param log_level: logging level
    :param only_warning: when `True` the function issues a warning instead of aborting
    :return: a singe dataframe with differences as values
    """
    hdbg.dassert_isinstance(df1, pd.DataFrame)
    hdbg.dassert_isinstance(df2, pd.DataFrame)
    # Check value of `assert_diff_threshold` if exists.
    if assert_diff_threshold:
        hdbg.dassert_lte(assert_diff_threshold, 1.0)
        hdbg.dassert_lte(0.0, assert_diff_threshold)
    # TODO(gp): Factor out this logic and use it for both compare_visually_dfs
    #  and
    if row_mode == "equal":
        dassert_indices_equal(df1, df2)
    elif row_mode == "inner":
        # TODO(gp): Add sorting on demand, otherwise keep the columns in order.
        same_rows = list((set(df1.index)).intersection(set(df2.index)))
        df1 = df1[df1.index.isin(same_rows)]
        df2 = df2[df2.index.isin(same_rows)]
    else:
        raise ValueError(f"Invalid row_mode='{row_mode}'")
    #
    if column_mode == "equal":
        hdbg.dassert_eq(sorted(df1.columns), sorted(df2.columns))
    elif column_mode == "inner":
        # TODO(gp): Add sorting on demand, otherwise keep the columns in order.
        col_names = sorted(list(set(df1.columns).intersection(set(df2.columns))))
        df1 = df1[col_names]
        df2 = df2[col_names]
    else:
        raise ValueError(f"Invalid column_mode='{column_mode}'")
    # Round small numbers to 0 to exclude them from the diff computation.
    close_to_zero_threshold_mask = lambda x: abs(x) < close_to_zero_threshold
    df1[close_to_zero_threshold_mask] = df1[close_to_zero_threshold_mask].round(0)
    df2[close_to_zero_threshold_mask] = df2[close_to_zero_threshold_mask].round(0)
    # Compute the difference df.
    if diff_mode == "diff":
        # Test and convert the assertion into a boolean.
        is_ok = True
        try:
            pd.testing.assert_frame_equal(df1, df2, check_like=True, check_dtype=False)
        except AssertionError as e:
            is_ok = False
            assertion = e
        # Check `is_ok` and raise an assertion depending on `only_warning`
        if not is_ok:
            hdbg._dfatal(
                assertion,
                "df1=\n%s\n and df2=\n%s\n don't have compatible size",
                df_to_str(df1, log_level=log_level),
                df_to_str(df2, log_level=log_level),
                only_warning=only_warning,
            )
        # Calculate the difference.
        df_diff = df1 - df2
        if remove_inf:
            df_diff = df_diff.replace([np.inf, -np.inf], np.nan)
    elif diff_mode == "pct_change":
        df_diff = 100 * (df1 - df2) / df2.abs()
        if zero_vs_zero_is_zero:
            # When comparing 0 to 0 set the diff (which is NaN by default) to 0.
            df1_mask = df1 == 0
            df2_mask = df2 == 0
            zero_vs_zero_mask = df1_mask & df2_mask
            df_diff[zero_vs_zero_mask] = 0
        if remove_inf:
            df_diff = df_diff.replace([np.inf, -np.inf], np.nan)
        # Check if `pct_change` exceeds `assert_diff_threshold`
        if assert_diff_threshold is not None:
            nan_mask = df_diff.isna()
            within_threshold = (df_diff.abs() <= assert_diff_threshold) | nan_mask
            expected = pd.DataFrame(
                True,
                index=within_threshold.index,
                columns=within_threshold.columns,
            )
            # Test and convert the assertion into boolean.
            is_ok = True
            try:
                pd.testing.assert_frame_equal(
                    within_threshold, expected, check_exact=True
                )
            except AssertionError as e:
                is_ok = False
                assertion = e
            # Check `is_ok` and raise assertion depending on `only_warning`.
            if not is_ok:
                hdbg._dfatal(
                    assertion,
                    "df1=\n%s\n and df2=\n%s\n don't have compatible size",
                    df_to_str(df1, log_level=log_level),
                    df_to_str(df2, log_level=log_level),
                    only_warning=only_warning,
                )
    else:
        raise ValueError(f"diff_mode={diff_mode}")
    df_diff = df_diff.add_suffix(f".{diff_mode}")
    return df_diff


# #############################################################################
# Multi-index dfs
# #############################################################################


# TODO(Grisha): should be a more elegant way to add a column.
def add_multiindex_col(
    df: pd.DataFrame, multiindex_col: pd.DataFrame, col_name: str
) -> pd.DataFrame:
    """
    Add column to a multiindex DataFrame.

    Note: each column in a multiindex DataFrame is a DataFrame itself.

    :param df: multiindex df
    :param multiindex_col: column (i.e. singleindex df) of a multiindex df
    :param col_name: name of a new column
    :return: a multiindex DataFrame with a new column
    """
    hdbg.dassert_isinstance(df, pd.DataFrame)
    hdbg.dassert_eq(2, len(df.columns.levels))
    hdbg.dassert_isinstance(multiindex_col, pd.DataFrame)
    hdbg.dassert_isinstance(col_name, str)
    hdbg.dassert_not_in(col_name, df.columns)
    for col in multiindex_col.columns:
        df[col_name, col] = multiindex_col[col]
    return df


def list_to_str(
    vals: List[Any],
    *,
    sep_char: str = ", ",
    enclose_str_char: str = "'",
    max_num: Optional[int] = 10,
) -> str:
    """
    TODO(gp): Add docstring.
    """
    vals_as_str = list(map(str, vals))
    # Add a str around.
    if enclose_str_char:
        vals_as_str = [
            enclose_str_char + v + enclose_str_char for v in vals_as_str
        ]
    #
    ret = "%s [" % len(vals)
    if max_num is not None and len(vals) > max_num:
        hdbg.dassert_lt(1, max_num)
        ret += sep_char.join(vals_as_str[: int(max_num / 2)])
        ret += sep_char + "..." + sep_char
        ret += sep_char.join(vals_as_str[-int(max_num / 2) :])
    else:
        ret += sep_char.join(vals_as_str)
    ret += "]"
    return ret


def multiindex_df_info(
    df: pd.DataFrame,
    *,
    log_level: int = logging.INFO,
    **list_to_str_kwargs: Dict[str, Any],
) -> str:
    """
    Report information about a multi-index df.
    """
    hdbg.dassert_eq(2, len(df.columns.levels))
    columns_level0 = df.columns.levels[0]
    columns_level1 = df.columns.levels[1]
    rows = df.index
    ret = []
    ret.append(
        "shape=%s x %s x %s"
        % (len(columns_level0), len(columns_level1), len(rows))
    )
    ret.append(
        "columns_level0=%s" % list_to_str(columns_level0, **list_to_str_kwargs)
    )
    ret.append(
        "columns_level1=%s" % list_to_str(columns_level1, **list_to_str_kwargs)
    )
    ret.append("rows=%s" % list_to_str(rows, **list_to_str_kwargs))
    if isinstance(df.index, pd.DatetimeIndex):
        # Display timestamp info.
        start_timestamp = df.index.min()
        end_timestamp = df.index.max()
        frequency = df.index.freq
        if frequency is None:
            # Try to infer frequency.
            frequency = pd.infer_freq(df.index)
        ret.append(f"start_timestamp={start_timestamp}")
        ret.append(f"end_timestamp={end_timestamp}")
        ret.append(f"frequency={frequency}")
    ret = "\n".join(ret)
    _LOG.log(log_level, ret)
    return ret


def subset_multiindex_df(
    df: pd.DataFrame,
    *,
    # TODO(gp): Consider passing trim_df_kwargs as kwargs.
    start_timestamp: Optional[pd.Timestamp] = None,
    end_timestamp: Optional[pd.Timestamp] = None,
    columns_level0: ColumnSet = None,
    columns_level1: ColumnSet = None,
    keep_order: bool = False,
) -> pd.DataFrame:
    """
    Filter multi-index DataFrame by timestamp index and column levels.

    :param start_timestamp: see `trim_df()`
    :param end_timestamp: see `trim_df()`
    :param columns_level0: column names that corresponds to `df.columns.levels[0]`
        - `None` means no filtering
    :param columns_level1: column names that corresponds to `df.columns.levels[1]`
        - `None` means no filtering
    :param keep_order: see `_resolve_column_names()`
    :return: filtered DataFrame
    """
    hdbg.dassert_eq(2, len(df.columns.levels))
    # Filter by timestamp.
    allow_empty = False
    strictly_increasing = False
    dassert_time_indexed_df(df, allow_empty, strictly_increasing)
    df = trim_df(
        df,
        ts_col_name=None,
        start_ts=start_timestamp,
        end_ts=end_timestamp,
        left_close=True,
        right_close=True,
    )
    # Filter level 0.
    all_columns_level0 = df.columns.levels[0]
    columns_level0 = _resolve_column_names(
        columns_level0, all_columns_level0, keep_order=keep_order
    )
    hdbg.dassert_is_subset(columns_level0, df.columns.levels[0])
    df = df[columns_level0]
    # Filter level 1.
    all_columns_level1 = df.columns.levels[1]
    columns_level1 = _resolve_column_names(
        columns_level1, all_columns_level1, keep_order=keep_order
    )
    hdbg.dassert_is_subset(columns_level1, df.columns.levels[1])
    df = df.swaplevel(axis=1)[columns_level1].swaplevel(axis=1)
    return df


# #############################################################################


def compare_multiindex_dfs(
    df1: pd.DataFrame,
    df2: pd.DataFrame,
    *,
    subset_multiindex_df_kwargs: Optional[Dict[str, Any]] = None,
    compare_dfs_kwargs: Optional[Dict[str, Any]] = None,
) -> pd.DataFrame:
    """
    - Subset both multi-index dfs, if needed
    - Compare dfs

    :param subset_multiindex_df: params for `subset_multiindex_df()`
    :param compare_dfs_kwargs: params for `compare_dfs()`
    :return: df with differences as values
    """
    # Subset dfs.
    if subset_multiindex_df_kwargs is None:
        subset_multiindex_df_kwargs = {}
    subset_df1 = subset_multiindex_df(df1, **subset_multiindex_df_kwargs)
    subset_df2 = subset_multiindex_df(df2, **subset_multiindex_df_kwargs)
    # Compare dfs.
    if compare_dfs_kwargs is None:
        compare_dfs_kwargs = {}
    diff_df = compare_dfs(subset_df1, subset_df2, **compare_dfs_kwargs)
    return diff_df


# #############################################################################


def compute_duration_df(
    tag_to_df: Dict[str, pd.DataFrame],
    *,
    intersect_dfs: bool = False,
    valid_intersect: bool = False,
) -> Tuple[pd.DataFrame, Dict[str, pd.DataFrame]]:
    """
    Compute a df with some statistics about the time index.

    E.g.,
    ```
                   min_index   max_index   min_valid_index   max_valid_index
    tag1
    tag2
    ```

    :param intersect_dfs: return a transformed dict with the intersection of
        indices of all the dfs if True, otherwise return the input data as is
    :param valid_intersect: intersect indices without NaNs if True, otherwise
        intersect indices as is
    :return: timestamp stats and updated dict of dfs, see `intersect_dfs` param
    """
    hdbg.dassert_isinstance(tag_to_df, Dict)
    # Create df and assign columns.
    data_stats = pd.DataFrame()
    min_col = "min_index"
    max_col = "max_index"
    min_valid_index_col = "min_valid_index"
    max_valid_index_col = "max_valid_index"
    # Collect timestamp info from all dfs.
    for tag in tag_to_df.keys():
        # Check that the passed timestamp has timezone info.
        hdateti.dassert_has_tz(tag_to_df[tag].index[0])
        dassert_index_is_datetime(tag_to_df[tag])
        # Compute timestamp stats.
        data_stats.loc[tag, min_col] = tag_to_df[tag].index.min()
        data_stats.loc[tag, max_col] = tag_to_df[tag].index.max()
        data_stats.loc[tag, min_valid_index_col] = (
            tag_to_df[tag].dropna().index.min()
        )
        data_stats.loc[tag, max_valid_index_col] = (
            tag_to_df[tag].dropna().index.max()
        )
    # Make a copy so we do not modify the original data.
    tag_to_df_updated = tag_to_df.copy()
    # Change the initial dfs with intersection.
    if intersect_dfs:
        if valid_intersect:
            # Assign start, end date column according to specs.
            min_col = min_valid_index_col
            max_col = max_valid_index_col
        # The start of the intersection will be the max value amongt all start dates.
        intersection_start_date = data_stats[min_col].max()
        # The end of the intersection will be the min value amongt all end dates.
        intersection_end_date = data_stats[max_col].min()
        for tag in tag_to_df_updated.keys():
            df = trim_df(
                tag_to_df_updated[tag],
                ts_col_name=None,
                start_ts=intersection_start_date,
                end_ts=intersection_end_date,
                left_close=True,
                right_close=True,
            )
            tag_to_df_updated[tag] = df
    return data_stats, tag_to_df_updated


# #############################################################################


def to_gsheet(
    df: pd.DataFrame,
    gsheet_name: str,
    gsheet_sheet_name: str,
    overwrite: bool,
) -> None:
    """
    Save a dataframe to a Google sheet.

    :param df: the dataframe to save to a Google sheet
    :param gsheet_name: the name of the Google sheet to save the df
        into; the Google sheet with this name must already exist on the
        Google Drive
    :param gsheet_sheet_name: the name of the sheet in the Google sheet
    :param overwrite: if True, the contents of the sheet are erased
        before saving the dataframe into it; if False, the dataframe is
        appended to the contents of the sheet
    """
    import gspread_pandas

    spread = gspread_pandas.Spread(
        gsheet_name, sheet=gsheet_sheet_name, create_sheet=True
    )
    if overwrite:
        spread.clear_sheet()
    else:
        sheet_contents = spread.sheet_to_df(index=None)
        combined_df = pd.concat([sheet_contents, df])
        df = combined_df.drop_duplicates()
    spread.df_to_sheet(df, index=False)


# #############################################################################
# CheckSummary
# #############################################################################


@dataclasses.dataclass
class _SummaryRow:
    """
    Output of a check corresponding to a row of the summary df.
    """

    # Description of the check.
    description: str
    # Description of the output.
    comment: str
    # Whether the check was successful or not.
    is_ok: bool


class CheckSummary:
    """
    Collect and report the results of several checks performed in a notebook.
    """

    def __init__(self, *, title: Optional[str] = ""):
        self.title = title
        #
        self._array: List[_SummaryRow] = []

    def add(self, description: str, comment: str, is_ok: bool) -> None:
        """
        Add the result of a single check.
        """
        summary_row = _SummaryRow(description, comment, is_ok)
        self._array.append(summary_row)

    def is_ok(self) -> bool:
        """
        Compute whether all the checks were succesfull or not.
        """
        is_ok = all(sr.is_ok for sr in self._array)
        return is_ok

    def report_outcome(
        self, *, notebook_output: bool = True, assert_on_error: bool = True
    ) -> Optional[str]:
        """
        Report the result of the entire check.

        :param notebook_output: report the result of the checks for a
            notebook or as a string
        :param assert_on_error: assert if one check failed
        """
        df = pd.DataFrame(self._array)

        # Compute result as a string.
        result = []
        if self.title:
            result.append("# " + self.title)
        result.append(str(df))
        is_ok = self.is_ok()
        result.append(f"is_ok={is_ok}")
        result = "\n".join(result)
        # Display on a notebook, if needed.
        if notebook_output:
            if self.title:
                print(self.title)

            # Convert DataFrame to HTML with colored rows based on 'is_ok' column.
            def _color_rows(row: bool) -> str:
                """
                Apply red/green color based on boolean value in `row["is_ok"]`.
                """
                is_ok = row["is_ok"]
                color = "#FA6B84" if not is_ok else "#ACF3AE"
                return [f"background-color: {color}"] * len(row)

            df_html = df.style.apply(_color_rows, axis=1)
            from IPython.display import display

            display(df_html)
            print(f"is_ok={is_ok}")
        # Assert if at least one of the check failed.
        if not is_ok and assert_on_error:
            raise ValueError("The checks have failed:\n" + result)
        # For notebooks, we want to return None, since the outcome was
        # already displayed.
        if notebook_output:
            result = None
        return result<|MERGE_RESOLUTION|>--- conflicted
+++ resolved
@@ -1229,14 +1229,9 @@
 def df_to_str(
     df: Union[pd.DataFrame, pd.Series, pd.Index],
     *,
-<<<<<<< HEAD
     # TODO(gp): Remove this hack in the integration.
     # handle_signed_zeros: bool = False,
     handle_signed_zeros: bool = True,
-=======
-     handle_signed_zeros: bool = False,
-
->>>>>>> 8c2c036f
     num_rows: Optional[int] = 6,
     print_dtypes: bool = False,
     print_shape_info: bool = False,
@@ -2034,7 +2029,7 @@
             df_diff[zero_vs_zero_mask] = 0
         if remove_inf:
             df_diff = df_diff.replace([np.inf, -np.inf], np.nan)
-        # Check if `pct_change` exceeds `assert_diff_threshold`
+        # Check if `df_diff` values are less than `assert_diff_threshold`.
         if assert_diff_threshold is not None:
             nan_mask = df_diff.isna()
             within_threshold = (df_diff.abs() <= assert_diff_threshold) | nan_mask
