"""
Import as:

import helpers.hpandas as hpandas
"""

import logging
import random
from typing import Any, Dict, Iterator, List, Optional, Tuple, Union

import numpy as np
import pandas as pd
import s3fs

import helpers.hdatetime as hdateti
import helpers.hdbg as hdbg
import helpers.hprint as hprint
import helpers.hsystem as hsystem

# Avoid the following dependency from other `helpers` modules to prevent import cycles.
# import helpers.hs3 as hs3
# import helpers.hsql as hsql
# import helpers.hunit_test as hunitest


_LOG = logging.getLogger(__name__)
# Enable extra verbose debugging. Do not commit.
_TRACE = False


# #############################################################################


def to_series(df: pd.DataFrame) -> pd.Series:
    """
    Convert a pd.DataFrame with a single column into a pd.Series.

    The problem is that empty df or df with a single row are not
    converted correctly to a pd.Series.
    """
    # See https://stackoverflow.com/questions/33246771
    hdbg.dassert_isinstance(df, pd.DataFrame)
    hdbg.dassert_eq(df.shape[1], 1, "df=%s doesn't have a single column", df)
    if df.empty:
        srs = pd.Series()
    elif df.shape[0] > 1:
        srs = df.squeeze()
    else:
        srs = pd.Series(df.iloc[0, 0], index=[df.index.values[0]])
        srs.name = df.index.name
    hdbg.dassert_isinstance(srs, pd.Series)
    return srs


def as_series(data: Union[pd.DataFrame, pd.Series]) -> pd.Series:
    """
    Convert a single-column dataframe to a series or no-op if already a series.
    """
    if isinstance(data, pd.Series):
        return data
    return to_series(data)


def dassert_is_days(
    timedelta: pd.Timedelta, *, min_num_days: Optional[int] = None
) -> None:
    hdbg.dassert(
        (timedelta / pd.Timedelta(days=1)).is_integer(),
        "timedelta='%s' is not an integer number of days",
        timedelta,
    )
    if min_num_days is not None:
        hdbg.dassert_lte(1, timedelta.days)


# #############################################################################


def _get_index(obj: Union[pd.Index, pd.DataFrame, pd.Series]) -> pd.Index:
    """
    Return the index of a Pandas object.
    """
    if isinstance(obj, pd.Index):
        index = obj
    else:
        hdbg.dassert_isinstance(obj, (pd.Series, pd.DataFrame))
        index = obj.index
    return index


# TODO(gp): Maybe for symmetry with the other functions, rename to
#  dassert_datetime_index
def dassert_index_is_datetime(
    obj: Union[pd.Index, pd.DataFrame, pd.Series],
    msg: Optional[str] = None,
    *args: Any,
) -> None:
    """
    Ensure that the dataframe has an index containing datetimes.

<<<<<<< HEAD
    Works for both single and multi-indexed dataframes.
=======
    It works for both single and multi-indexed dataframes.
>>>>>>> edbd2a21
    """
    index = _get_index(obj)
    if isinstance(index, pd.MultiIndex):
        # In case of multi index check that at least one level is a datetime.
        is_any_datetime = any(
            isinstance(level, pd.DatetimeIndex) for level in index.levels
        )
        hdbg.dassert(is_any_datetime, msg, *args)
    else:
        hdbg.dassert_isinstance(index, pd.DatetimeIndex, msg, *args)


def dassert_unique_index(
    obj: Union[pd.Index, pd.DataFrame, pd.Series],
    msg: Optional[str] = None,
    *args: Any,
) -> None:
    """
    Ensure that a Pandas object has a unique index.
    """
    index = _get_index(obj)
    if not index.is_unique:
        dup_indices = index.duplicated(keep=False)
        df_dup = obj[dup_indices]
        dup_msg = f"Duplicated rows are:\n{df_to_str(df_dup)}\n"
        if msg is None:
            msg = dup_msg
        else:
            msg = dup_msg + msg
        hdbg.dassert(index.is_unique, msg=msg, *args)


# TODO(gp): @all Add unit tests.
def dassert_increasing_index(
    obj: Union[pd.Index, pd.DataFrame, pd.Series],
    msg: Optional[str] = None,
    *args: Any,
) -> None:
    """
    Ensure that a Pandas object has an increasing index.
    """
    index = _get_index(obj)
    if not index.is_monotonic_increasing:
        # Print information about the problematic indices like:
        # ```
        # Not increasing indices are:
        #                                  full_symbol         open         high
        # timestamp
        # 2018-08-17 01:39:00+00:00  binance::BTC_USDT  6339.250000  6348.910000
        # 2018-08-17 00:01:00+00:00   kucoin::ETH_USDT   286.712987   286.712987
        # ```
        # Find the problematic indices.
        mask = np.diff(index) <= pd.Timedelta(seconds=0)
        mask = np.insert(mask, 0, False)
        # TODO(gp): We might want to specify an integer with how many rows before
        #  after we want to show.
        # Shift back to get the previous index that was creating the issue.
        mask_shift = np.empty_like(mask)
        mask_shift[: len(mask) - 1] = mask[1 : len(mask)]
        mask_shift[len(mask) - 1] = False
        #
        mask = mask | mask_shift
        dup_msg = f"Not increasing indices are:\n{df_to_str(obj[mask])}\n"
        if msg is None:
            msg = dup_msg
        else:
            msg = dup_msg + msg
        # Dump the data to file for further inspection.
        # obj.to_csv("index.csv")
        hdbg.dassert(index.is_monotonic_increasing, msg=msg, *args)


# TODO(gp): @all Add more info in case of failures and unit tests.
def dassert_strictly_increasing_index(
    obj: Union[pd.Index, pd.DataFrame, pd.Series],
    msg: Optional[str] = None,
    *args: Any,
) -> None:
    """
    Ensure that a Pandas object has a strictly increasing index.
    """
    dassert_unique_index(obj, msg, *args)
    dassert_increasing_index(obj, msg, *args)


# TODO(gp): Not sure it's used or useful?
def dassert_monotonic_index(
    obj: Union[pd.Index, pd.DataFrame, pd.Series],
    msg: Optional[str] = None,
    *args: Any,
) -> None:
    """
    Ensure that a Pandas object has a monotonic (i.e., strictly increasing or
    decreasing index).
    """
    dassert_unique_index(obj, msg, *args)
    index = _get_index(obj)
    cond = index.is_monotonic_increasing or index.is_monotonic_decreasing
    hdbg.dassert(cond, msg=msg, *args)


# TODO(Paul): @gp -> dassert_datetime_indexed_df
def dassert_time_indexed_df(
    df: pd.DataFrame, allow_empty: bool, strictly_increasing: bool
) -> None:
    """
    Validate that input dataframe is time indexed and well-formed.

    It works for both single and multi-indexed dataframes.

    :param df: dataframe to validate
    :param allow_empty: allow empty data frames
    :param strictly_increasing: if True the index needs to be strictly increasing,
      instead of just increasing
    """
    # Verify that Pandas dataframe is passed as input.
    hdbg.dassert_isinstance(df, pd.DataFrame)
    if not allow_empty:
        # Verify that a non-empty dataframe is passed as input.
        hdbg.dassert_lt(0, df.shape[0])
        # Verify that the dataframe has at least 1 column.
        hdbg.dassert_lte(1, len(df.columns))
    # Verify that the index is increasing.
    if strictly_increasing:
        dassert_strictly_increasing_index(df)
    else:
        dassert_increasing_index(df)
    # Check that the index is in datetime format.
    dassert_index_is_datetime(df)
    # Check that the passed timestamp has timezone info.
    index_item = df.index[0]
    if isinstance(index_item, tuple):
        # In case of multi index assume that the first level is a datetime.
        index_item = index_item[0]
    hdateti.dassert_has_tz(index_item)


def dassert_valid_remap(to_remap: List[str], remap_dict: Dict[str, str]) -> None:
    """
    Ensure that remapping rows / columns is valid.
    """
    hdbg.dassert_isinstance(to_remap, list)
    hdbg.dassert_isinstance(remap_dict, dict)
    # All the rows / columns to remap, should exist.
    hdbg.dassert_is_subset(
        remap_dict.keys(),
        to_remap,
        "Keys to remap should be a subset of existing columns",
    )
    # The mapping is invertible.
    hdbg.dassert_no_duplicates(remap_dict.keys())
    hdbg.dassert_no_duplicates(remap_dict.values())
    # Rows / columns should not be remapped on existing rows / columns.
    hdbg.dassert_not_intersection(remap_dict.values(), to_remap)


def dassert_series_type_is(
    srs: pd.Series,
    type_: type,
    msg: Optional[str] = None,
    *args: Any,
) -> None:
    """
    Ensure that the data type of `srs` is `type_`.

    Examples of valid series types are
      - np.float64
      - np.int64
      - pd.Timestamp
    """
    hdbg.dassert_isinstance(srs, pd.Series)
    hdbg.dassert_isinstance(type_, type)
    hdbg.dassert_eq(srs.dtype.type, type_, msg, *args)


def dassert_series_type_in(
    srs: pd.Series,
    types: List[type],
    msg: Optional[str] = None,
    *args: Any,
) -> None:
    """
    Ensure that the data type of `srs` is one of the types in `types`.
    """
    hdbg.dassert_isinstance(srs, pd.Series)
    hdbg.dassert_container_type(types, list, type)
    hdbg.dassert_in(srs.dtype.type, types, msg, *args)


def dassert_indices_equal(
    df1: pd.DataFrame,
    df2: pd.DataFrame,
    *,
    allow_series: bool = False,
) -> None:
    """
    Ensure that `df1` and `df2` share a common index.

    Print the symmetric difference of indices if equality does not hold.
    """
    if allow_series:
        if isinstance(df1, pd.Series):
            df1 = df1.to_frame()
        if isinstance(df2, pd.Series):
            df2 = df2.to_frame()
    hdbg.dassert_isinstance(df1, pd.DataFrame)
    hdbg.dassert_isinstance(df2, pd.DataFrame)
    hdbg.dassert(
        df1.index.equals(df2.index),
        "df1.index.difference(df2.index)=\n%s\ndf2.index.difference(df1.index)=\n%s",
        df1.index.difference(df2.index),
        df2.index.difference(df1.index),
    )


def dassert_columns_equal(
    df1: pd.DataFrame,
    df2: pd.DataFrame,
    *,
    sort_cols: bool = False,
) -> None:
    """
    Ensure that `df1` and `df2` have the same columns.

    Print the symmetric difference of columns if equality does not hold.
    """
    hdbg.dassert_isinstance(df1, pd.DataFrame)
    hdbg.dassert_isinstance(df2, pd.DataFrame)
    if sort_cols:
        _LOG.debug("Sorting dataframe columns.")
        df1 = df1.sort_index(axis=1)
        df2 = df2.sort_index(axis=1)
    hdbg.dassert(
        df1.columns.equals(df2.columns),
        "df1.columns.difference(df2.columns)=\n%s\ndf2.columns.difference(df1.columns)=\n%s",
        df1.columns.difference(df2.columns),
        df2.columns.difference(df1.columns),
    )


def dassert_axes_equal(
    df1: pd.DataFrame, df2: pd.DataFrame, *, sort_cols: bool = False
) -> None:
    """
    Ensure that `df1` and `df2` have the same index and same columns.
    """
    dassert_indices_equal(df1, df2)
    dassert_columns_equal(df1, df2, sort_cols=sort_cols)


# #############################################################################


def resample_index(index: pd.DatetimeIndex, frequency: str) -> pd.DatetimeIndex:
    """
    Resample `DatetimeIndex`.

    :param index: `DatetimeIndex` to resample
    :param frequency: frequency from `pd.date_range()` to resample to
    :return: resampled `DatetimeIndex`
    """
    _LOG.debug(hprint.to_str("index frequency"))
    hdbg.dassert_isinstance(index, pd.DatetimeIndex)
    dassert_unique_index(index, msg="Index must have only unique values")
    min_date = index.min()
    max_date = index.max()
    _LOG.debug("min_date=%s max_date=%s", min_date, max_date)
    # TODO(gp): Preserve the index name.
    # index_name = index.name
    resampled_index = pd.date_range(
        start=min_date,
        end=max_date,
        freq=frequency,
    )
    # Enable detailed debugging.
    if False:
        if len(resampled_index) > len(index):
            # Downsample.
            _LOG.debug(
                "Index length increased by %s = %s - %s",
                len(resampled_index) - len(index),
                len(resampled_index),
                len(index),
            )
        elif len(resampled_index) < len(index):
            # Upsample.
            _LOG.debug(
                "Index length decreased by %s = %s - %s",
                len(index) - len(resampled_index),
                len(index),
                len(resampled_index),
            )
        else:
            _LOG.debug("Index length=%s has not changed", len(index))
    # resampled_index.name = index_name
    return resampled_index


def resample_df(df: pd.DataFrame, frequency: str) -> pd.DataFrame:
    """
    Resample `DataFrame` by placing NaN in missing locations in the index.

    :param df: `DataFrame` to resample
    :param frequency: frequency from `pd.date_range()` to resample to
    :return: resampled `DataFrame`
    """
    hdbg.dassert_isinstance(df, pd.DataFrame)
    # Preserve the index name.
    index_name = df.index.name
    resampled_index = resample_index(df.index, frequency)
    df_reindex = df.reindex(resampled_index)
    df_reindex.index.name = index_name
    return df_reindex


def find_gaps_in_dataframes(
    df1: pd.DataFrame, df2: pd.DataFrame
) -> Tuple[pd.DataFrame, pd.DataFrame]:
    """
    Find data present in one dataframe and missing in the other one.

    :param df1: first dataframe for comparison
    :param df2: second dataframe for comparison
    :return: two dataframes with missing data
    """
    # Get data present in first, but not present in second dataframe.
    first_missing_indices = df2.index.difference(df1.index)
    first_missing_data = df2.loc[first_missing_indices]
    # Get data present in second, but not present in first dataframe.
    second_missing_indices = df1.index.difference(df2.index)
    second_missing_data = df1.loc[second_missing_indices]
    return first_missing_data, second_missing_data


# TODO(Grisha): maybe also add `apply_column_mode` at some point.
# TODO(Grisha): use this idiom everywhere in the codebase, e.g., in `compare_dfs()`.
# TODO(Grisha): add unit tests.
def apply_index_mode(
    df1: pd.DataFrame,
    df2: pd.DataFrame,
    mode: str,
) -> Tuple[pd.DataFrame, pd.DataFrame]:
    """
    Process DataFrames according to the index mode.

    :param df1: first input df
    :param df2: second input df
    :param mode: method of processing indices
        - "assert_equal": check that both indices are equal, assert otherwise
        - "intersect": restrict both dfs to a common index
        - "leave_unchanged": ignore any indices mismatch and return dfs as-is
    :return: transformed copy of the inputs
    """
    _LOG.debug("mode=%s", mode)
    hdbg.dassert_isinstance(df1, pd.DataFrame)
    hdbg.dassert_isinstance(df2, pd.DataFrame)
    hdbg.dassert_isinstance(mode, str)
    # Copy in order not to modify the inputs.
    df1_copy = df1.copy()
    df2_copy = df2.copy()
    if mode == "assert_equal":
        dassert_indices_equal(df1_copy, df2_copy)
    elif mode == "intersect":
        # TODO(Grisha): Add sorting on demand.
        common_index = df1_copy.index.intersection(df2_copy.index)
        df1_copy = df1_copy[df1_copy.index.isin(common_index)]
        df2_copy = df2_copy[df2_copy.index.isin(common_index)]
    elif mode == "leave_unchanged":
        _LOG.debug(
            "Ignoring any index missmatch as per user's request.\n"
            "df1.index.difference(df2.index)=\n%s\ndf2.index.difference(df1.index)=\n%s",
            df1_copy.index.difference(df2_copy.index),
            df2_copy.index.difference(df1_copy.index),
        )
    else:
        raise ValueError(f"Unsupported index_mode={mode}")
    return df1_copy, df2_copy


def find_gaps_in_time_series(
    time_series: pd.Series,
    start_timestamp: pd.Timestamp,
    end_timestamp: pd.Timestamp,
    freq: str,
) -> pd.Series:
    """
    Find missing points on a time interval specified by [start_timestamp,
    end_timestamp], where point distribution is determined by <step>.

    If the passed time series is of a unix epoch format. It is
    automatically tranformed to pd.Timestamp.

    :param time_series: time series to find gaps in
    :param start_timestamp: start of the time interval to check
    :param end_timestamp: end of the time interval to check
    :param freq: distance between two data points on the interval.
      Aliases correspond to pandas.date_range's freq parameter,
      i.e. "S" -> second, "T" -> minute.
    :return: pd.Series representing missing points in the source time series.
    """
    _time_series = time_series
    if str(time_series.dtype) in ["int32", "int64"]:
        _time_series = _time_series.map(hdateti.convert_unix_epoch_to_timestamp)
    correct_time_series = pd.date_range(
        start=start_timestamp, end=end_timestamp, freq=freq
    )
    return correct_time_series.difference(_time_series)


def check_and_filter_matching_columns(
    df: pd.DataFrame, required_columns: List[str], filter_data_mode: str
) -> pd.DataFrame:
    """
    Check that columns are the required ones and if not filter data depending
    on `filter_data_mode`.

    :param df: data to check columns for
    :param required_columns: columns to return, skipping columns that are not required
    :param filter_data_mode: control behaviour with respect to extra or missing columns
        - "assert": raise an error if required columns do not match received columns
        - "warn_and_trim": return the intersection of required and received columns and
           issue a warning
    :return: input data as it is if required columns match received columns otherwise
        processed data, see `filter_data_mode`
    """
    received_columns = df.columns.to_list()
    hdbg.dassert_lte(1, len(received_columns))
    #
    if filter_data_mode == "assert":
        # Raise an assertion.
        only_warning = False
    elif filter_data_mode == "warn_and_trim":
        # Just issue a warning.
        only_warning = True
        # Get columns intersection while preserving the order of the columns.
        columns_intersection = [
            col_name
            for col_name in required_columns
            if col_name in received_columns
        ]
        hdbg.dassert_lte(1, len(columns_intersection))
        df = df[columns_intersection]
    else:
        raise ValueError(f"Invalid filter_data_mode='{filter_data_mode}'")
    hdbg.dassert_set_eq(
        required_columns,
        received_columns,
        only_warning=only_warning,
        msg="Received columns do not match required columns.",
    )
    return df


def compare_dataframe_rows(df1: pd.DataFrame, df2: pd.DataFrame) -> pd.DataFrame:
    """
    Compare contents of rows with same indices.

    Index is set to default sequential integer values because compare is
    sensitive to multi index (probably because new multi indexes are created
    for each difference in `compare`). Multi index columns are regular columns now.
    Excess columns are removed so both dataframes are always same shape because
    `compare` expects identical dataframes (same number of rows, columns, etc.).

    :param df1: first dataframe for comparison
    :param df2: second dataframe for comparison
    :return: dataframe with data with same indices and different contents
    """
    # Get rows on which the two dataframe indices match.
    idx_intersection = df1.index.intersection(df2.index)
    # Remove excess columns and reset indexes.
    trimmed_second = df2.loc[idx_intersection].reset_index()
    trimmed_first = df1.loc[idx_intersection].reset_index()
    # Get difference between second and first dataframe.
    data_difference = trimmed_second.compare(trimmed_first)
    # Update data difference with original dataframe index names
    # for easier identification.
    index_names = tuple(df2.index.names)
    # If index or multi index is named, it will be visible in data difference.
    if index_names != (None,):
        for index in data_difference.index:
            for column in index_names:
                data_difference.loc[index, column] = trimmed_second.loc[index][
                    column
                ]
        data_difference = data_difference.convert_dtypes()
    return data_difference


def drop_duplicates(
    data: Union[pd.Series, pd.DataFrame],
    use_index: bool,
    column_subset: Optional[List[str]] = None,
    *args: Any,
    **kwargs: Any,
) -> Union[pd.Series, pd.DataFrame]:
    """
    Wrap `pandas.drop_duplicates()`.

    See the official docs:
    - https://pandas.pydata.org/docs/reference/api/pandas.Series.drop_duplicates.html
    - https://pandas.pydata.org/docs/reference/api/pandas.DataFrame.drop_duplicates.html

    :param use_index:
        - if `True`, use index values together with a column subset for
            identifying duplicates
        - if `False`, duplicated rows are with the exact same values in a subset
            and different indices
    :param column_subset: a list of columns to consider for identifying duplicates
    :return: data without duplicates
    """
    _LOG.debug(hprint.to_str("use_index column_subset args kwargs"))
    num_rows_before = data.shape[0]
    # Get all columns list for subset if no subset is passed.
    if column_subset is None:
        column_subset = data.columns.tolist()
    else:
        hdbg.dassert_lte(1, len(column_subset), "Columns subset cannot be empty")
    if use_index:
        # Add dummy index column to use it for duplicates detection.
        index_col_name = "use_index_col"
        hdbg.dassert_not_in(index_col_name, data.columns.tolist())
        column_subset.insert(0, index_col_name)
        data[index_col_name] = data.index
    #
    data_no_dups = data.drop_duplicates(subset=column_subset, *args, **kwargs)
    #
    if use_index:
        # Remove dummy index column.
        data_no_dups = data_no_dups.drop([index_col_name], axis=1)
    # Report the change.
    num_rows_after = data_no_dups.shape[0]
    if num_rows_before != num_rows_after:
        _LOG.debug(
            "Removed %s rows",
            hprint.perc(num_rows_before - num_rows_after, num_rows_before),
        )
    return data_no_dups


def dropna(
    df: pd.DataFrame,
    *args: Any,
    drop_infs: bool = False,
    report_stats: bool = False,
    **kwargs: Any,
) -> pd.DataFrame:
    """
    Create a wrapper around pd.dropna() reporting information about the removed
    rows.

    :param df: dataframe to process
    :param drop_infs: if +/- np.inf should be considered as nans
    :param report_stats: if processing stats should be reported
    :return: dataframe with nans dropped
    """
    hdbg.dassert_isinstance(df, pd.DataFrame)
    num_rows_before = df.shape[0]
    if drop_infs:
        df = df.replace([np.inf, -np.inf], np.nan)
    df = df.dropna(*args, **kwargs)
    if report_stats:
        num_rows_after = df.shape[0]
        pct_removed = hprint.perc(
            num_rows_before - num_rows_after, num_rows_before
        )
        _LOG.info("removed rows with nans: %s", pct_removed)
    return df


def drop_axis_with_all_nans(
    df: pd.DataFrame,
    drop_rows: bool = True,
    drop_columns: bool = False,
    drop_infs: bool = False,
    report_stats: bool = False,
) -> pd.DataFrame:
    """
    Remove columns and rows not containing information (e.g., with only nans).

    The operation is not performed in place and the resulting df is returned.
    Assume that the index is timestamps.

    :param df: dataframe to process
    :param drop_rows: remove rows with only nans
    :param drop_columns: remove columns with only nans
    :param drop_infs: remove also +/- np.inf
    :param report_stats: report the stats of the operations
    :return: dataframe with specific nan axis dropped
    """
    hdbg.dassert_isinstance(df, pd.DataFrame)
    if drop_infs:
        df = df.replace([np.inf, -np.inf], np.nan)
    if drop_columns:
        # Remove columns with all nans, if any.
        cols_before = df.columns[:]
        df = df.dropna(axis=1, how="all")
        if report_stats:
            # Report results.
            cols_after = df.columns[:]
            removed_cols = set(cols_before).difference(set(cols_after))
            pct_removed = hprint.perc(
                len(cols_before) - len(cols_after), len(cols_after)
            )
            _LOG.info(
                "removed cols with all nans: %s %s",
                pct_removed,
                hprint.list_to_str(removed_cols),
            )
    if drop_rows:
        # Remove rows with all nans, if any.
        rows_before = df.index[:]
        df = df.dropna(axis=0, how="all")
        if report_stats:
            # Report results.
            rows_after = df.index[:]
            removed_rows = set(rows_before).difference(set(rows_after))
            if len(rows_before) == len(rows_after):
                # Nothing was removed.
                min_ts = max_ts = None
            else:
                # TODO(gp): Report as intervals of dates.
                min_ts = min(removed_rows)
                max_ts = max(removed_rows)
            pct_removed = hprint.perc(
                len(rows_before) - len(rows_after), len(rows_after)
            )
            _LOG.info(
                "removed rows with all nans: %s [%s, %s]",
                pct_removed,
                min_ts,
                max_ts,
            )
    return df


def reindex_on_unix_epoch(
    df: pd.DataFrame, in_col_name: str, unit: str = "s"
) -> pd.DataFrame:
    """
    Transform the column `in_col_name` into a datetime index. `in_col_name`
    contains Unix epoch (e.g., 1638194400) and it is converted into a UTC time.

    :param df: dataframe with a unix epoch
    :param in_col_name: column containing unix epoch
    :param unit: the unit of unix epoch
    """
    # Convert.
    temp_col_name = in_col_name + "_tmp"
    hdbg.dassert_in(in_col_name, df.columns)
    hdbg.dassert_not_in(temp_col_name, df.columns)
    # Save.
    df[temp_col_name] = pd.to_datetime(df[in_col_name], unit=unit, utc=True)
    df.set_index(temp_col_name, inplace=True, drop=True)
    df.index.name = None
    return df


def get_df_signature(df: pd.DataFrame, num_rows: int = 6) -> str:
    """
    Compute a simple signature of a dataframe in string format.

    The signature contains metadata about dataframe size and certain
    amount of rows from start and end of a dataframe. It is used for
    testing purposes.
    """
    hdbg.dassert_isinstance(df, pd.DataFrame)
    text: List[str] = [f"df.shape={str(df.shape)}"]
    with pd.option_context(
        "display.max_colwidth", int(1e6), "display.max_columns", None
    ):
        # If dataframe size exceeds number of rows, show only subset in form of
        # first and last rows. Otherwise, whole dataframe is shown.
        if len(df) > num_rows:
            text.append(f"df.head=\n{df.head(num_rows // 2)}")
            text.append(f"df.tail=\n{df.tail(num_rows // 2)}")
        else:
            text.append(f"df.full=\n{df}")
    text: str = "\n".join(text)
    return text


# #############################################################################


def trim_df(
    df: pd.DataFrame,
    ts_col_name: Optional[str],
    start_ts: Optional[pd.Timestamp],
    end_ts: Optional[pd.Timestamp],
    left_close: bool,
    right_close: bool,
) -> pd.DataFrame:
    """
    Trim the dataframe using values in `ts_col_name`.

    The dataframe is trimmed in the interval bounded by `start_ts` and `end_ts`.

    :param df: the dataframe to trim
    :param ts_col_name: the name of the column; `None` means index
    :param start_ts: the start boundary for trimming
    :param end_ts: the end boundary for trimming
    :param left_close: whether to include the start boundary of the interval
        - True: [start_ts, ...
        - False: (start_ts, ...
    :param right_close: whether to include the end boundary of the interval
        - True: ..., end_ts]
        - False: ..., end_ts)
    :return: the trimmed dataframe
    """
    if _TRACE:
        _LOG.trace(
            df_to_str(df, print_dtypes=True, print_shape_info=True, tag="df")
        )
    _LOG.debug(
        hprint.to_str("ts_col_name start_ts end_ts left_close right_close")
    )
    if _TRACE:
        _LOG.trace("df=\n%s", df_to_str(df))
    if df.empty:
        # If the df is empty, there is nothing to trim.
        return df
    if start_ts is None and end_ts is None:
        # If no boundaries are specified, there are no points of reference to trim
        # to.
        return df
    num_rows_before = df.shape[0]
    if start_ts is not None and end_ts is not None:
        # Confirm that the interval boundaries are valid.
        hdateti.dassert_tz_compatible(start_ts, end_ts)
        hdbg.dassert_lte(start_ts, end_ts)
    # Get the values to filter by.
    if ts_col_name is None:
        values_to_filter_by = pd.Series(df.index, index=df.index)
    else:
        hdbg.dassert_in(ts_col_name, df.columns)
        values_to_filter_by = df[ts_col_name]
    if values_to_filter_by.is_monotonic_increasing:
        _LOG.trace("df is monotonic")
        # The values are sorted; using the `pd.Series.searchsorted()` method.
        # Find the index corresponding to the left boundary of the interval.
        if start_ts is not None:
            side = "left" if left_close else "right"
            left_idx = values_to_filter_by.searchsorted(start_ts, side)
        else:
            # There is nothing to filter, so the left index is the first one.
            left_idx = 0
        _LOG.debug(hprint.to_str("start_ts left_idx"))
        # Find the index corresponding to the right boundary of the interval.
        if end_ts is not None:
            side = "right" if right_close else "left"
            right_idx = values_to_filter_by.searchsorted(end_ts, side)
        else:
            # There is nothing to filter, so the right index is None.
            right_idx = df.shape[0]
        _LOG.debug(hprint.to_str("end_ts right_idx"))
        #
        hdbg.dassert_lte(0, left_idx)
        hdbg.dassert_lte(left_idx, right_idx)
        hdbg.dassert_lte(right_idx, df.shape[0])
        _LOG.debug(hprint.to_str("start_ts left_idx"))
        if right_idx < df.shape[0]:
            _LOG.debug(hprint.to_str("end_ts right_idx"))
        df = df.iloc[left_idx:right_idx]
    else:
        _LOG.trace("df is not monotonic")
        # The values are not sorted; using the `pd.Series.between` method.
        if left_close and right_close:
            inclusive = "both"
        elif left_close:
            inclusive = "left"
        elif right_close:
            inclusive = "right"
        else:
            inclusive = "neither"
        epsilon = pd.DateOffset(minutes=1)
        if start_ts is None:
            start_ts = values_to_filter_by.min() - epsilon
        if end_ts is None:
            end_ts = values_to_filter_by.max() + epsilon
        df = df[
            values_to_filter_by.between(start_ts, end_ts, inclusive=inclusive)
        ]
    # Report the changes.
    num_rows_after = df.shape[0]
    if num_rows_before != num_rows_after:
        _LOG.debug(
            "Removed %s rows",
            hprint.perc(num_rows_before - num_rows_after, num_rows_before),
        )
    return df


# TODO(Nina): Add `filter_data_mode`.
def merge_dfs(
    df1: pd.DataFrame,
    df2: pd.DataFrame,
    threshold_col_name: str,
    *,
    threshold: float = 0.9,
    **pd_merge_kwargs: Any,
) -> pd.DataFrame:
    """
    Wrap `pd.merge`.

    :param threshold_col_name: a column's name to check the minimum overlap on
    :param threshold: minimum overlap of unique values in a specified column to
        perform the merge
    """
    # Sanity check column types.
    threshold_col1 = df1[threshold_col_name]
    threshold_col2 = df2[threshold_col_name]
    only_first_elem = False
    hdbg.dassert_array_has_same_type_element(
        threshold_col1, threshold_col2, only_first_elem
    )
    # TODO(Grisha): @Dan Implement asserts for each asset id.
    # Check that an overlap of unique values is above the specified threshold.
    threshold_unique_values1 = set(threshold_col1)
    threshold_unique_values2 = set(threshold_col2)
    threshold_common_values = set(threshold_unique_values1) & set(
        threshold_unique_values2
    )
    threshold_common_values_share1 = len(threshold_common_values) / len(
        threshold_unique_values1
    )
    threshold_common_values_share2 = len(threshold_common_values) / len(
        threshold_unique_values2
    )
    hdbg.dassert_lte(threshold, threshold_common_values_share1)
    hdbg.dassert_lte(threshold, threshold_common_values_share2)
    # Check that there are no common columns.
    df1_cols = set(df1.columns.to_list()) - set(pd_merge_kwargs["on"])
    df2_cols = set(df2.columns.to_list()) - set(pd_merge_kwargs["on"])
    hdbg.dassert_not_intersection(df1_cols, df2_cols)
    #
    res_df = df1.merge(df2, **pd_merge_kwargs)
    return res_df


# TODO(gp): Is this (ironically) a duplicate of drop_duplicates?
def drop_duplicated(
    df: pd.DataFrame, *, subset: Optional[List[str]] = None
) -> pd.DataFrame:
    """
    Implement `df.duplicated` but considering also the index and ignoring nans.
    """
    _LOG.debug("before df=\n%s", df_to_str(df))
    # Move the index to the df.
    old_index_name = df.index.name
    new_index_name = "_index.tmp"
    hdbg.dassert_not_in(new_index_name, df.columns)
    df.index.name = new_index_name
    df.reset_index(drop=False, inplace=True)
    # Remove duplicates by ignoring nans.
    if subset is not None:
        hdbg.dassert_isinstance(subset, list)
        subset = [new_index_name] + subset
    duplicated = df.fillna(0.0).duplicated(subset=subset, keep="first")
    # Report the result of the operation.
    if duplicated.sum() > 0:
        num_rows_before = df.shape[0]
        _LOG.debug("Removing duplicates df=\n%s", df_to_str(df.loc[duplicated]))
        df = df.loc[~duplicated]
        num_rows_after = df.shape[0]
        _LOG.warning(
            "Removed repeated rows num_rows=%s",
            hprint.perc(num_rows_before - num_rows_after, num_rows_before),
        )
    _LOG.debug("after removing duplicates df=\n%s", df_to_str(df))
    # Set the index back.
    df.set_index(new_index_name, inplace=True)
    df.index.name = old_index_name
    _LOG.debug("after df=\n%s", df_to_str(df))
    return df


# #############################################################################


def _display(log_level: int, df: pd.DataFrame) -> None:
    """
    Display a df in a notebook at the given log level.

    The behavior is similar to a command like `_LOG.log(log_level, ...)` but
    for a notebook `display` command.

    :param log_level: log level at which to display a df. E.g., if `log_level =
        logging.DEBUG`, then we display the df only if we are running with
        `-v DEBUG`. If `log_level = logging.INFO` then we don't display it
    """
    from IPython.display import display

    if hsystem.is_running_in_ipynb() and log_level >= hdbg.get_logger_verbosity():
        display(df)


def _df_to_str(
    df: pd.DataFrame,
    num_rows: Optional[int],
    max_columns: int,
    max_colwidth: int,
    max_rows: int,
    precision: int,
    display_width: int,
    use_tabulate: bool,
    log_level: int,
) -> str:
    is_in_ipynb = hsystem.is_running_in_ipynb()
    out = []
    # Set dataframe print options.
    with pd.option_context(
        "display.max_colwidth",
        max_colwidth,
        # "display.height", 1000,
        "display.max_rows",
        max_rows,
        "display.precision",
        precision,
        "display.max_columns",
        max_columns,
        "display.width",
        display_width,
    ):
        if use_tabulate:
            import tabulate

            out.append(tabulate.tabulate(df, headers="keys", tablefmt="psql"))
        if num_rows is None or df.shape[0] <= num_rows:
            # Print the entire data frame.
            if not is_in_ipynb:
                out.append(str(df))
            else:
                # Display dataframe.
                _display(log_level, df)
        else:
            nr = num_rows // 2
            if not is_in_ipynb:
                # Print top and bottom of df.
                out.append(str(df.head(nr)))
                out.append("...")
                tail_str = str(df.tail(nr))
                # Remove index and columns from tail_df.
                skipped_rows = 1
                if df.index.name:
                    skipped_rows += 1
                tail_str = "\n".join(tail_str.split("\n")[skipped_rows:])
                out.append(tail_str)
            else:
                # TODO(gp): @all use this approach also above and update all the
                #  unit tests.
                df = [
                    df.head(nr),
                    pd.DataFrame(
                        [["..."] * df.shape[1]], index=[" "], columns=df.columns
                    ),
                    df.tail(nr),
                ]
                df = pd.concat(df)
                # Display dataframe.
                _display(log_level, df)
    if not is_in_ipynb:
        txt = "\n".join(out)
    else:
        txt = ""
    return txt


# TODO(gp): Maybe we can have a `_LOG_df_to_str(log_level, *args, **kwargs)` that
#  calls `_LOG.log(log_level, hpandas.df_to_str(*args, **kwargs, log_level=log_level))`.
# TODO(gp): We should make sure this works properly in a notebook, although
#  it's not easy to unit test.
def df_to_str(
    df: Union[pd.DataFrame, pd.Series, pd.Index],
    *,
    num_rows: Optional[int] = 6,
    print_dtypes: bool = False,
    print_shape_info: bool = False,
    print_nan_info: bool = False,
    print_memory_usage: bool = False,
    memory_usage_mode: str = "human_readable",
    tag: Optional[str] = None,
    max_columns: int = 10000,
    max_colwidth: int = 2000,
    max_rows: int = 500,
    precision: int = 6,
    display_width: int = 10000,
    use_tabulate: bool = False,
    log_level: int = logging.DEBUG,
) -> str:
    """
    Print a dataframe to string reporting all the columns without trimming.

    Note that code like: `_LOG.info(hpandas.df_to_str(df, num_rows=3))` works
    properly when called from outside a notebook, i.e., the dataframe is printed
    But it won't display the dataframe in a notebook, since the default level at
    which the dataframe is displayed is `logging.DEBUG`.

    In this case to get the correct behavior one should do:

    ```
    log_level = ...
    _LOG.log(log_level, hpandas.df_to_str(df, num_rows=3, log_level=log_level))
    ```

    :param: num_rows: max number of rows to print (half from the top and half from
        the bottom of the dataframe)
        - `None` to print the entire dataframe
    :param print_dtypes: report dataframe types and information about the type of
        each column by looking at the first value
    :param print_shape_info: report dataframe shape, index and columns
    :param print_memory_usage: report memory use for each
    """
    if df is None:
        return ""
    if isinstance(df, pd.Series):
        df = pd.DataFrame(df)
    elif isinstance(df, pd.Index):
        df = df.to_frame(index=False)
    hdbg.dassert_isinstance(df, pd.DataFrame)
    # For some reason there are so-called "negative zeros", but we consider
    # them equal to `0.0`. 
    df = df.copy()
    for col_name in df.select_dtypes(include=[np.float64, float]).columns:
        df[col_name] = df[col_name].where(df[col_name] != -0.0, 0.0)
    out = []
    # Print the tag.
    if tag is not None:
        out.append(f"# {tag}=")
    if not df.empty:
        # Print information about the shape and index.
        # TODO(Nikola): Revisit and rename print_shape_info to print_axes_info
        if print_shape_info:
            # TODO(gp): Unfortunately we can't improve this part of the output
            # since there are many golden inside the code that would need to be
            # updated. Consider automating updating the expected values in the code.
            txt = f"index=[{df.index.min()}, {df.index.max()}]"
            out.append(txt)
            txt = f"columns={','.join(map(str, df.columns))}"
            out.append(txt)
            txt = f"shape={str(df.shape)}"
            out.append(txt)
        # Print information about the types.
        if print_dtypes:
            out.append("* type=")

            table = []

            def _report_srs_stats(srs: pd.Series) -> List[Any]:
                """
                Report dtype, the first element, and its type of series.
                """
                row: List[Any] = []
                first_elem = srs.values[0]
                num_unique = srs.nunique()
                num_nans = srs.isna().sum()
                row.extend(
                    [
                        srs.dtype,
                        hprint.perc(num_unique, len(srs)),
                        hprint.perc(num_nans, len(srs)),
                        first_elem,
                        type(first_elem),
                    ]
                )
                return row

            row = []
            col_name = "index"
            row.append(col_name)
            row.extend(_report_srs_stats(df.index))
            row = map(str, row)
            table.append(row)
            for col_name in df.columns:
                row_: List[Any] = []
                row_.append(col_name)
                row_.extend(_report_srs_stats(df[col_name]))
                row_ = map(str, row_)
                table.append(row_)
            #
            columns = [
                "col_name",
                "dtype",
                "num_unique",
                "num_nans",
                "first_elem",
                "type(first_elem)",
            ]
            df_stats = pd.DataFrame(table, columns=columns)
            stats_num_rows = None
            df_stats_as_str = _df_to_str(
                df_stats,
                stats_num_rows,
                max_columns,
                max_colwidth,
                max_rows,
                precision,
                display_width,
                use_tabulate,
                log_level,
            )
            out.append(df_stats_as_str)
        # Print info about memory usage.
        if print_memory_usage:
            out.append("* memory=")
            mem_use_df = pd.concat(
                [df.memory_usage(deep=False), df.memory_usage(deep=True)], axis=1
            )
            mem_use_df.columns = ["shallow", "deep"]
            # Add total row.
            mem_use_df_total = mem_use_df.sum(axis=0)
            mem_use_df_total.name = "Total"
            mem_use_df = mem_use_df.append(mem_use_df_total.T)
            # Convert into the desired format.
            if memory_usage_mode == "bytes":
                pass
            elif memory_usage_mode == "human_readable":
                import helpers.hintrospection as hintros

                mem_use_df = mem_use_df.applymap(hintros.format_size)
            else:
                raise ValueError(
                    f"Invalid memory_usage_mode='{memory_usage_mode}'"
                )
            memory_num_rows = None
            memory_usage_as_txt = _df_to_str(
                mem_use_df,
                memory_num_rows,
                max_columns,
                max_colwidth,
                max_rows,
                precision,
                display_width,
                use_tabulate,
                log_level,
            )
            out.append(memory_usage_as_txt)
        # Print info about nans.
        if print_nan_info:
            num_elems = df.shape[0] * df.shape[1]
            num_nans = df.isna().sum().sum()
            txt = f"num_nans={hprint.perc(num_nans, num_elems)}"
            out.append(txt)
            #
            num_zeros = df.isnull().sum().sum()
            txt = f"num_zeros={hprint.perc(num_zeros, num_elems)}"
            out.append(txt)
            # TODO(gp): np can't do isinf on objects like strings.
            # num_infinite = np.isinf(df).sum().sum()
            # txt = "num_infinite=%s" % hprint.perc(num_infinite, num_elems)
            # out.append(txt)
            #
            num_nan_rows = df.dropna().shape[0]
            txt = f"num_nan_rows={hprint.perc(num_nan_rows, num_elems)}"
            out.append(txt)
            #
            num_nan_cols = df.dropna(axis=1).shape[1]
            txt = f"num_nan_cols={hprint.perc(num_nan_cols, num_elems)}"
            out.append(txt)
    if hsystem.is_running_in_ipynb():
        if len(out) > 0 and log_level >= hdbg.get_logger_verbosity():
            print("\n".join(out))
        txt = None
    # Print the df.
    df_as_str = _df_to_str(
        df,
        num_rows,
        max_columns,
        max_colwidth,
        max_rows,
        precision,
        display_width,
        use_tabulate,
        log_level,
    )
    if not hsystem.is_running_in_ipynb():
        out.append(df_as_str)
        txt = "\n".join(out)
    return txt


def convert_df_to_json_string(
    df: pd.DataFrame,
    n_head: Optional[int] = 10,
    n_tail: Optional[int] = 10,
    columns_order: Optional[List[str]] = None,
) -> str:
    """
    Convert dataframe to pretty-printed JSON string.

    To select all rows of the dataframe, pass `n_head` as None.

    :param df: dataframe to convert
    :param n_head: number of printed top rows
    :param n_tail: number of printed bottom rows
    :param columns_order: order for the KG columns sort
    :return: dataframe converted to JSON string
    """
    # Append shape of the initial dataframe.
    shape = f"original shape={df.shape}"
    # Reorder columns.
    if columns_order is not None:
        hdbg.dassert_set_eq(columns_order, df.cols)
        df = df[columns_order]
    # Select head.
    if n_head is not None:
        head_df = df.head(n_head)
    else:
        # If no n_head provided, append entire dataframe.
        head_df = df
    # Transform head to json.
    head_json = head_df.to_json(
        orient="index",
        force_ascii=False,
        indent=4,
        default_handler=str,
        date_format="iso",
        date_unit="s",
    )
    if n_tail is not None:
        # Transform tail to json.
        tail = df.tail(n_tail)
        tail_json = tail.to_json(
            orient="index",
            force_ascii=False,
            indent=4,
            default_handler=str,
            date_format="iso",
            date_unit="s",
        )
    else:
        # If no tail specified, append an empty string.
        tail_json = ""
    # Join shape and dataframe to single string.
    output_str = "\n".join([shape, "Head:", head_json, "Tail:", tail_json])
    return output_str


# #############################################################################


def convert_col_to_int(
    df: pd.DataFrame,
    col: str,
) -> pd.DataFrame:
    """
    Convert a column to an integer column.

    Example use case: Parquet uses categoricals. If supplied with a
    categorical-type column, this function will convert it to an integer
    column.
    """
    hdbg.dassert_isinstance(df, pd.DataFrame)
    hdbg.dassert_isinstance(col, str)
    hdbg.dassert_in(col, df.columns)
    # Attempt the conversion.
    df[col] = df[col].astype("int64")
    # Trust, but verify.
    dassert_series_type_is(df[col], np.int64)
    return df


# #############################################################################


def read_csv_to_df(
    stream: Union[str, s3fs.core.S3File, s3fs.core.S3FileSystem],
    *args: Any,
    **kwargs: Any,
) -> pd.DataFrame:
    """
    Read a CSV file into a `pd.DataFrame`.
    """
    # Gets filename from stream if it is not already a string,
    # so it can be inspected for extension type.
    file_name = stream if isinstance(stream, str) else vars(stream)["path"]
    # Handle zipped files.
    if any(file_name.endswith(ext) for ext in (".gzip", ".gz", ".tgz")):
        hdbg.dassert_not_in("compression", kwargs)
        kwargs["compression"] = "gzip"
    elif file_name.endswith(".zip"):
        hdbg.dassert_not_in("compression", kwargs)
        kwargs["compression"] = "zip"
    # Read.
    _LOG.debug(hprint.to_str("args kwargs"))
    df = pd.read_csv(stream, *args, **kwargs)
    return df


def read_parquet_to_df(
    stream: Union[str, s3fs.core.S3File, s3fs.core.S3FileSystem],
    *args: Any,
    **kwargs: Any,
) -> pd.DataFrame:
    """
    Read a Parquet file into a `pd.DataFrame`.
    """
    # Read.
    _LOG.debug(hprint.to_str("args kwargs"))
    df = pd.read_parquet(stream, *args, **kwargs)
    return df


# #############################################################################


# TODO(Paul): Add unit tests.
def compute_weighted_sum(
    dfs: Dict[str, pd.DataFrame],
    weights: pd.DataFrame,
    *,
    index_mode: str = "assert_equal",
) -> Dict[str, pd.DataFrame]:
    """
    Compute weighted sums of `dfs` using `weights`.

    :param dfs: dataframes keyed by id; all dfs should have the same cols,
        indices are handled based on the `index_mode`
    :param weights: float weights indexed by id with unique col names
    :param index_mode: same as `mode` in `apply_index_mode()`
    :return: weighted sums keyed by weight col names
    """
    hdbg.dassert_isinstance(dfs, dict)
    hdbg.dassert(dfs, "dictionary of dfs must be nonempty")
    # Get a dataframe from the dictionary and record its index and columns.
    id_ = list(dfs)[0]
    hdbg.dassert_isinstance(id_, str)
    df = dfs[id_]
    hdbg.dassert_isinstance(df, pd.DataFrame)
    cols = df.columns
    # Sanity-check dataframes in dictionary.
    for key, value in dfs.items():
        hdbg.dassert_isinstance(key, str)
        hdbg.dassert_isinstance(value, pd.DataFrame)
        # The reference df is not modified.
        _, value = apply_index_mode(df, value, index_mode)
        hdbg.dassert(
            value.columns.equals(cols),
            "Column equality fails for keys=%s, %s",
            id_,
            key,
        )
    # Sanity-check weights.
    hdbg.dassert_isinstance(weights, pd.DataFrame)
    hdbg.dassert_eq(weights.columns.nlevels, 1)
    hdbg.dassert(not weights.columns.has_duplicates)
    hdbg.dassert_set_eq(weights.index.to_list(), list(dfs))
    # Create a multiindexed dataframe to facilitate computing the weighted sums.
    weighted_dfs = {}
    combined_df = pd.concat(dfs.values(), axis=1, keys=dfs.keys())
    # TODO(Paul): Consider relaxing the NaN-handling.
    for col in weights.columns:
        weighted_combined_df = combined_df.multiply(weights[col], level=0)
        weighted_sums = weighted_combined_df.groupby(axis=1, level=1).sum(
            min_count=len(dfs)
        )
        weighted_dfs[col] = weighted_sums
    return weighted_dfs


def subset_df(df: pd.DataFrame, nrows: int, seed: int = 42) -> pd.DataFrame:
    """
    Remove N rows from the input data and shuffle the remaining ones.

    :param df: input data
    :param nrows: the number of rows to remove from the original data
    :param seed: see `random.seed()`
    :return: shuffled data with removed rows
    """
    hdbg.dassert_lte(1, nrows)
    hdbg.dassert_lte(nrows, df.shape[0])
    idx = list(range(df.shape[0]))
    random.seed(seed)
    random.shuffle(idx)
    idx = sorted(idx[nrows:])
    return df.iloc[idx]


def remap_obj(
    obj: Union[pd.Series, pd.Index],
    map_: Dict[Any, Any],
    **kwargs: Any,
) -> pd.Series:
    """
    Substitute each value of an object with another value from a dictionary.

    :param obj: an object to substitute value in
    :param map_: values to substitute with
    :return: remapped pandas series
    """
    hdbg.dassert_lte(1, obj.shape[0])
    # TODO(Grisha): consider extending for other mapping types supported by
    #  `pd.Series.map`.
    hdbg.dassert_isinstance(map_, dict)
    # Check that every element of the object is in the mapping.
    hdbg.dassert_is_subset(obj, map_.keys())
    new_srs = obj.map(map_, **kwargs)
    return new_srs


def get_random_df(
    num_cols: int,
    seed: Optional[int] = None,
    date_range_kwargs: Optional[Dict[str, Any]] = None,
) -> pd.DataFrame:
    """
    Compute df with random data with `num_cols` columns and index obtained by
    calling `pd.date_range(**kwargs)`.

    :param num_cols: the number of columns in a DataFrame to generate
    :param seed: see `random.seed()`
    :param date_range_kwargs: kwargs for `pd.date_range()`
    """
    if seed:
        np.random.seed(seed)
    dt = pd.date_range(**date_range_kwargs)
    df = pd.DataFrame(np.random.rand(len(dt), num_cols), index=dt)
    return df


# #############################################################################

# TODO(gp): -> AxisNameSet
ColumnSet = Optional[Union[str, List[str]]]


# TODO(gp): -> _resolve_axis_names
def _resolve_column_names(
    column_set: ColumnSet,
    columns: Union[List[str], pd.Index],
    *,
    keep_order: bool = False,
) -> List[str]:
    """
    Change format of the columns and perform some sanity checks.

    :param column_set: columns to proceed
    :param columns: all columns available
    :param keep_order: preserve the original order or allow sorting
    """
    # Ensure that `columns` is well-formed.
    if isinstance(columns, pd.Index):
        columns = columns.to_list()
    hdbg.dassert_isinstance(columns, list)
    hdbg.dassert_lte(1, len(columns))
    #
    if column_set is None:
        # Columns were not specified, thus use the list of all the columns.
        column_set = columns
    else:
        if isinstance(column_set, str):
            column_set = [column_set]
        hdbg.dassert_isinstance(column_set, list)
        hdbg.dassert_lte(1, len(column_set))
        hdbg.dassert_is_subset(column_set, columns)
        if keep_order:
            # Keep the selected columns in the same order as in the original
            # `columns`.
            column_set = [c for c in columns if c in column_set]
    return column_set


# TODO(Grisha): finish the function.
# TODO(Grisha): merge with the one in `dataflow.model.correlation.py`?
def remove_outliers(
    df: pd.DataFrame,
    lower_quantile: float,
    *,
    column_set: ColumnSet,
    # TODO(Grisha): the params are not used.
    fill_value: float = np.nan,
    mode: str = "remove_outliers",
    axis: Any = 0,
    upper_quantile: Optional[float] = None,
) -> pd.DataFrame:
    hdbg.dassert_eq(len(df.shape), 2, "Multi-index dfs not supported")
    #
    hdbg.dassert_lte(0.0, lower_quantile)
    if upper_quantile is None:
        upper_quantile = 1.0 - lower_quantile
    hdbg.dassert_lte(lower_quantile, upper_quantile)
    hdbg.dassert_lte(upper_quantile, 1.0)
    #
    df = df.copy()
    if axis == 0:
        all_columns = df.columns
        columns = _resolve_column_names(column_set, all_columns)
        hdbg.dassert_is_subset(columns, df.columns)
        for column in all_columns:
            if column in columns:
                df[column] = df[column].quantile([lower_quantile, upper_quantile])
    elif axis == 1:
        all_rows = df.rows
        rows = _resolve_column_names(column_set, all_rows)
        hdbg.dassert_is_subset(rows, df.rows)
        for row in all_rows:
            if row in rows:
                df[row] = df[row].quantile([lower_quantile, upper_quantile])
    else:
        raise ValueError(f"Invalid axis='{axis}'")
    return df


# #############################################################################


# TODO(Grisha): add assertions/logging.
def get_df_from_iterator(
    iter_: Iterator[pd.DataFrame],
    *,
    sort_index: bool = True,
) -> pd.DataFrame:
    """
    Concat all the dataframes in the iterator in one dataframe.

    :param iter_: dataframe iterator
    :param sort_index: whether to sort output index or not
    :return: combined iterator data
    """
    # TODO(gp): @all make a copy of `iter_` so we don't consume it.
    dfs = list(iter_)
    df_res = pd.concat(dfs)
    if sort_index:
        df_res = df_res.sort_index()
    return df_res


def heatmap_df(df: pd.DataFrame, *, axis: Any = None) -> pd.DataFrame:
    """
    Colorize a df with a heatmap depending on the numeric values.

    :param axis: along which axis to compute the heatmap
        - 0 colorize along rows
        - 1 colorize along columns
        - None colorize
    """
    # Keep it here to avoid long start up times.
    import seaborn as sns

    cm = sns.diverging_palette(5, 250, as_cmap=True)
    df = df.style.background_gradient(axis=axis, cmap=cm)
    return df


def compare_nans_in_dataframes(
    df1: pd.DataFrame, df2: pd.DataFrame
) -> pd.DataFrame:
    """
    Compare equality of DataFrames in terms of NaNs.

    For example:
        - `5 vs np.nan` is a mismatch
        - `np.nan vs 5` is a mismatch
        - `np.nan vs np.nan` is a match
        - `np.nan vs np.inf` is a mismatch

    :param df1: dataframe to compare
    :param df2: dataframe to compare with
    :return: dataframe that shows the differences stacked side by side, see
        `pandas.DataFrame.compare()` for an example
    """
    dassert_axes_equal(df1, df2)
    # Keep rows where df1's value is NaN and df2's value is not NaN and vice versa.
    mask1 = df1.isna() & ~df2.isna()
    mask2 = ~df1.isna() & df2.isna()
    mask3 = mask1 | mask2
    # Compute a dataframe with the differences.
    nan_diff_df = df1[mask3].compare(df2[mask3], result_names=("df1", "df2"))
    return nan_diff_df


# TODO(Grisha): -> `compare_dataframes()`?
def compare_dfs(
    df1: pd.DataFrame,
    df2: pd.DataFrame,
    *,
    row_mode: str = "equal",
    column_mode: str = "equal",
    # TODO(Grisha): should be True by default?
    compare_nans: bool = False,
    diff_mode: str = "diff",
    assert_diff_threshold: float = 1e-3,
    close_to_zero_threshold: float = 1e-6,
    zero_vs_zero_is_zero: bool = True,
    remove_inf: bool = True,
    log_level: int = logging.DEBUG,
) -> pd.DataFrame:
    """
    Compare two dataframes.

    This works for dataframes with and without multi-index.

    :param row_mode: control how the rows are handled
        - "equal": rows need to be the same for the two dataframes
        - "inner": compute the common rows for the two dataframes
    :param column_mode: same as `row_mode`
    :param compare_nans: include NaN comparison if True otherwise just
        compare non-NaN values
    :param diff_mode: control how the dataframes are compared in terms of
        corresponding elements
        - "diff": use the difference
        - "pct_change": use the percentage difference
    :param assert_diff_threshold: maximum allowed total difference
        - do not assert if `None`
        - works when `diff_mode` is "pct_change"
    :param close_to_zero_threshold: round numbers below the threshold to 0
    :param zero_vs_zero_is_zero: replace the diff with 0 when comparing 0 to 0
        if True, otherwise keep the actual result
    :param remove_inf: replace +-inf with `np.nan`
    :param log_level: logging level
    :return: a singe dataframe with differences as values
    """
    hdbg.dassert_isinstance(df1, pd.DataFrame)
    hdbg.dassert_isinstance(df2, pd.DataFrame)
    # TODO(gp): Factor out this logic and use it for both compare_visually_dfs
    #  and
    if row_mode == "equal":
        dassert_indices_equal(df1, df2)
    elif row_mode == "inner":
        # TODO(gp): Add sorting on demand, otherwise keep the columns in order.
        same_rows = list((set(df1.index)).intersection(set(df2.index)))
        df1 = df1[df1.index.isin(same_rows)]
        df2 = df2[df2.index.isin(same_rows)]
    else:
        raise ValueError(f"Invalid row_mode='{row_mode}'")
    #
    if column_mode == "equal":
        hdbg.dassert_eq(sorted(df1.columns), sorted(df2.columns))
    elif column_mode == "inner":
        # TODO(gp): Add sorting on demand, otherwise keep the columns in order.
        col_names = sorted(list(set(df1.columns).intersection(set(df2.columns))))
        df1 = df1[col_names]
        df2 = df2[col_names]
    else:
        raise ValueError(f"Invalid column_mode='{column_mode}'")
    close_to_zero_threshold_mask = lambda x: abs(x) < close_to_zero_threshold
    # Round small numbers to 0 to exclude them from the diff computation.
    df1[close_to_zero_threshold_mask] = df1[close_to_zero_threshold_mask].round(0)
    df2[close_to_zero_threshold_mask] = df2[close_to_zero_threshold_mask].round(0)
    if compare_nans:
        # Compare NaN values in dataframes.
        nan_diff_df = compare_nans_in_dataframes(df1, df2)
        _LOG.log(
            log_level,
            "Dataframe with NaN differences=\n%s",
            df_to_str(nan_diff_df, log_level=log_level),
        )
        # TODO(Grisha): add the `only_warning` switch to the function.
        msg = "There are NaN values in one of the dataframes that are not in the other one."
        hdbg.dassert_eq(0, nan_diff_df.shape[0], msg=msg)
    # Compute the difference df.
    if diff_mode == "diff":
        df_diff = df1 - df2
    elif diff_mode == "pct_change":
        df_diff = 100 * (df1 - df2) / df2
        if zero_vs_zero_is_zero:
            # When comparing 0 to 0 set the diff (which is NaN by default) to 0.
            df1_mask = df1 == 0
            df2_mask = df2 == 0
            zero_vs_zero_mask = df1_mask & df2_mask
            df_diff[zero_vs_zero_mask] = 0
    else:
        raise ValueError(f"diff_mode={diff_mode}")
    df_diff = df_diff.add_suffix(f".{diff_mode}")
    if diff_mode == "pct_change" and assert_diff_threshold is not None:
        # TODO(Grisha): generalize for the other modes.
        # Report max diff.
        max_diff = df_diff.abs().max().max()
        _LOG.log(log_level, "Max difference factor: %s", max_diff)
        if assert_diff_threshold is not None:
            hdbg.dassert_lte(assert_diff_threshold, 1.0)
            hdbg.dassert_lte(0.0, assert_diff_threshold)
            # TODO(Grisha): it works only if `remove_inf` is True.
            hdbg.dassert_lte(max_diff, assert_diff_threshold)
    if remove_inf:
        df_diff = df_diff.replace([np.inf, -np.inf], np.nan)
    return df_diff


# #############################################################################
# Multi-index dfs
# #############################################################################


# TODO(Grisha): should be a more elegant way to add a column.
def add_multiindex_col(
    df: pd.DataFrame, multiindex_col: pd.DataFrame, col_name: str
) -> pd.DataFrame:
    """
    Add column to a multiindex DataFrame.

    Note: each column in a multiindex DataFrame is a DataFrame itself.

    :param df: multiindex df
    :param multiindex_col: column (i.e. singleindex df) of a multiindex df
    :param col_name: name of a new column
    :return: a multiindex DataFrame with a new column
    """
    hdbg.dassert_isinstance(df, pd.DataFrame)
    hdbg.dassert_eq(2, len(df.columns.levels))
    hdbg.dassert_isinstance(multiindex_col, pd.DataFrame)
    hdbg.dassert_isinstance(col_name, str)
    hdbg.dassert_not_in(col_name, df.columns)
    for col in multiindex_col.columns:
        df[col_name, col] = multiindex_col[col]
    return df


def list_to_str(
    vals: List[Any],
    *,
    sep_char: str = ", ",
    enclose_str_char: str = "'",
    max_num: Optional[int] = 10,
) -> str:
    """
    TODO(gp): Add docstring.
    """
    vals_as_str = list(map(str, vals))
    # Add a str around.
    if enclose_str_char:
        vals_as_str = [
            enclose_str_char + v + enclose_str_char for v in vals_as_str
        ]
    #
    ret = "%s [" % len(vals)
    if max_num is not None and len(vals) > max_num:
        hdbg.dassert_lt(1, max_num)
        ret += sep_char.join(vals_as_str[: int(max_num / 2)])
        ret += sep_char + "..." + sep_char
        ret += sep_char.join(vals_as_str[-int(max_num / 2) :])
    else:
        ret += sep_char.join(vals_as_str)
    ret += "]"
    return ret


def multiindex_df_info(
    df: pd.DataFrame,
    *,
    log_level: int = logging.INFO,
    **list_to_str_kwargs: Dict[str, Any],
) -> str:
    """
    Report information about a multi-index df.
    """
    hdbg.dassert_eq(2, len(df.columns.levels))
    columns_level0 = df.columns.levels[0]
    columns_level1 = df.columns.levels[1]
    rows = df.index
    ret = []
    ret.append(
        "shape=%s x %s x %s"
        % (len(columns_level0), len(columns_level1), len(rows))
    )
    ret.append(
        "columns_level0=%s" % list_to_str(columns_level0, **list_to_str_kwargs)
    )
    ret.append(
        "columns_level1=%s" % list_to_str(columns_level1, **list_to_str_kwargs)
    )
    ret.append("rows=%s" % list_to_str(rows, **list_to_str_kwargs))
    if isinstance(df.index, pd.DatetimeIndex):
        # Display timestamp info.
        start_timestamp = df.index.min()
        end_timestamp = df.index.max()
        frequency = df.index.freq
        if frequency is None:
            # Try to infer frequency.
            frequency = pd.infer_freq(df.index)
        ret.append(f"start_timestamp={start_timestamp}")
        ret.append(f"end_timestamp={end_timestamp}")
        ret.append(f"frequency={frequency}")
    ret = "\n".join(ret)
    _LOG.log(log_level, ret)
    return ret


def subset_multiindex_df(
    df: pd.DataFrame,
    *,
    # TODO(gp): Consider passing trim_df_kwargs as kwargs.
    start_timestamp: Optional[pd.Timestamp] = None,
    end_timestamp: Optional[pd.Timestamp] = None,
    columns_level0: ColumnSet = None,
    columns_level1: ColumnSet = None,
    keep_order: bool = False,
) -> pd.DataFrame:
    """
    Filter multi-index DataFrame by timestamp index and column levels.

    :param start_timestamp: see `trim_df()`
    :param end_timestamp: see `trim_df()`
    :param columns_level0: column names that corresponds to `df.columns.levels[0]`
        - `None` means no filtering
    :param columns_level1: column names that corresponds to `df.columns.levels[1]`
        - `None` means no filtering
    :param keep_order: see `_resolve_column_names()`
    :return: filtered DataFrame
    """
    hdbg.dassert_eq(2, len(df.columns.levels))
    # Filter by timestamp.
    allow_empty = False
    strictly_increasing = False
    dassert_time_indexed_df(df, allow_empty, strictly_increasing)
    df = trim_df(
        df,
        ts_col_name=None,
        start_ts=start_timestamp,
        end_ts=end_timestamp,
        left_close=True,
        right_close=True,
    )
    # Filter level 0.
    all_columns_level0 = df.columns.levels[0]
    columns_level0 = _resolve_column_names(
        columns_level0, all_columns_level0, keep_order=keep_order
    )
    hdbg.dassert_is_subset(columns_level0, df.columns.levels[0])
    df = df[columns_level0]
    # Filter level 1.
    all_columns_level1 = df.columns.levels[1]
    columns_level1 = _resolve_column_names(
        columns_level1, all_columns_level1, keep_order=keep_order
    )
    hdbg.dassert_is_subset(columns_level1, df.columns.levels[1])
    df = df.swaplevel(axis=1)[columns_level1].swaplevel(axis=1)
    return df


# #############################################################################


def compare_multiindex_dfs(
    df1: pd.DataFrame,
    df2: pd.DataFrame,
    *,
    subset_multiindex_df_kwargs: Optional[Dict[str, Any]] = None,
    compare_dfs_kwargs: Optional[Dict[str, Any]] = None,
) -> pd.DataFrame:
    """
    - Subset both multi-index dfs, if needed
    - Compare dfs

    :param subset_multiindex_df: params for `subset_multiindex_df()`
    :param compare_dfs_kwargs: params for `compare_dfs()`
    :return: df with differences as values
    """
    # Subset dfs.
    if subset_multiindex_df_kwargs is None:
        subset_multiindex_df_kwargs = {}
    subset_df1 = subset_multiindex_df(df1, **subset_multiindex_df_kwargs)
    subset_df2 = subset_multiindex_df(df2, **subset_multiindex_df_kwargs)
    # Compare dfs.
    if compare_dfs_kwargs is None:
        compare_dfs_kwargs = {}
    diff_df = compare_dfs(subset_df1, subset_df2, **compare_dfs_kwargs)
    return diff_df


# #############################################################################


def compute_duration_df(
    tag_to_df: Dict[str, pd.DataFrame],
    *,
    intersect_dfs: bool = False,
    valid_intersect: bool = False,
) -> Tuple[pd.DataFrame, Dict[str, pd.DataFrame]]:
    """
    Compute a df with some statistics about the time index.

    E.g.,
    ```
                   min_index   max_index   min_valid_index   max_valid_index
    tag1
    tag2
    ```

    :param intersect_dfs: return a transformed dict with the intersection of
        indices of all the dfs if True, otherwise return the input data as is
    :param valid_intersect: intersect indices without NaNs if True, otherwise
        intersect indices as is
    :return: timestamp stats and updated dict of dfs, see `intersect_dfs` param
    """
    hdbg.dassert_isinstance(tag_to_df, Dict)
    # Create df and assign columns.
    data_stats = pd.DataFrame()
    min_col = "min_index"
    max_col = "max_index"
    min_valid_index_col = "min_valid_index"
    max_valid_index_col = "max_valid_index"
    # Collect timestamp info from all dfs.
    for tag in tag_to_df.keys():
        # Check that the passed timestamp has timezone info.
        hdateti.dassert_has_tz(tag_to_df[tag].index[0])
        dassert_index_is_datetime(tag_to_df[tag])
        # Compute timestamp stats.
        data_stats.loc[tag, min_col] = tag_to_df[tag].index.min()
        data_stats.loc[tag, max_col] = tag_to_df[tag].index.max()
        data_stats.loc[tag, min_valid_index_col] = (
            tag_to_df[tag].dropna().index.min()
        )
        data_stats.loc[tag, max_valid_index_col] = (
            tag_to_df[tag].dropna().index.max()
        )
    # Make a copy so we do not modify the original data.
    tag_to_df_updated = tag_to_df.copy()
    # Change the initial dfs with intersection.
    if intersect_dfs:
        if valid_intersect:
            # Assign start, end date column according to specs.
            min_col = min_valid_index_col
            max_col = max_valid_index_col
        # The start of the intersection will be the max value amongt all start dates.
        intersection_start_date = data_stats[min_col].max()
        # The end of the intersection will be the min value amongt all end dates.
        intersection_end_date = data_stats[max_col].min()
        for tag in tag_to_df_updated.keys():
            df = trim_df(
                tag_to_df_updated[tag],
                ts_col_name=None,
                start_ts=intersection_start_date,
                end_ts=intersection_end_date,
                left_close=True,
                right_close=True,
            )
            tag_to_df_updated[tag] = df
    return data_stats, tag_to_df_updated


# #############################################################################


def to_gsheet(
    df: pd.DataFrame,
    gsheet_name: str,
    gsheet_sheet_name: str,
    overwrite: bool,
) -> None:
    """
    Save a dataframe to a Google sheet.

    :param df: the dataframe to save to a Google sheet
    :param gsheet_name: the name of the Google sheet to save the df into;
        the Google sheet with this name must already exist on the
        Google Drive
    :param gsheet_sheet_name: the name of the sheet in the Google sheet
    :param overwrite: if True, the contents of the sheet are erased before saving
        the dataframe into it;
        if False, the dataframe is appended to the contents of the sheet
    """
    import gspread_pandas

    spread = gspread_pandas.Spread(
        gsheet_name, sheet=gsheet_sheet_name, create_sheet=True
    )
    if overwrite:
        spread.clear_sheet()
    else:
        sheet_contents = spread.sheet_to_df(index=None)
        combined_df = pd.concat([sheet_contents, df])
        df = combined_df.drop_duplicates()
    spread.df_to_sheet(df, index=False)<|MERGE_RESOLUTION|>--- conflicted
+++ resolved
@@ -98,11 +98,7 @@
     """
     Ensure that the dataframe has an index containing datetimes.
 
-<<<<<<< HEAD
     Works for both single and multi-indexed dataframes.
-=======
-    It works for both single and multi-indexed dataframes.
->>>>>>> edbd2a21
     """
     index = _get_index(obj)
     if isinstance(index, pd.MultiIndex):
