--- conflicted
+++ resolved
@@ -1,16 +1,10 @@
 import os
 import unittest.mock as umock
-<<<<<<< HEAD
-
-import boto3
-import pytest
-=======
 from typing import Optional
 
 import boto3
 import pytest
 from botocore.client import BaseClient
->>>>>>> 00209dfd
 from moto import mock_ecs, mock_s3
 
 import helpers.haws as haws
@@ -96,11 +90,7 @@
         hdbg.dassert_in("my-test-bucket", bucket_names)
 
 
-<<<<<<< HEAD
 class Test_get_task_definition_image_url(hunitest.TestCase):
-=======
-class Test_update_task_definition(hunitest.TestCase):
->>>>>>> 00209dfd
     @pytest.fixture(autouse=True, scope="class")
     def aws_credentials(self) -> None:
         """
@@ -113,7 +103,6 @@
         os.environ["MOCK_AWS_DEFAULT_REGION"] = "us-east-1"
 
     @mock_ecs
-<<<<<<< HEAD
     @umock.patch("helpers.haws.get_service_client")
     def test1(self, mock_get_service_client: umock.Mock) -> None:
         """
@@ -126,7 +115,30 @@
         # Mock the return value of `get_service_client`.
         mock_client = boto3.client("ecs", region_name=region)
         mock_get_service_client.return_value = mock_client
-=======
+        # Create a mock task definition.
+        mock_client.register_task_definition(
+            family=task_definition_name,
+            containerDefinitions=[
+                {"name": "my-container", "image": mock_image_url}
+            ],
+        )
+        image_url = haws.get_task_definition_image_url(task_definition_name)
+        self.assertEqual(image_url, mock_image_url)
+
+
+class Test_update_task_definition(hunitest.TestCase):
+    @pytest.fixture(autouse=True, scope="class")
+    def aws_credentials(self) -> None:
+        """
+        Mocked AWS credentials for moto.
+        """
+        os.environ["MOCK_AWS_ACCESS_KEY_ID"] = "testing"
+        os.environ["MOCK_AWS_SECRET_ACCESS_KEY"] = "testing"
+        os.environ["MOCK_AWS_SECURITY_TOKEN"] = "testing"
+        os.environ["MOCK_AWS_SESSION_TOKEN"] = "testing"
+        os.environ["MOCK_AWS_DEFAULT_REGION"] = "us-east-1"
+
+    @mock_ecs
     @umock.patch("helpers.haws.get_ecs_client")
     def test1(self, mock_get_ecs_client: BaseClient) -> None:
         """
@@ -140,18 +152,10 @@
         # Mock the return value of `get_ecs_client`.
         mock_client = boto3.client("ecs", region_name=region)
         mock_get_ecs_client.return_value = mock_client
->>>>>>> 00209dfd
         # Create a mock task definition.
         mock_client.register_task_definition(
             family=task_definition_name,
             containerDefinitions=[
-<<<<<<< HEAD
-                {"name": "my-container", "image": mock_image_url}
-            ],
-        )
-        image_url = haws.get_task_definition_image_url(task_definition_name)
-        self.assertEqual(image_url, mock_image_url)
-=======
                 {"name": "my-container", "image": old_image_url}
             ],
             executionRoleArn="__mock__",
@@ -171,5 +175,4 @@
         updated_image_url = task_description["taskDefinition"][
             "containerDefinitions"
         ][0]["image"]
-        self.assertEqual(updated_image_url, new_image_url)
->>>>>>> 00209dfd
+        self.assertEqual(updated_image_url, new_image_url)