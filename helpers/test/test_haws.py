--- conflicted
+++ resolved
@@ -11,36 +11,6 @@
 import helpers.hunit_test as hunitest
 
 
-<<<<<<< HEAD
-class Test_get_service_client(hunitest.TestCase):
-    @pytest.fixture(autouse=True, scope="class")
-    def aws_credentials(self) -> None:
-        """
-        Mocked AWS credentials for moto.
-        """
-        os.environ["MOCK_AWS_ACCESS_KEY_ID"] = "testing"
-        os.environ["MOCK_AWS_SECRET_ACCESS_KEY"] = "testing"
-        os.environ["MOCK_AWS_SECURITY_TOKEN"] = "testing"
-        os.environ["MOCK_AWS_SESSION_TOKEN"] = "testing"
-        os.environ["MOCK_AWS_DEFAULT_REGION"] = "us-east-1"
-
-    @mock_s3
-    def test1(self) -> None:
-        """
-        Test `haws.get_service_client()` returns a client for S3.
-        """
-        aws_profile = "__mock__"
-        service_name = "s3"
-        region = "us-east-1"
-        # Create mock client for S3.
-        client = haws.get_service_client(
-            aws_profile=aws_profile, service_name=service_name, region=region
-        )
-        # Check that the returned client is for the S3 service.
-        self.assert_equal(client.meta.service_model.service_name, "s3")
-        # Check for region.
-        self.assert_equal(client.meta.region_name, region)
-=======
 class Test_get_session(hunitest.TestCase):
     @pytest.fixture(autouse=True)
     def setup_test(self):
@@ -86,7 +56,36 @@
         parameter.
         """
         self.mock_session(region="us-east-1")
->>>>>>> 00209dfd
+
+
+class Test_get_service_client(hunitest.TestCase):
+    @pytest.fixture(autouse=True, scope="class")
+    def aws_credentials(self) -> None:
+        """
+        Mocked AWS credentials for moto.
+        """
+        os.environ["MOCK_AWS_ACCESS_KEY_ID"] = "testing"
+        os.environ["MOCK_AWS_SECRET_ACCESS_KEY"] = "testing"
+        os.environ["MOCK_AWS_SECURITY_TOKEN"] = "testing"
+        os.environ["MOCK_AWS_SESSION_TOKEN"] = "testing"
+        os.environ["MOCK_AWS_DEFAULT_REGION"] = "us-east-1"
+
+    @mock_s3
+    def test1(self) -> None:
+        """
+        Test `haws.get_service_client()` returns a client for S3.
+        """
+        aws_profile = "__mock__"
+        service_name = "s3"
+        region = "us-east-1"
+        # Create mock client for S3.
+        client = haws.get_service_client(
+            aws_profile=aws_profile, service_name=service_name, region=region
+        )
+        # Check that the returned client is for the S3 service.
+        self.assert_equal(client.meta.service_model.service_name, "s3")
+        # Check for region.
+        self.assert_equal(client.meta.region_name, region)
 
 
 class Test_get_service_resource(hunitest.TestCase):
@@ -119,10 +118,7 @@
         buckets = list(s3_resource.buckets.all())
         bucket_names = [bucket.name for bucket in buckets]
         # Check.
-<<<<<<< HEAD
         self.assertIn("my-test-bucket", bucket_names)
-=======
-        hdbg.dassert_in("my-test-bucket", bucket_names)
 
 
 class Test_update_task_definition(hunitest.TestCase):
@@ -174,5 +170,4 @@
         updated_image_url = task_description["taskDefinition"][
             "containerDefinitions"
         ][0]["image"]
-        self.assertEqual(updated_image_url, new_image_url)
->>>>>>> 00209dfd
+        self.assertEqual(updated_image_url, new_image_url)