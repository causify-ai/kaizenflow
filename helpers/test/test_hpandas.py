import datetime
import io
import logging
import os
import time
import uuid
from typing import Any, Dict, List, Optional, Tuple

import numpy as np
import pandas as pd
import pytest

import helpers.hpandas as hpandas
import helpers.hprint as hprint
import helpers.hs3 as hs3
import helpers.hunit_test as hunitest

_LOG = logging.getLogger(__name__)

_AWS_PROFILE = "am"


class Test_dassert_is_unique1(hunitest.TestCase):
    def get_df1(self) -> pd.DataFrame:
        """
        Return a df without duplicated index.
        """
        num_rows = 5
        idx = [
            pd.Timestamp("2000-01-01 9:00") + pd.Timedelta(minutes=i)
            for i in range(num_rows)
        ]
        values = [[i] for i in range(len(idx))]
        df = pd.DataFrame(values, index=idx)
        _LOG.debug("df=\n%s", df)
        #
        act = hpandas.df_to_str(df)
        exp = r"""
                             0
        2000-01-01 09:00:00  0
        2000-01-01 09:01:00  1
        2000-01-01 09:02:00  2
        2000-01-01 09:03:00  3
        2000-01-01 09:04:00  4"""
        self.assert_equal(act, exp, fuzzy_match=True)
        return df

    def test_dassert_is_unique1(self) -> None:
        df = self.get_df1()
        hpandas.dassert_unique_index(df)

    def get_df2(self) -> pd.DataFrame:
        """
        Return a df with duplicated index.
        """
        num_rows = 4
        idx = [
            pd.Timestamp("2000-01-01 9:00") + pd.Timedelta(minutes=i)
            for i in range(num_rows)
        ]
        idx.append(idx[0])
        values = [[i] for i in range(len(idx))]
        df = pd.DataFrame(values, index=idx)
        _LOG.debug("df=\n%s", df)
        #
        act = hpandas.df_to_str(df)
        exp = r"""
                             0
        2000-01-01 09:00:00  0
        2000-01-01 09:01:00  1
        2000-01-01 09:02:00  2
        2000-01-01 09:03:00  3
        2000-01-01 09:00:00  4"""
        self.assert_equal(act, exp, fuzzy_match=True)
        return df

    def test_dassert_is_unique2(self) -> None:
        df = self.get_df2()
        with self.assertRaises(AssertionError) as cm:
            hpandas.dassert_unique_index(df)
        act = str(cm.exception)
        exp = r"""
        * Failed assertion *
        cond=False
        Duplicated rows are:
                             0
        2000-01-01 09:00:00  0
        2000-01-01 09:00:00  4
        """
        self.assert_equal(act, exp, fuzzy_match=True)


# #############################################################################


class Test_to_series1(hunitest.TestCase):
    def helper(self, n: int, exp: str) -> None:
        vals = list(range(n))
        df = pd.DataFrame([vals], columns=[f"a{i}" for i in vals])
        df = df.T
        _LOG.debug("df=\n%s", df)
        srs = hpandas.to_series(df)
        _LOG.debug("srs=\n%s", srs)
        act = str(srs)
        self.assert_equal(act, exp, dedent=True, fuzzy_match=True)

    def test1(self) -> None:
        n = 0
        exp = r"""
        Series([], dtype: float64)
        """
        self.helper(n, exp)

    def test2(self) -> None:
        n = 1
        exp = r"""
        a0    0
        dtype: int64"""
        self.helper(n, exp)

    def test3(self) -> None:
        n = 5
        exp = r"""
        a0    0
        a1    1
        a2    2
        a3    3
        a4    4
        Name: 0, dtype: int64"""
        self.helper(n, exp)


# #############################################################################


class Test_trim_df1(hunitest.TestCase):
    def get_df(self, *args: Any, **kwargs: Any) -> pd.DataFrame:
        """
        Return a df where the CSV txt is read verbatim without inferring dates.

        The `start_time` column is thus a str.
        """
        txt = """
        ,start_time,egid,close
        4,2022-01-04 21:38:00.000000,13684,1146.48
        8,2022-01-04 21:38:00.000000,17085,179.45
        14,2022-01-04 21:37:00.000000,13684,1146.26
        18,2022-01-04 21:37:00.000000,17085,179.42
        24,2022-01-04 21:36:00.000000,13684,1146.0
        27,2022-01-04 21:36:00.000000,17085,179.46
        34,2022-01-04 21:35:00.000000,13684,1146.0
        38,2022-01-04 21:35:00.000000,17085,179.42
        40,2022-01-04 21:34:00.000000,17085,179.42
        44,2022-01-04 21:34:00.000000,13684,1146.0
        """
        txt = hprint.dedent(txt)
        df = pd.read_csv(io.StringIO(txt), *args, index_col=0, **kwargs)
        df["start_time"] = pd.to_datetime(df["start_time"])
        return df

    def test_types1(self) -> None:
        """
        Check the types of a df coming from `read_csv()`.

        The timestamps in `start_time` are left as strings.
        """
        df = self.get_df()
        #
        act = hpandas.df_to_str(
            df, print_dtypes=True, print_shape_info=True, tag="df"
        )
        exp = r"""# df=
        index=[4, 44]
        columns=start_time,egid,close
        shape=(10, 3)
        * type=
        col_name dtype num_unique num_nans first_elem type(first_elem)
        0 index int64 10 / 10 = 100.00% 0 / 10 = 0.00% 4 <class 'numpy.int64'>
        1 start_time datetime64[ns] 5 / 10 = 50.00% 0 / 10 = 0.00% 2022-01-04T21:38:00.000000000 <class 'numpy.datetime64'>
        2 egid int64 2 / 10 = 20.00% 0 / 10 = 0.00% 13684 <class 'numpy.int64'>
        3 close float64 6 / 10 = 60.00% 0 / 10 = 0.00% 1146.48 <class 'numpy.float64'>
        start_time egid close
        4 2022-01-04 21:38:00 13684 1146.48
        8 2022-01-04 21:38:00 17085 179.45
        14 2022-01-04 21:37:00 13684 1146.26
        ...
        38 2022-01-04 21:35:00 17085 179.42
        40 2022-01-04 21:34:00 17085 179.42
        44 2022-01-04 21:34:00 13684 1146.00"""
        self.assert_equal(act, exp, fuzzy_match=True)

    def get_df_with_parse_dates(self) -> pd.DataFrame:
        """
        Read the CSV parsing `start_time` as timestamps.

        The inferred type is a nasty `datetime64` which is not as well-
        behaved as our beloved `pd.Timestamp`.
        """
        df = self.get_df(parse_dates=["start_time"])
        return df

    def test_types2(self) -> None:
        """
        Check the types of a df coming from `read_csv()` forcing parsing some
        values as dates.
        """
        df = self.get_df_with_parse_dates()
        # Check.
        act = hpandas.df_to_str(
            df, print_dtypes=True, print_shape_info=True, tag="df"
        )
        exp = r"""# df=
        index=[4, 44]
        columns=start_time,egid,close
        shape=(10, 3)
        * type=
             col_name           dtype         num_unique        num_nans                     first_elem            type(first_elem)
        0       index           int64  10 / 10 = 100.00%  0 / 10 = 0.00%                              4       <class 'numpy.int64'>
        1  start_time  datetime64[ns]    5 / 10 = 50.00%  0 / 10 = 0.00%  2022-01-04T21:38:00.000000000  <class 'numpy.datetime64'>
        2        egid           int64    2 / 10 = 20.00%  0 / 10 = 0.00%                          13684       <class 'numpy.int64'>
        3       close         float64    6 / 10 = 60.00%  0 / 10 = 0.00%                        1146.48     <class 'numpy.float64'>
                    start_time   egid    close
        4  2022-01-04 21:38:00  13684  1146.48
        8  2022-01-04 21:38:00  17085   179.45
        14 2022-01-04 21:37:00  13684  1146.26
        ...
        38 2022-01-04 21:35:00  17085   179.42
        40 2022-01-04 21:34:00  17085   179.42
        44 2022-01-04 21:34:00  13684  1146.00"""
        self.assert_equal(act, exp, fuzzy_match=True)

    def get_df_with_tz_timestamp(self) -> pd.DataFrame:
        """
        Force the column parsed as `datetime64` into a tz-aware object.

        The resulting object is a `datetime64[ns, tz]`.
        """
        df = self.get_df_with_parse_dates()
        # Apply the tz.
        col_name = "start_time"
        df[col_name] = (
            df[col_name].dt.tz_localize("UTC").dt.tz_convert("America/New_York")
        )
        df[col_name] = pd.to_datetime(df[col_name])
        return df

    def test_types3(self) -> None:
        """
        Check the types of a df coming from `read_csv()` after conversion to
        tz-aware objects.
        """
        df = self.get_df_with_tz_timestamp()
        # Check.
        act = hpandas.df_to_str(
            df, print_dtypes=True, print_shape_info=True, tag="df"
        )
        exp = r"""# df=
        index=[4, 44]
        columns=start_time,egid,close
        shape=(10, 3)
        * type=
             col_name                             dtype         num_unique        num_nans                     first_elem            type(first_elem)
        0       index                             int64  10 / 10 = 100.00%  0 / 10 = 0.00%                              4       <class 'numpy.int64'>
        1  start_time  datetime64[ns, America/New_York]    5 / 10 = 50.00%  0 / 10 = 0.00%  2022-01-04T21:38:00.000000000  <class 'numpy.datetime64'>
        2        egid                             int64    2 / 10 = 20.00%  0 / 10 = 0.00%                          13684       <class 'numpy.int64'>
        3       close                           float64    6 / 10 = 60.00%  0 / 10 = 0.00%                        1146.48     <class 'numpy.float64'>
                          start_time   egid    close
        4  2022-01-04 16:38:00-05:00  13684  1146.48
        8  2022-01-04 16:38:00-05:00  17085   179.45
        14 2022-01-04 16:37:00-05:00  13684  1146.26
        ...
        38 2022-01-04 16:35:00-05:00  17085   179.42
        40 2022-01-04 16:34:00-05:00  17085   179.42
        44 2022-01-04 16:34:00-05:00  13684  1146.00"""
        self.assert_equal(act, exp, fuzzy_match=True)

    # //////////////////////////////////////////////////////////////////////////////

    def helper(
        self,
        df: pd.DataFrame,
        ts_col_name: Optional[str],
        start_ts: Optional[pd.Timestamp],
        end_ts: Optional[pd.Timestamp],
        left_close: bool,
        right_close: bool,
        expected: str,
    ) -> None:
        """
        Run trimming and check the outcome.

        See param description in `hpandas.trim_df`.

        :param expected: the expected oucome of the trimming
        """
        df_trim = hpandas.trim_df(
            df, ts_col_name, start_ts, end_ts, left_close, right_close
        )
        actual = hpandas.df_to_str(df_trim, print_shape_info=True, tag="df_trim")
        self.assert_equal(actual, expected, fuzzy_match=True)

    def test_trim_df1(self) -> None:
        """
        Test trimming: baseline case.
        """
        df = self.get_df()
        # Run.
        ts_col_name = "start_time"
        start_ts = pd.Timestamp("2022-01-04 21:35:00")
        end_ts = pd.Timestamp("2022-01-04 21:38:00")
        left_close = True
        right_close = True
        exp = r"""# df_trim=
        index=[4, 38]
        columns=start_time,egid,close
        shape=(8, 3)
        start_time egid close
        4 2022-01-04 21:38:00 13684 1146.48
        8 2022-01-04 21:38:00 17085 179.45
        14 2022-01-04 21:37:00 13684 1146.26
        ...
        27 2022-01-04 21:36:00 17085 179.46
        34 2022-01-04 21:35:00 13684 1146.00
        38 2022-01-04 21:35:00 17085 179.42"""
        self.helper(
            df, ts_col_name, start_ts, end_ts, left_close, right_close, exp
        )

    def test_trim_df2(self) -> None:
        """
        Trim a df with a column that is `datetime64` without tz using a
        `pd.Timestamp` without tz.

        This operation is valid.
        """
        df = self.get_df_with_parse_dates()
        # Run.
        ts_col_name = "start_time"
        start_ts = pd.Timestamp("2022-01-04 21:35:00")
        end_ts = pd.Timestamp("2022-01-04 21:38:00")
        left_close = True
        right_close = True
        exp = r"""# df_trim=
        index=[4, 38]
        columns=start_time,egid,close
        shape=(8, 3)
                    start_time   egid    close
        4  2022-01-04 21:38:00  13684  1146.48
        8  2022-01-04 21:38:00  17085   179.45
        14 2022-01-04 21:37:00  13684  1146.26
        ...
        27 2022-01-04 21:36:00  17085   179.46
        34 2022-01-04 21:35:00  13684  1146.00
        38 2022-01-04 21:35:00  17085   179.42"""
        self.helper(
            df, ts_col_name, start_ts, end_ts, left_close, right_close, exp
        )

    def test_trim_df3(self) -> None:
        """
        Trim a df with a column that is `datetime64` with tz vs a `pd.Timestamp
        with tz.

        This operation is valid.
        """
        df = self.get_df_with_tz_timestamp()
        # Run.
        ts_col_name = "start_time"
        start_ts = pd.Timestamp("2022-01-04 21:35:00", tz="UTC")
        end_ts = pd.Timestamp("2022-01-04 21:38:00", tz="UTC")
        left_close = True
        right_close = True
        exp = r"""# df_trim=
        index=[4, 38]
        columns=start_time,egid,close
        shape=(8, 3)
                          start_time   egid    close
        4  2022-01-04 16:38:00-05:00  13684  1146.48
        8  2022-01-04 16:38:00-05:00  17085   179.45
        14 2022-01-04 16:37:00-05:00  13684  1146.26
        ...
        27 2022-01-04 16:36:00-05:00  17085   179.46
        34 2022-01-04 16:35:00-05:00  13684  1146.00
        38 2022-01-04 16:35:00-05:00  17085   179.42"""
        self.helper(
            df, ts_col_name, start_ts, end_ts, left_close, right_close, exp
        )

    # pylint: disable=line-too-long
    def test_trim_df4(self) -> None:
        """
        Trim a df with a column that is `datetime64` with tz vs a
        `pd.Timestamp` without tz.

        This operation is invalid and we expect an assertion.
        """
        df = self.get_df_with_tz_timestamp()
        # Run.
        ts_col_name = "start_time"
        start_ts = pd.Timestamp("2022-01-04 21:35:00")
        end_ts = pd.Timestamp("2022-01-04 21:38:00")
        left_close = True
        right_close = True
        with self.assertRaises(TypeError) as cm:
            hpandas.trim_df(
                df, ts_col_name, start_ts, end_ts, left_close, right_close
            )
        # Check.
        act = str(cm.exception)
        exp = r"""
        Invalid comparison between dtype=datetime64[ns, America/New_York] and Timestamp"""
        self.assert_equal(act, exp, fuzzy_match=True)

    def test_trim_df5(self) -> None:
        """
        Test filtering on the index.
        """
        df = self.get_df()
        df = df.set_index("start_time")
        # Run.
        ts_col_name = None
        start_ts = pd.Timestamp("2022-01-04 21:35:00")
        end_ts = pd.Timestamp("2022-01-04 21:38:00")
        left_close = True
        right_close = True
        exp = r"""# df_trim=
        index=[2022-01-04 21:35:00, 2022-01-04 21:38:00]
        columns=egid,close
        shape=(8, 2)
        egid close
        start_time
        2022-01-04 21:38:00 13684 1146.48
        2022-01-04 21:38:00 17085 179.45
        2022-01-04 21:37:00 13684 1146.26
        ...
        2022-01-04 21:36:00 17085 179.46
        2022-01-04 21:35:00 13684 1146.00
        2022-01-04 21:35:00 17085 179.42"""
        self.helper(
            df, ts_col_name, start_ts, end_ts, left_close, right_close, exp
        )

    def test_trim_df6(self) -> None:
        """
        Test excluding the lower boundary.
        """
        df = self.get_df()
        # Run.
        ts_col_name = "start_time"
        start_ts = pd.Timestamp("2022-01-04 21:35:00")
        end_ts = pd.Timestamp("2022-01-04 21:38:00")
        left_close = False
        right_close = True
        exp = r"""# df_trim=
        index=[4, 27]
        columns=start_time,egid,close
        shape=(6, 3)
        start_time egid close
        4 2022-01-04 21:38:00 13684 1146.48
        8 2022-01-04 21:38:00 17085 179.45
        14 2022-01-04 21:37:00 13684 1146.26
        18 2022-01-04 21:37:00 17085 179.42
        24 2022-01-04 21:36:00 13684 1146.00
        27 2022-01-04 21:36:00 17085 179.46"""
        self.helper(
            df, ts_col_name, start_ts, end_ts, left_close, right_close, exp
        )

    def test_trim_df7(self) -> None:
        """
        Test excluding the upper boundary.
        """
        df = self.get_df()
        # Run.
        ts_col_name = "start_time"
        start_ts = pd.Timestamp("2022-01-04 21:35:00")
        end_ts = pd.Timestamp("2022-01-04 21:38:00")
        left_close = True
        right_close = False
        exp = r"""# df_trim=
        index=[14, 38]
        columns=start_time,egid,close
        shape=(6, 3)
        start_time egid close
        14 2022-01-04 21:37:00 13684 1146.26
        18 2022-01-04 21:37:00 17085 179.42
        24 2022-01-04 21:36:00 13684 1146.00
        27 2022-01-04 21:36:00 17085 179.46
        34 2022-01-04 21:35:00 13684 1146.00
        38 2022-01-04 21:35:00 17085 179.42"""
        self.helper(
            df, ts_col_name, start_ts, end_ts, left_close, right_close, exp
        )

    def test_trim_df8(self) -> None:
        """
        Test filtering on a sorted column.
        """
        df = self.get_df()
        # Run.
        ts_col_name = "start_time"
        start_ts = pd.Timestamp("2022-01-04 21:35:00")
        end_ts = pd.Timestamp("2022-01-04 21:38:00")
        left_close = True
        right_close = True
        df = df.sort_values(ts_col_name)
        exp = r"""# df_trim=
        index=[4, 38]
        columns=start_time,egid,close
        shape=(8, 3)
        start_time egid close
        34 2022-01-04 21:35:00 13684 1146.00
        38 2022-01-04 21:35:00 17085 179.42
        24 2022-01-04 21:36:00 13684 1146.00
        ...
        18 2022-01-04 21:37:00 17085 179.42
        4 2022-01-04 21:38:00 13684 1146.48
        8 2022-01-04 21:38:00 17085 179.45"""
        self.helper(
            df, ts_col_name, start_ts, end_ts, left_close, right_close, exp
        )

    def test_trim_df9(self) -> None:
        """
        Test filtering on a sorted index.
        """
        df = self.get_df()
        df = df.set_index("start_time")
        # Run.
        ts_col_name = None
        start_ts = pd.Timestamp("2022-01-04 21:35:00")
        end_ts = pd.Timestamp("2022-01-04 21:38:00")
        left_close = True
        right_close = True
        df = df.sort_index()
        exp = r"""# df_trim=
        index=[2022-01-04 21:35:00, 2022-01-04 21:38:00]
        columns=egid,close
        shape=(8, 2)
        egid close
        start_time
        2022-01-04 21:35:00 13684 1146.00
        2022-01-04 21:35:00 17085 179.42
        2022-01-04 21:36:00 13684 1146.00
        ...
        2022-01-04 21:37:00 17085 179.42
        2022-01-04 21:38:00 13684 1146.48
        2022-01-04 21:38:00 17085 179.45"""
        self.helper(
            df, ts_col_name, start_ts, end_ts, left_close, right_close, exp
        )

    def test_trim_df10(self) -> None:
        """
        Test filtering on a sorted index, excluding lower and upper boundaries.
        """
        df = self.get_df()
        df = df.set_index("start_time")
        # Run.
        ts_col_name = None
        start_ts = pd.Timestamp("2022-01-04 21:35:00")
        end_ts = pd.Timestamp("2022-01-04 21:38:00")
        left_close = False
        right_close = False
        df = df.sort_index()
        exp = r"""# df_trim=
        index=[2022-01-04 21:36:00, 2022-01-04 21:37:00]
        columns=egid,close
        shape=(4, 2)
        egid close
        start_time
        2022-01-04 21:36:00 13684 1146.00
        2022-01-04 21:36:00 17085 179.46
        2022-01-04 21:37:00 13684 1146.26
        2022-01-04 21:37:00 17085 179.42"""
        self.helper(
            df, ts_col_name, start_ts, end_ts, left_close, right_close, exp
        )

    def test_trim_df11(self) -> None:
        """
        Test filtering on a non-sorted column, with `start_ts` being None.
        """
        df = self.get_df()
        # Run.
        ts_col_name = "start_time"
        start_ts = None
        end_ts = pd.Timestamp("2022-01-04 21:37:00")
        left_close = True
        right_close = True
        exp = r"""# df_trim=
        index=[14, 44]
        columns=start_time,egid,close
        shape=(8, 3)
        start_time egid close
        14 2022-01-04 21:37:00 13684 1146.26
        18 2022-01-04 21:37:00 17085 179.42
        24 2022-01-04 21:36:00 13684 1146.00
        ...
        38 2022-01-04 21:35:00 17085 179.42
        40 2022-01-04 21:34:00 17085 179.42
        44 2022-01-04 21:34:00 13684 1146.00"""
        self.helper(
            df, ts_col_name, start_ts, end_ts, left_close, right_close, exp
        )

    def test_trim_df12(self) -> None:
        """
        Test filtering on a sorted index, with `end_ts` being None.
        """
        df = self.get_df()
        df = df.set_index("start_time")
        # Run.
        ts_col_name = None
        start_ts = pd.Timestamp("2022-01-04 21:35:00")
        end_ts = None
        left_close = True
        right_close = True
        df = df.sort_index()
        exp = r"""# df_trim=
        index=[2022-01-04 21:35:00, 2022-01-04 21:38:00]
        columns=egid,close
        shape=(8, 2)
        egid close
        start_time
        2022-01-04 21:35:00 13684 1146.00
        2022-01-04 21:35:00 17085 179.42
        2022-01-04 21:36:00 13684 1146.00
        ...
        2022-01-04 21:37:00 17085 179.42
        2022-01-04 21:38:00 13684 1146.48
        2022-01-04 21:38:00 17085 179.45"""
        self.helper(
            df, ts_col_name, start_ts, end_ts, left_close, right_close, exp
        )


@pytest.mark.skip(
    "Used for comparing speed of different trimming methods (CmTask1404)."
)
class Test_trim_df2(Test_trim_df1):
    """
    Test the speed of different approaches to df trimming.
    """

    def get_data(
        self, set_as_index: bool, sort: bool
    ) -> Tuple[pd.DataFrame, str, pd.Timestamp, pd.Timestamp]:
        """
        Get the data for experiments.

        :param set_as_index: whether to set the filtering values as index
        :param sort: whether to sort the filtering values
        :return: the df to trim, the parameters for trimming
        """
        # Get a large df.
        df = self.get_df()
        df = df.loc[df.index.repeat(100000)].reset_index(drop=True)
        # Define the params.
        ts_col_name = "start_time"
        start_ts = pd.Timestamp("2022-01-04 21:35:00")
        end_ts = pd.Timestamp("2022-01-04 21:38:00")
        # Prepare the data.
        if set_as_index:
            df = df.set_index(ts_col_name, append=True, drop=False)
            if sort:
                df = df.sort_index(level=ts_col_name)
        elif sort:
            df = df.sort_values(ts_col_name)
        return df, ts_col_name, start_ts, end_ts

    def check_trimmed_df(
        self,
        df: pd.DataFrame,
        ts_col_name: str,
        start_ts: pd.Timestamp,
        end_ts: pd.Timestamp,
    ) -> None:
        """
        Confirm that the trimmed df matches what is expected.

        The trimmed df is compared to the one produced by `hpandas.trim_df()`
        with lower and upper boundaries included. Thus, it is ensured that all the
        trimming methods produce the same output.

        See param descriptions in `hpandas.trim_df()`.

        :param df: the df trimmed in a test, to compare with the `hpandas.trim_df()` one
        """
        # Clean up the df from the test.
        if df.index.nlevels > 1:
            df = df.droplevel(ts_col_name)
        df = df.reset_index(drop=True)
        df = df.sort_values(by=[ts_col_name, "egid"], ascending=[False, True])
        # Get the reference trimmed df.
        left_close = True
        right_close = True
        df_trim_for_comparison = hpandas.trim_df(
            df, ts_col_name, start_ts, end_ts, left_close, right_close
        )
        assert df.equals(df_trim_for_comparison)

    def test_simple_mask_col(self) -> None:
        """
        Trim with a simple mask; filtering on a column.
        """
        set_as_index = False
        sort = False
        df, ts_col_name, start_ts, end_ts = self.get_data(
            set_as_index=set_as_index, sort=sort
        )
        # Run.
        start_time = time.time()
        mask = df[ts_col_name] >= start_ts
        df = df[mask]
        if not df.empty:
            mask = df[ts_col_name] <= end_ts
            df = df[mask]
        end_time = time.time()
        _LOG.info(
            "Simple mask trim (column): %.2f seconds", (end_time - start_time)
        )
        # Check.
        self.check_trimmed_df(df, ts_col_name, start_ts, end_ts)

    def test_simple_mask_idx(self) -> None:
        """
        Trim with a simple mask; filtering on an index.
        """
        set_as_index = True
        sort = False
        df, ts_col_name, start_ts, end_ts = self.get_data(
            set_as_index=set_as_index, sort=sort
        )
        # Run.
        start_time = time.time()
        mask = df.index.get_level_values(ts_col_name) >= start_ts
        df = df[mask]
        if not df.empty:
            mask = df.index.get_level_values(ts_col_name) <= end_ts
            df = df[mask]
        end_time = time.time()
        _LOG.info(
            "Simple mask trim (index): %.2f seconds", (end_time - start_time)
        )
        # Check.
        self.check_trimmed_df(df, ts_col_name, start_ts, end_ts)

    def test_between_col(self) -> None:
        """
        Trim using `pd.Series.between`; filtering on a column.
        """
        set_as_index = False
        sort = False
        df, ts_col_name, start_ts, end_ts = self.get_data(
            set_as_index=set_as_index, sort=sort
        )
        # Run.
        start_time = time.time()
        df = df[df[ts_col_name].between(start_ts, end_ts, inclusive="both")]
        end_time = time.time()
        _LOG.info(
            "`pd.Series.between` trim (column): %.2f seconds",
            (end_time - start_time),
        )
        # Check.
        self.check_trimmed_df(df, ts_col_name, start_ts, end_ts)

    def test_between_idx(self) -> None:
        """
        Trim using `pd.Series.between`; filtering on an index.
        """
        set_as_index = True
        sort = False
        df, ts_col_name, start_ts, end_ts = self.get_data(
            set_as_index=set_as_index, sort=sort
        )
        # Run.
        start_time = time.time()
        filter_values = pd.Series(df.index.get_level_values(ts_col_name)).between(
            start_ts, end_ts, inclusive="both"
        )
        df = df.droplevel(ts_col_name)
        df = df[filter_values]
        end_time = time.time()
        _LOG.info(
            "`pd.Series.between` trim (index): %.2f seconds",
            (end_time - start_time),
        )
        # Check.
        self.check_trimmed_df(df, ts_col_name, start_ts, end_ts)

    def test_truncate_non_sorted_col(self) -> None:
        """
        Trim using `pd.DataFrame.truncate`; filtering on a non-sorted column.
        """
        set_as_index = False
        sort = False
        df, ts_col_name, start_ts, end_ts = self.get_data(
            set_as_index=set_as_index, sort=sort
        )
        # Run.
        start_time = time.time()
        df = df.set_index(df[ts_col_name], append=True).sort_index(
            level=ts_col_name
        )
        df = df.swaplevel()
        df = df.truncate(before=start_ts, after=end_ts)
        end_time = time.time()
        _LOG.info(
            "`pd.DataFrame.truncate` trim (non-sorted column): %.2f seconds",
            (end_time - start_time),
        )
        # Check.
        self.check_trimmed_df(df, ts_col_name, start_ts, end_ts)

    def test_truncate_non_sorted_idx(self) -> None:
        """
        Trim using `pd.DataFrame.truncate`; filtering on a non-sorted index.
        """
        set_as_index = True
        sort = False
        df, ts_col_name, start_ts, end_ts = self.get_data(
            set_as_index=set_as_index, sort=sort
        )
        df = df.swaplevel()
        # Run.
        start_time = time.time()
        df = df.sort_index(level=ts_col_name)
        df = df.truncate(before=start_ts, after=end_ts)
        end_time = time.time()
        _LOG.info(
            "`pd.DataFrame.truncate` trim (non-sorted index): %.2f seconds",
            (end_time - start_time),
        )
        # Check.
        self.check_trimmed_df(df, ts_col_name, start_ts, end_ts)

    def test_truncate_sorted_col(self) -> None:
        """
        Trim using `pd.DataFrame.truncate`; filtering on a sorted column.
        """
        set_as_index = False
        sort = True
        df, ts_col_name, start_ts, end_ts = self.get_data(
            set_as_index=set_as_index, sort=sort
        )
        # Run.
        start_time = time.time()
        df = df.set_index(ts_col_name, drop=False)
        df = df.truncate(before=start_ts, after=end_ts)
        end_time = time.time()
        _LOG.info(
            "`pd.DataFrame.truncate` trim (sorted column): %.2f seconds",
            (end_time - start_time),
        )
        # Check.
        self.check_trimmed_df(df, ts_col_name, start_ts, end_ts)

    def test_truncate_sorted_idx(self) -> None:
        """
        Trim using `pd.DataFrame.truncate`; filtering on a sorted index.
        """
        set_as_index = True
        sort = True
        df, ts_col_name, start_ts, end_ts = self.get_data(
            set_as_index=set_as_index, sort=sort
        )
        df = df.swaplevel()
        # Run.
        start_time = time.time()
        df = df.truncate(before=start_ts, after=end_ts)
        end_time = time.time()
        _LOG.info(
            "`pd.DataFrame.truncate` trim (sorted index): %.2f seconds",
            (end_time - start_time),
        )
        # Check.
        self.check_trimmed_df(df, ts_col_name, start_ts, end_ts)

    def test_searchsorted_non_sorted_col(self) -> None:
        """
        Trim using `pd.Series.searchsorted`; filtering on a non-sorted column.
        """
        set_as_index = False
        sort = False
        df, ts_col_name, start_ts, end_ts = self.get_data(
            set_as_index=set_as_index, sort=sort
        )
        # Run.
        start_time = time.time()
        df = df.sort_values(ts_col_name, ascending=True)
        left_idx = df[ts_col_name].searchsorted(start_ts, side="left")
        right_idx = df[ts_col_name].searchsorted(end_ts, side="right")
        df = df.iloc[left_idx:right_idx]
        end_time = time.time()
        _LOG.info(
            "`pd.Series.searchsorted` trim (non-sorted column): %.2f seconds",
            (end_time - start_time),
        )
        # Check.
        self.check_trimmed_df(df, ts_col_name, start_ts, end_ts)

    def test_searchsorted_non_sorted_idx(self) -> None:
        """
        Trim using `pd.Series.searchsorted`; filtering on a non-sorted index.
        """
        set_as_index = True
        sort = False
        df, ts_col_name, start_ts, end_ts = self.get_data(
            set_as_index=set_as_index, sort=sort
        )
        # Run.
        start_time = time.time()
        df = df.sort_index(level=ts_col_name)
        left_idx = df.index.get_level_values(ts_col_name).searchsorted(
            start_ts, side="left"
        )
        right_idx = df.index.get_level_values(ts_col_name).searchsorted(
            end_ts, side="right"
        )
        df = df.iloc[left_idx:right_idx]
        end_time = time.time()
        _LOG.info(
            "`pd.Series.searchsorted` trim (non-sorted index): %.2f seconds",
            (end_time - start_time),
        )
        # Check.
        self.check_trimmed_df(df, ts_col_name, start_ts, end_ts)

    def test_searchsorted_sorted_col(self) -> None:
        """
        Trim using `pd.Series.searchsorted`; filtering on a sorted column.
        """
        set_as_index = False
        sort = True
        df, ts_col_name, start_ts, end_ts = self.get_data(
            set_as_index=set_as_index, sort=sort
        )
        # Run.
        start_time = time.time()
        left_idx = df[ts_col_name].searchsorted(start_ts, side="left")
        right_idx = df[ts_col_name].searchsorted(end_ts, side="right")
        df = df.iloc[left_idx:right_idx]
        end_time = time.time()
        _LOG.info(
            "`pd.Series.searchsorted` trim (sorted column): %.2f seconds",
            (end_time - start_time),
        )
        # Check.
        self.check_trimmed_df(df, ts_col_name, start_ts, end_ts)

    def test_searchsorted_sorted_idx(self) -> None:
        """
        Trim using `pd.Series.searchsorted`; filtering on a sorted index.
        """
        set_as_index = True
        sort = True
        df, ts_col_name, start_ts, end_ts = self.get_data(
            set_as_index=set_as_index, sort=sort
        )
        # Run.
        start_time = time.time()
        left_idx = df.index.get_level_values(ts_col_name).searchsorted(
            start_ts, side="left"
        )
        right_idx = df.index.get_level_values(ts_col_name).searchsorted(
            end_ts, side="right"
        )
        df = df.iloc[left_idx:right_idx]
        end_time = time.time()
        _LOG.info(
            "`pd.Series.searchsorted` trim (sorted index): %.2f seconds",
            (end_time - start_time),
        )
        # Check.
        self.check_trimmed_df(df, ts_col_name, start_ts, end_ts)


# #############################################################################


class TestDfToStr(hunitest.TestCase):
    @staticmethod
    def get_test_data() -> pd.DataFrame:
        test_data = {
            "dummy_value_1": [1, 2, 3],
            "dummy_value_2": ["A", "B", "C"],
            "dummy_value_3": [0, 0, 0],
        }
        df = pd.DataFrame(data=test_data)
        return df

    def test_df_to_str1(self) -> None:
        """
        Test common call to `df_to_str` with basic df.
        """
        df = self.get_test_data()
        actual = hpandas.df_to_str(df)
        expected = r"""
            dummy_value_1 dummy_value_2  dummy_value_3
        0              1             A              0
        1              2             B              0
        2              3             C              0"""
        self.assert_equal(actual, expected, fuzzy_match=True)

    def test_df_to_str2(self) -> None:
        """
        Test common call to `df_to_str` with tag.
        """
        df = self.get_test_data()
        actual = hpandas.df_to_str(df, tag="df")
        expected = r"""# df=
           dummy_value_1 dummy_value_2  dummy_value_3
        0              1             A              0
        1              2             B              0
        2              3             C              0"""
        self.assert_equal(actual, expected, fuzzy_match=True)

    def test_df_to_str3(self) -> None:
        """
        Test common call to `df_to_str` with print_shape_info.
        """
        df = self.get_test_data()
        actual = hpandas.df_to_str(df, print_shape_info=True)
        expected = r"""
        index=[0, 2]
        columns=dummy_value_1,dummy_value_2,dummy_value_3
        shape=(3, 3)
           dummy_value_1 dummy_value_2  dummy_value_3
        0              1             A              0
        1              2             B              0
        2              3             C              0"""
        self.assert_equal(actual, expected, fuzzy_match=True)

    def test_df_to_str4(self) -> None:
        """
        Test common call to `df_to_str` with print_dtypes.
        """
        df = self.get_test_data()
        actual = hpandas.df_to_str(df, print_dtypes=True)
        expected = r"""
        * type=
                col_name   dtype       num_unique       num_nans first_elem       type(first_elem)
        0          index   int64  3 / 3 = 100.00%  0 / 3 = 0.00%          0  <class 'numpy.int64'>
        1  dummy_value_1   int64  3 / 3 = 100.00%  0 / 3 = 0.00%          1  <class 'numpy.int64'>
        2  dummy_value_2  object  3 / 3 = 100.00%  0 / 3 = 0.00%          A          <class 'str'>
        3  dummy_value_3   int64   1 / 3 = 33.33%  0 / 3 = 0.00%          0  <class 'numpy.int64'>
           dummy_value_1 dummy_value_2  dummy_value_3
        0              1             A              0
        1              2             B              0
        2              3             C              0"""
        self.assert_equal(actual, expected, fuzzy_match=True)

    def test_df_to_str5(self) -> None:
        """
        Test common call to `df_to_str` with multiple args.
        """
        df = self.get_test_data()
        actual = hpandas.df_to_str(
            df, print_shape_info=True, print_dtypes=True, tag="df"
        )
        expected = r"""
        # df=
        index=[0, 2]
        columns=dummy_value_1,dummy_value_2,dummy_value_3
        shape=(3, 3)
        * type=
                col_name   dtype       num_unique       num_nans first_elem       type(first_elem)
        0          index   int64  3 / 3 = 100.00%  0 / 3 = 0.00%          0  <class 'numpy.int64'>
        1  dummy_value_1   int64  3 / 3 = 100.00%  0 / 3 = 0.00%          1  <class 'numpy.int64'>
        2  dummy_value_2  object  3 / 3 = 100.00%  0 / 3 = 0.00%          A          <class 'str'>
        3  dummy_value_3   int64   1 / 3 = 33.33%  0 / 3 = 0.00%          0  <class 'numpy.int64'>
           dummy_value_1 dummy_value_2  dummy_value_3
        0              1             A              0
        1              2             B              0
        2              3             C              0"""
        self.assert_equal(actual, expected, fuzzy_match=True)

    def test_df_to_str6(self) -> None:
        """
        Test common call to `df_to_str` with `pd.Series`.
        """
        df = self.get_test_data()
        actual = hpandas.df_to_str(df["dummy_value_2"])
        expected = r"""
            dummy_value_2
        0             A
        1             B
        2             C
        """
        self.assert_equal(actual, expected, fuzzy_match=True)

    def test_df_to_str7(self) -> None:
        """
        Test common call to `df_to_str` with `pd.Index`.
        """
        df = self.get_test_data()
        index = df.index
        index.name = "index_name"
        actual = hpandas.df_to_str(index)
        expected = r"""
        index_name
        0  0
        1  1
        2  2
        """
        self.assert_equal(actual, expected, fuzzy_match=True)


# #############################################################################


class TestDataframeToJson(hunitest.TestCase):
    def test_dataframe_to_json(self) -> None:
        """
        Verify correctness of dataframe to JSON transformation.
        """
        # Initialize a dataframe.
        test_dataframe = pd.DataFrame(
            {
                "col_1": [1.0, 2.0, 3.0, 4.0, 5.0, 6.0, 7.0],
                "col_2": [1, 2, 3, 4, 5, 6, 7],
            }
        )
        # Convert dataframe to JSON.
        output_str = hpandas.convert_df_to_json_string(
            test_dataframe, n_head=3, n_tail=3
        )
        self.check_string(output_str)

    def test_dataframe_to_json_uuid(self) -> None:
        """
        Verify correctness of UUID-containing dataframe transformation.
        """
        # Initialize a dataframe.
        test_dataframe = pd.DataFrame(
            {
                "col_1": [
                    uuid.UUID("421470c7-7797-4a94-b584-eb83ff2de88a"),
                    uuid.UUID("22cde381-1782-43dc-8c7a-8712cbdf5ee1"),
                ],
                "col_2": [1, 2],
            }
        )
        # Convert dataframe to JSON.
        output_str = hpandas.convert_df_to_json_string(
            test_dataframe, n_head=None, n_tail=None
        )
        self.check_string(output_str)

    def test_dataframe_to_json_timestamp(self) -> None:
        """
        Verify correctness of transformation of a dataframe with Timestamps.
        """
        # Initialize a dataframe.
        test_dataframe = pd.DataFrame(
            {
                "col_1": [pd.Timestamp("2020-01-01"), pd.Timestamp("2020-05-12")],
                "col_2": [1.0, 2.0],
            }
        )
        # Convert dataframe to JSON.
        output_str = hpandas.convert_df_to_json_string(
            test_dataframe, n_head=None, n_tail=None
        )
        self.check_string(output_str)

    def test_dataframe_to_json_datetime(self) -> None:
        """
        Verify correctness of transformation of a dataframe with datetime.
        """
        # Initialize a dataframe.
        test_dataframe = pd.DataFrame(
            {
                "col_1": [
                    datetime.datetime(2020, 1, 1),
                    datetime.datetime(2020, 5, 12),
                ],
                "col_2": [1.0, 2.0],
            }
        )
        # Convert dataframe to JSON.
        output_str = hpandas.convert_df_to_json_string(
            test_dataframe, n_head=None, n_tail=None
        )
        self.check_string(output_str)


# #############################################################################


class TestFindGapsInDataframes(hunitest.TestCase):
    def test_find_gaps_in_dataframes(self) -> None:
        """
        Verify that gaps are caught.
        """
        # Prepare inputs.
        test_data = pd.DataFrame(
            data={
                "dummy_value_1": [1, 2, 3],
                "dummy_value_2": ["A", "B", "C"],
                "dummy_value_3": [0, 0, 0],
            }
        )
        # Run.
        missing_data = hpandas.find_gaps_in_dataframes(
            test_data.head(2), test_data.tail(2)
        )
        # Check output.
        actual = pd.concat(missing_data)
        actual = hpandas.df_to_str(actual)
        expected = r"""   dummy_value_1 dummy_value_2  dummy_value_3
        2              3             C              0
        0              1             A              0"""
        self.assert_equal(actual, expected, fuzzy_match=True)


# #############################################################################


class TestCompareDataframeRows(hunitest.TestCase):
    def get_test_data(self) -> pd.DataFrame:
        test_data = {
            "dummy_value_1": [0, 1, 3, 2, 0],
            "dummy_value_2": ["0", "A", "C", "B", "D"],
            "dummy_value_3": [0, 0, 0, 0, 0],
        }
        df = pd.DataFrame(data=test_data)
        df.index.name = "test"
        return df

    def test_compare_dataframe_rows1(self) -> None:
        """
        Verify that differences are caught and displayed properly.
        """
        # Prepare inputs.
        test_data = self.get_test_data()
        edited_test_data = test_data.copy()[1:-1]
        edited_test_data.loc[1, "dummy_value_2"] = "W"
        edited_test_data.loc[2, "dummy_value_2"] = "Q"
        edited_test_data.loc[2, "dummy_value_3"] = "1"
        # Run.
        data_difference = hpandas.compare_dataframe_rows(
            test_data, edited_test_data
        )
        # Check output.
        actual = hpandas.df_to_str(data_difference)
        expected = r"""  dummy_value_2       dummy_value_3       test
                   self other          self other
        0             W     A          <NA>  <NA>    1
        1             Q     C             1     0    2"""
        self.assert_equal(actual, expected, fuzzy_match=True)

    def test_compare_dataframe_rows2(self) -> None:
        """
        Verify that differences are caught and displayed properly without
        original index.
        """
        # Prepare inputs.
        test_data = self.get_test_data()
        test_data.index.name = None
        edited_test_data = test_data.copy()[1:-1]
        edited_test_data.loc[1, "dummy_value_2"] = "W"
        edited_test_data.loc[2, "dummy_value_2"] = "Q"
        edited_test_data.loc[2, "dummy_value_3"] = "1"
        # Run.
        data_difference = hpandas.compare_dataframe_rows(
            test_data, edited_test_data
        )
        # Check output.
        actual = hpandas.df_to_str(data_difference)
        expected = r"""  dummy_value_2       dummy_value_3
                   self other          self other
        0             W     A           NaN   NaN
        1             Q     C             1   0.0"""
        self.assert_equal(actual, expected, fuzzy_match=True)


# #############################################################################


class TestReadDataFromS3(hunitest.TestCase):
    def test_read_csv1(self) -> None:
        s3fs = hs3.get_s3fs(_AWS_PROFILE)
        file_name = os.path.join(
            hs3.get_s3_bucket_path(_AWS_PROFILE),
            "data/kibot/all_stocks_1min/RIMG.csv.gz",
        )
        hs3.dassert_path_exists(file_name, s3fs)
        stream, kwargs = hs3.get_local_or_s3_stream(file_name, s3fs=s3fs)
        hpandas.read_csv_to_df(stream, **kwargs)

    @pytest.mark.slow("~15 sec.")
    def test_read_parquet1(self) -> None:
        s3fs = hs3.get_s3fs(_AWS_PROFILE)
        file_name = os.path.join(
            hs3.get_s3_bucket_path(_AWS_PROFILE),
            "data/kibot/pq/sp_500_1min/AAPL.pq",
        )
        hs3.dassert_path_exists(file_name, s3fs)
        stream, kwargs = hs3.get_local_or_s3_stream(file_name, s3fs=s3fs)
        hpandas.read_parquet_to_df(stream, **kwargs)


class TestSubsetDf1(hunitest.TestCase):
    def test1(self) -> None:
        # Generate some random data.
        np.random.seed(42)
        df = pd.DataFrame(
            np.random.randint(0, 100, size=(20, 4)), columns=list("ABCD")
        )
        # Subset.
        df2 = hpandas.subset_df(df, nrows=5, seed=43)
        # Check.
        actual = hpandas.df_to_str(df2)
        expected = r"""
           A   B   C   D
        0  51  92  14  71
        1  60  20  82  86
        3  23   2  21  52
        ...
        17  80  35  49   3
        18   1   5  53   3
        19  53  92  62  17
        """
        self.assert_equal(actual, expected, fuzzy_match=True)


class TestDropNa(hunitest.TestCase):
    def test_dropna1(self) -> None:
        """
        Test if all types of NaNs are dropped.
        """
        # Prepare actual result.
        test_data = {
            "dummy_value_1": [np.nan, 1, 3, 2, 0],
            "dummy_value_2": ["0", "A", "B", None, "D"],
            "dummy_value_3": [0, 0, pd.NA, 0, 0],
        }
        test_df = pd.DataFrame(data=test_data)
        # Drop NA.
        actual = hpandas.dropna(test_df, drop_infs=False)
        # Prepare expected result.
        expected = {
            "dummy_value_1": [1, 0],
            "dummy_value_2": ["A", "D"],
            "dummy_value_3": [0, 0],
        }
        # Set the dtype of numeral columns to float to match the dataframe after NA dropping.
        expected = pd.DataFrame(data=expected).astype(
            {"dummy_value_1": "float64", "dummy_value_3": "object"}
        )
        # Set the index of the rows that remained.
        expected = expected.set_index(pd.Index([1, 4]))
        # Check.
        hunitest.compare_df(actual, expected)

    def test_dropna2(self) -> None:
        """
        Test if infs are dropped.
        """
        # Prepare actual result.
        test_data = {
            "dummy_value_1": [-np.inf, 1, 3, 2, 0],
            "dummy_value_2": ["0", "A", "B", "C", "D"],
            "dummy_value_3": [0, 0, np.inf, 0, 0],
        }
        test_df = pd.DataFrame(data=test_data)
        # Drop NA.
        actual = hpandas.dropna(test_df, drop_infs=True)
        # Prepare expected result.
        expected = {
            "dummy_value_1": [1, 2, 0],
            "dummy_value_2": ["A", "C", "D"],
            "dummy_value_3": [0, 0, 0],
        }
        # Set the dtype of numeral columns to float to match the dataframe after NA dropping.
        expected = pd.DataFrame(data=expected).astype(
            {"dummy_value_1": "float64", "dummy_value_3": "float64"}
        )
        # Set the index of the rows that remained.
        expected = expected.set_index(pd.Index([1, 3, 4]))
        # Check.
        hunitest.compare_df(actual, expected)


class TestDropAxisWithAllNans(hunitest.TestCase):
    def test_drop_rows1(self) -> None:
        """
        Test if row full of nans is dropped.
        """
        # Prepare actual result.
        test_data = {
            "dummy_value_1": [np.nan, 2, 3],
            "dummy_value_2": [pd.NA, "B", "C"],  # type: ignore
            "dummy_value_3": [None, 1.0, 1.0],
        }
        test_df = pd.DataFrame(data=test_data)
        # Drop NA.
        actual = hpandas.drop_axis_with_all_nans(test_df, drop_rows=True)
        # Prepare expected result.
        expected = {
            "dummy_value_1": [2, 3],
            "dummy_value_2": ["B", "C"],
            "dummy_value_3": [1.0, 1.0],
        }
        # Set the dtype of numeral columns to float to match the dataframe after NA dropping.
        expected = pd.DataFrame(data=expected).astype(
            {"dummy_value_1": "float64"}
        )
        # Set the index of the rows that remained.
        expected = expected.set_index(pd.Index([1, 2]))
        # Check.
        hunitest.compare_df(actual, expected)

    def test_drop_rows2(self) -> None:
        """
        Test if non fully nan row is not dropped.
        """
        # Prepare actual result.
        test_data = {
            "dummy_value_1": [np.nan, 2, 3],
            "dummy_value_2": ["A", "B", "C"],  # type: ignore
            "dummy_value_3": [None, 1.0, 1.0],
        }
        test_df = pd.DataFrame(data=test_data)
        # Drop NA.
        actual = hpandas.drop_axis_with_all_nans(test_df, drop_rows=True)
        # Prepare expected result.
        expected = {
            "dummy_value_1": [np.nan, 2, 3],
            "dummy_value_2": ["A", "B", "C"],  # type: ignore
            "dummy_value_3": [None, 1.0, 1.0],
        }
        # Set the dtype of numeral columns to float to match the dataframe after NA dropping.
        expected = pd.DataFrame(data=expected).astype(
            {"dummy_value_1": "float64"}
        )
        # Set the index of the rows that remained.
        expected = expected.set_index(pd.Index([0, 1, 2]))
        # Check.
        hunitest.compare_df(actual, expected)

    def test_drop_columns1(self) -> None:
        """
        Test if column full of nans is dropped.
        """
        # Prepare actual result.
        test_data = {
            "dummy_value_1": [np.nan, pd.NA, None],
            "dummy_value_2": ["A", "B", "C"],
            "dummy_value_3": [1.0, 1.0, 1.0],
        }
        test_df = pd.DataFrame(data=test_data)
        # Drop NA.
        actual = hpandas.drop_axis_with_all_nans(test_df, drop_columns=True)
        # Prepare expected result.
        expected = {
            "dummy_value_2": ["A", "B", "C"],
            "dummy_value_3": [1.0, 1.0, 1.0],
        }
        expected = pd.DataFrame(data=expected)
        # Check.
        hunitest.compare_df(actual, expected)

    def test_drop_columns2(self) -> None:
        """
        Test if column that is not full of nans is not dropped.
        """
        # Prepare actual result.
        test_data = {
            "dummy_value_1": [np.nan, 2, None],
            "dummy_value_2": ["A", "B", "C"],
            "dummy_value_3": [1.0, 1.0, 1.0],
        }
        test_df = pd.DataFrame(data=test_data)
        # Drop NA.
        actual = hpandas.drop_axis_with_all_nans(test_df, drop_columns=True)
        # Prepare expected result.
        expected = {
            "dummy_value_1": [np.nan, 2, None],
            "dummy_value_2": ["A", "B", "C"],
            "dummy_value_3": [1.0, 1.0, 1.0],
        }
        expected = pd.DataFrame(data=expected)
        # Check.
        hunitest.compare_df(actual, expected)


class TestDropDuplicates(hunitest.TestCase):
    """
    Test that duplicates are dropped correctly.
    """

    @staticmethod
    def get_test_data() -> pd.DataFrame:
        test_data = [
            (1, "A", 3.2),
            (1, "A", 3.2),
            (10, "B", 3.2),
            (8, "A", 3.2),
            (4, "B", 8.2),
            (10, "B", 3.2),
        ]
        index = [
            "dummy_value1",
            "dummy_value3",
            "dummy_value2",
            "dummy_value1",
            "dummy_value1",
            "dummy_value2",
        ]
        columns = ["int", "letter", "float"]
        df = pd.DataFrame(data=test_data, index=index, columns=columns)
        return df

    def test_drop_duplicates1(self) -> None:
        """
        - use_index = True
        - column_subset is not None
        """
        # Prepare test data.
        df = self.get_test_data()
        use_index = True
        column_subset = ["float"]
        no_duplicates_df = hpandas.drop_duplicates(
            df, use_index, column_subset=column_subset
        )
        no_duplicates_df = hpandas.df_to_str(no_duplicates_df)
        # Prepare expected result.
        expected_signature = r"""
                      int letter  float
        dummy_value1    1      A    3.2
        dummy_value3    1      A    3.2
        dummy_value2   10      B    3.2
        dummy_value1    4      B    8.2
        """
        # Check.
        self.assert_equal(no_duplicates_df, expected_signature, fuzzy_match=True)

    def test_drop_duplicates2(self) -> None:
        """
        - use_index = True
        - column_subset = None
        """
        # Prepare test data.
        df = self.get_test_data()
        use_index = True
        no_duplicates_df = hpandas.drop_duplicates(df, use_index)
        no_duplicates_df = hpandas.df_to_str(no_duplicates_df)
        # Prepare expected result.
        expected_signature = r"""
                      int letter  float
        dummy_value1    1      A    3.2
        dummy_value3    1      A    3.2
        dummy_value2   10      B    3.2
        dummy_value1    8      A    3.2
        dummy_value1    4      B    8.2
        """
        # Check.
        self.assert_equal(no_duplicates_df, expected_signature, fuzzy_match=True)

    def test_drop_duplicates3(self) -> None:
        """
        - use_index = False
        - column_subset = None
        """
        # Prepare test data.
        df = self.get_test_data()
        use_index = False
        no_duplicates_df = hpandas.drop_duplicates(df, use_index)
        no_duplicates_df = hpandas.df_to_str(no_duplicates_df)
        # Prepare expected result.
        expected_signature = r"""
                      int letter  float
        dummy_value1    1      A    3.2
        dummy_value2   10      B    3.2
        dummy_value1    8      A    3.2
        dummy_value1    4      B    8.2
        """
        # Check.
        self.assert_equal(no_duplicates_df, expected_signature, fuzzy_match=True)

    def test_drop_duplicates4(self) -> None:
        """
        - use_index = False
        - column_subset is not None
        """
        # Prepare test data.
        df = self.get_test_data()
        use_index = False
        column_subset = ["letter", "float"]
        no_duplicates_df = hpandas.drop_duplicates(
            df, use_index, column_subset=column_subset
        )
        no_duplicates_df = hpandas.df_to_str(no_duplicates_df)
        # Prepare expected result.
        expected_signature = r"""
                      int letter  float
        dummy_value1    1      A    3.2
        dummy_value2   10      B    3.2
        dummy_value1    4      B    8.2
        """
        # Check.
        self.assert_equal(no_duplicates_df, expected_signature, fuzzy_match=True)


class TestCheckAndFilterMatchingColumns(hunitest.TestCase):
    """
    Test that matching columns are filtered correctly.
    """

    @staticmethod
    def get_test_data() -> pd.DataFrame:
        df = pd.DataFrame(
            data=[[3, 4, 5]] * 3,
            columns=["col1", "col2", "col3"],
        )
        return df

    def test_check_and_filter_matching_columns1(self) -> None:
        """
        - required columns = received columns
        - `filter_data_mode` = "assert"
        """
        df = self.get_test_data()
        columns = ["col1", "col2", "col3"]
        filter_data_mode = "assert"
        df = hpandas.check_and_filter_matching_columns(
            df, columns, filter_data_mode
        )
        actual_columns = df.columns.to_list()
        self.assert_equal(str(actual_columns), str(columns))

    def test_check_and_filter_matching_columns2(self) -> None:
        """
        -  received columns contain some columns apart from required ones
        - `filter_data_mode` = "assert"
        """
        df = self.get_test_data()
        columns = ["col1", "col3"]
        filter_data_mode = "assert"
        with self.assertRaises(AssertionError):
            hpandas.check_and_filter_matching_columns(
                df, columns, filter_data_mode
            )

    def test_check_and_filter_matching_columns3(self) -> None:
        """
        - received columns do not contain some of required columns
        - `filter_data_mode` = "assert"
        """
        df = self.get_test_data()
        columns = ["col1", "col4"]
        filter_data_mode = "assert"
        with self.assertRaises(AssertionError):
            hpandas.check_and_filter_matching_columns(
                df, columns, filter_data_mode
            )

    def test_check_and_filter_matching_columns4(self) -> None:
        """
        - received columns contain some columns apart from required ones
        - `filter_data_mode` = "warn_and_trim"
        """
        df = self.get_test_data()
        columns = ["col1", "col3"]
        filter_data_mode = "warn_and_trim"
        df = hpandas.check_and_filter_matching_columns(
            df, columns, filter_data_mode
        )
        actual_columns = df.columns.to_list()
        self.assert_equal(str(actual_columns), str(columns))

    def test_check_and_filter_matching_columns5(self) -> None:
        """
        - received columns do not contain some of required columns
        - `filter_data_mode` = "warn_and_trim"
        """
        df = self.get_test_data()
        columns = ["col1", "col2", "col4"]
        filter_data_mode = "warn_and_trim"
        df = hpandas.check_and_filter_matching_columns(
            df, columns, filter_data_mode
        )
        actual_columns = df.columns.to_list()
        expected_columns = ["col1", "col2"]
        self.assert_equal(str(actual_columns), str(expected_columns))


# #############################################################################


class Test_merge_dfs1(hunitest.TestCase):
    """
    Test that 2 dataframes are merged correctly.
    """

    @staticmethod
    def get_dataframe(data: Dict, index: List[int]) -> pd.DataFrame:
        df = pd.DataFrame.from_dict(data)
        index = pd.Index(index)
        df = df.set_index(index, drop=True)
        return df

    def test1(self) -> None:
        """
        Overlap of `threshold_col` values is 100%.
        """
        # Create test data.
        data1 = {
            "col1": [1, 10, 100],
            "col2": [2, np.nan, 200],
            "col3": [3, 30, 300],
            "threshold_col": [7, 70, 700],
        }
        index1 = [1, 2, 3]
        df1 = self.get_dataframe(data1, index1)
        #
        data2 = {
            "col3": [3, 30, 300],
            "col4": [4, 40, 400],
            "col5": [5, np.nan, 500],
            "threshold_col": [7, 70, 700],
        }
        index2 = [3, 4, 5]
        df2 = self.get_dataframe(data2, index2)
        #
        threshold_col_name = "threshold_col"
        cols_to_merge_on = ["col3", "threshold_col"]
        merged_df = hpandas.merge_dfs(
            df1,
            df2,
            threshold_col_name,
            how="outer",
            on=cols_to_merge_on,
        )
        # Set expected values.
        expected_length = 3
        expected_column_names = [
            "col1",
            "col2",
            "col3",
            "col4",
            "col5",
            "threshold_col",
        ]
        expected_column_unique_values = None
        expected_signature = r"""
        # df=
        index=[0, 2]
        columns=col1,col2,col3,threshold_col,col4,col5
        shape=(3, 6)
            col1   col2  col3  threshold_col  col4   col5
        0     1    2.0     3              7     4    5.0
        1    10    NaN    30             70    40    NaN
        2   100  200.0   300            700   400  500.0
        """
        # Check.
        self.check_df_output(
            merged_df,
            expected_length,
            expected_column_names,
            expected_column_unique_values,
            expected_signature,
        )

    def test2(self) -> None:
        """
        Overlap of `threshold_col` values is below the threshold.
        """
        # Create test data.
        data1 = {
            "col1": [1, 10, 100],
            "col2": [2, np.nan, 200],
            "col3": [3, 30, 300],
            "threshold_col": [7, 70, 700],
        }
        index1 = [1, 2, 3]
        df1 = self.get_dataframe(data1, index1)
        #
        data2 = {
            "col3": [3, 30, 300],
            "col4": [4, 40, 400],
            "col5": [5, np.nan, 500],
            "threshold_col": [7, 60, 600],
        }
        index2 = [3, 4, 5]
        df2 = self.get_dataframe(data2, index2)
        #
        threshold_col_name = "threshold_col"
        cols_to_merge_on = ["col3", "threshold_col"]
        # Check.
        with self.assertRaises(AssertionError):
            hpandas.merge_dfs(
                df1,
                df2,
                threshold_col_name,
                how="outer",
                on=cols_to_merge_on,
            )

    def test3(self) -> None:
        """
        Overlap of `threshold_col` values is above the threshold.
        """
        # Create test data.
        data1 = {
            "col1": [1, 3, 5, 7, 10, 100, 100, 100, 100, 10, 10],
            "col2": [2, 4, 6, 8, np.nan, 200, 200, np.nan, 10, 10, 100],
            "col3": [1, 2, 3, 4, 30, 300, 300, np.nan, 300, 300, 30],
            "threshold_col": [0, 1, 3, 5, 7, 9, 11, 13, 15, 70, 700],
        }
        index1 = range(0, 11)
        df1 = self.get_dataframe(data1, index1)
        #
        data2 = {
            "col3": [3, 30, 300, 1, 2, 3, 4, 30, 300, 300, np.nan],
            "col4": [4, 40, 400, 2, 4, 6, 8, 11, 13, 15, 70],
            "col5": [5, np.nan, 500, 5, 7, 10, 1, 2, 3, 4, 30],
            "threshold_col": [1, 2, 3, 5, 7, 9, 11, 13, 15, 70, 700],
        }
        index2 = range(9, 20)
        df2 = self.get_dataframe(data2, index2)
        #
        threshold_col_name = "threshold_col"
        cols_to_merge_on = ["col3", "threshold_col"]
        merged_df = hpandas.merge_dfs(
            df1,
            df2,
            threshold_col_name,
            how="outer",
            on=cols_to_merge_on,
        )
        # Set expected values.
        expected_length = 20
        expected_column_names = [
            "col1",
            "col2",
            "col3",
            "col4",
            "col5",
            "threshold_col",
        ]
        expected_column_unique_values = None
        expected_signature = r"""
        # df=
        index=[0, 19]
        columns=col1,col2,col3,threshold_col,col4,col5
        shape=(20, 6)
        col1  col2  col3  threshold_col  col4  col5
        0   1.0   2.0   1.0              0   NaN   NaN
        1   3.0   4.0   2.0              1   NaN   NaN
        2   5.0   6.0   3.0              3   NaN   NaN
        ...
        17   NaN   NaN   4.0             11   8.0   1.0
        18   NaN   NaN  30.0             13  11.0   2.0
        19   NaN   NaN   NaN            700  70.0  30.0
        """
        # Check.
        self.check_df_output(
            merged_df,
            expected_length,
            expected_column_names,
            expected_column_unique_values,
            expected_signature,
        )

    def test4(self) -> None:
        """
        There are common columns (besides columns to merge on) in dataframes.
        """
        # Create test data.
        data1 = {
            "col1": [1, 10, 100],
            "col5": [2, np.nan, 200],
            "col3": [3, 30, 300],
            "threshold_col": [7, 70, 700],
        }
        index1 = [1, 2, 3]
        df1 = self.get_dataframe(data1, index1)
        #
        data2 = {
            "col3": [3, 30, 300],
            "col4": [4, 40, 400],
            "col5": [5, np.nan, 500],
            "threshold_col": [7, 70, 700],
        }
        index2 = [3, 4, 5]
        df2 = self.get_dataframe(data2, index2)
        #
        threshold_col_name = "threshold_col"
        cols_to_merge_on = ["col3", "threshold_col"]
        # Check.
        with self.assertRaises(AssertionError):
            hpandas.merge_dfs(
                df1,
                df2,
                threshold_col_name,
                how="outer",
                on=cols_to_merge_on,
            )


# #############################################################################


class Test_compare_dfs(hunitest.TestCase):
    """
    - Define two DataFrames that can be either equal or different in terms of columns or rows
    - Compare its values by calculating the difference
    """

    @staticmethod
    def get_test_dfs_equal() -> Tuple[pd.DataFrame, pd.DataFrame]:
        """
        Both DataFrames have only equal rows and columns names.
        """
        timestamp_index1 = [
            pd.Timestamp("2022-01-01 21:01:00+00:00"),
            pd.Timestamp("2022-01-01 21:02:00+00:00"),
            pd.Timestamp("2022-01-01 21:03:00+00:00"),
        ]
        values1 = {
            "tsA": pd.Series([1, 2, 3]),
            "tsB": pd.Series([4, 5, 6]),
            "tsC": pd.Series([7, 8, 9]),
            "timestamp": timestamp_index1,
        }
        df1 = pd.DataFrame(data=values1)
        df1 = df1.set_index("timestamp")
        #
        timestamp_index2 = [
            pd.Timestamp("2022-01-01 21:01:00+00:00"),
            pd.Timestamp("2022-01-01 21:02:00+00:00"),
            pd.Timestamp("2022-01-01 21:03:00+00:00"),
        ]
        values2 = {
            "tsA": pd.Series([1.1, 1.9, 3.15]),
            "tsB": pd.Series([0, 5, 5.8]),
            "tsC": pd.Series([6.5, 8.6, 9.07]),
            "timestamp": timestamp_index2,
        }
        df2 = pd.DataFrame(data=values2)
        df2 = df2.set_index("timestamp")
        return df1, df2

    @staticmethod
    def get_test_dfs_close_to_zero() -> Tuple[pd.DataFrame, pd.DataFrame]:
        """
        DataFrames with values that are close to 0.
        """
        timestamp_index = [
            pd.Timestamp("2022-01-01 21:01:00+00:00"),
            pd.Timestamp("2022-01-01 21:02:00+00:00"),
        ]
        values1 = {
            "tsA": [3e-9, -3e-9],
            "tsB": [6e-3, 4e-9],
            "timestamp": timestamp_index,
        }
        df1 = pd.DataFrame(data=values1)
        df1 = df1.set_index("timestamp")
        #
        values2 = {
            "tsA": [15e-3, -5e-9],
            "tsB": [5e-9, 3e-9],
            "timestamp": timestamp_index,
        }
        df2 = pd.DataFrame(data=values2)
        df2 = df2.set_index("timestamp")
        return df1, df2

    def get_test_dfs_different(self) -> Tuple[pd.DataFrame, pd.DataFrame]:
        """
        DataFrames have both unique and equal rows and columns.
        """
        df1, df2 = self.get_test_dfs_equal()
        df2 = df2.rename(
            columns={"tsC": "extra_col"},
            index={
                pd.Timestamp("2022-01-01 21:03:00+00:00"): pd.Timestamp(
                    "2022-01-01 21:04:00+00:00"
                )
            },
        )
        return df1, df2

    def test1(self) -> None:
        """
        - DataFrames are equal
        - Column and row modes are `equal`
        - diff_mode = "diff"
        """
        df1, df2 = self.get_test_dfs_equal()
        df_diff = hpandas.compare_dfs(
            df1,
            df2,
            row_mode="equal",
            column_mode="equal",
            diff_mode="diff",
            assert_diff_threshold=None,
        )
        actual = hpandas.df_to_str(df_diff)
        expected = r"""                           tsA.diff  tsB.diff  tsC.diff
        timestamp
        2022-01-01 21:01:00+00:00     -0.10       4.0      0.50
        2022-01-01 21:02:00+00:00      0.10       0.0     -0.60
        2022-01-01 21:03:00+00:00     -0.15       0.2     -0.07
        """
        self.assert_equal(actual, expected, fuzzy_match=True)

    def test2(self) -> None:
        """
        - DataFrames are equal
        - Column and row modes are `equal`
        - diff_mode = "pct_change"
        - zero_vs_zero_is_zero = False
        - remove_inf = False
        """
        df1, df2 = self.get_test_dfs_equal()
        df_diff = hpandas.compare_dfs(
            df1,
            df2,
            row_mode="equal",
            column_mode="equal",
            diff_mode="pct_change",
            assert_diff_threshold=None,
            zero_vs_zero_is_zero=False,
            remove_inf=False,
        )
        actual = hpandas.df_to_str(df_diff)
        expected = r"""                  tsA.pct_change  tsB.pct_change  tsC.pct_change
        timestamp
        2022-01-01 21:01:00+00:00       -9.090909             inf        7.692308
        2022-01-01 21:02:00+00:00        5.263158        0.000000       -6.976744
        2022-01-01 21:03:00+00:00       -4.761905        3.448276       -0.771775
        """
        self.assert_equal(actual, expected, fuzzy_match=True)

    def test3(self) -> None:
        """
        - DataFrames are not equal
        - Column and row modes are `inner`
        - diff_mode = "diff"
        """
        df1, df2 = self.get_test_dfs_different()
        df_diff = hpandas.compare_dfs(
            df1,
            df2,
            row_mode="inner",
            column_mode="inner",
            diff_mode="diff",
            assert_diff_threshold=None,
        )
        actual = hpandas.df_to_str(df_diff)
        expected = r"""               tsA.diff  tsB.diff
        timestamp
        2022-01-01 21:01:00+00:00      -0.1       4.0
        2022-01-01 21:02:00+00:00       0.1       0.0
        """
        self.assert_equal(actual, expected, fuzzy_match=True)

    def test4(self) -> None:
        """
        - DataFrames are not equal
        - Column and row modes are `inner`
        - diff_mode = "pct_change"
        """
        df1, df2 = self.get_test_dfs_different()
        df_diff = hpandas.compare_dfs(
            df1,
            df2,
            row_mode="inner",
            column_mode="inner",
            diff_mode="pct_change",
            assert_diff_threshold=None,
        )
        actual = hpandas.df_to_str(df_diff)
        expected = r"""                     tsA.pct_change  tsB.pct_change
        timestamp
        2022-01-01 21:01:00+00:00       -9.090909             NaN
        2022-01-01 21:02:00+00:00        5.263158             0.0
        """
        self.assert_equal(actual, expected, fuzzy_match=True)

    def test5(self) -> None:
        """
        - DataFrames are equal
        - Column and row modes are `equal`
        - diff_mode = "diff"
        - All values of the second DataFrame are zeros

        Check that if the second DataFrame consists of zeros,
        the function will perform comparison to the initial DataFrame.
        """
        df1, df2 = self.get_test_dfs_different()
        # Create DataFrame with zeros.
        df2 = df1 * 0
        # Compare.
        df_diff = hpandas.compare_dfs(
            df1,
            df2,
            row_mode="equal",
            column_mode="equal",
            diff_mode="diff",
            assert_diff_threshold=None,
        )
        actual = hpandas.df_to_str(df_diff)
        expected = r"""                  tsA.diff  tsB.diff  tsC.diff
        timestamp
        2022-01-01 21:01:00+00:00         1         4         7
        2022-01-01 21:02:00+00:00         2         5         8
        2022-01-01 21:03:00+00:00         3         6         9
        """
        self.assert_equal(actual, expected, fuzzy_match=True)

    def test6(self) -> None:
        """
        - DataFrames are equal
        - Column and row modes are `equal`
        - diff_mode = "pct_change"
        - close_to_zero_threshold = 1e-6
        - zero_vs_zero_is_zero = True
        - remove_inf = True

        The second DataFrame has numbers below the close_to_zero_threshold.
        """
        df1, df2 = self.get_test_dfs_close_to_zero()
        df_diff = hpandas.compare_dfs(
            df1,
            df2,
            row_mode="equal",
            column_mode="equal",
            diff_mode="pct_change",
            assert_diff_threshold=None,
            zero_vs_zero_is_zero=True,
            remove_inf=True,
        )
        #
        actual = hpandas.df_to_str(df_diff)
        expected = r"""                    tsA.pct_change  tsB.pct_change
        timestamp
        2022-01-01 21:01:00+00:00          -100.0             NaN
        2022-01-01 21:02:00+00:00             0.0             0.0
        """
        self.assert_equal(actual, expected, fuzzy_match=True)

    def test7(self) -> None:
        """
        - DataFrames are equal
        - Column and row modes are `equal`
        - diff_mode = "pct_change"
        - close_to_zero_threshold = 1e-6
        - zero_vs_zero_is_zero = False
        - remove_inf = False

        The second DataFrame has numbers below the close_to_zero_threshold.
        """
        df1, df2 = self.get_test_dfs_close_to_zero()
        df_diff = hpandas.compare_dfs(
            df1,
            df2,
            row_mode="equal",
            column_mode="equal",
            diff_mode="pct_change",
            assert_diff_threshold=None,
            zero_vs_zero_is_zero=False,
            remove_inf=False,
        )
        #
        actual = hpandas.df_to_str(df_diff)
        expected = r"""                    tsA.pct_change  tsB.pct_change
        timestamp
        2022-01-01 21:01:00+00:00          -100.0             inf
        2022-01-01 21:02:00+00:00             NaN             NaN
        """
        self.assert_equal(actual, expected, fuzzy_match=True)

    def test8(self) -> None:
        """
        - compare_nans = True
        """
        # Build test dataframes.
        df1 = pd.DataFrame(
            data={
                "A": [1.1, np.nan, 3.1, np.nan, np.inf, np.inf],
                "B": [0, 0, 0, 0, 0, 0],
            }
        )
        df2 = pd.DataFrame(
            data={
                "A": [3.0, 2.2, np.nan, np.nan, np.nan, np.inf],
                "B": [0, 0, 0, 0, 0, 0],
            }
        )
        # Check.
        with self.assertRaises(AssertionError):
            compare_nans = True
            hpandas.compare_dfs(df1, df2, compare_nans=compare_nans)

    def test_invalid_input(self) -> None:
        """
        Put two different DataFrames with `equal` mode.
        """
        df1, df2 = self.get_test_dfs_different()
        with self.assertRaises(AssertionError):
            hpandas.compare_dfs(
                df1,
                df2,
                row_mode="equal",
                column_mode="equal",
                diff_mode="pct_change",
            )


# #############################################################################


class Test_subset_multiindex_df(hunitest.TestCase):
    """
    Filter Multiindex DataFrame with 2 column levels.
    """

    @staticmethod
    def get_multiindex_df() -> pd.DataFrame:
        timestamp_index = [
            pd.Timestamp("2022-01-01 21:01:00+00:00"),
            pd.Timestamp("2022-01-01 21:02:00+00:00"),
            pd.Timestamp("2022-01-01 21:03:00+00:00"),
            pd.Timestamp("2022-01-01 21:04:00+00:00"),
            pd.Timestamp("2022-01-01 21:05:00+00:00"),
        ]
        iterables = [["asset1", "asset2"], ["open", "high", "low", "close"]]
        index = pd.MultiIndex.from_product(iterables, names=[None, "timestamp"])
        nums = np.array(
            [
                [
                    0.77650806,
                    0.12492164,
                    -0.35929232,
                    1.04137784,
                    0.20099949,
                    1.4078602,
                    -0.1317103,
                    0.10023361,
                ],
                [
                    -0.56299812,
                    0.79105046,
                    0.76612895,
                    -1.49935339,
                    -1.05923797,
                    0.06039862,
                    -0.77652117,
                    2.04578691,
                ],
                [
                    0.77348467,
                    0.45237724,
                    1.61051308,
                    0.41800008,
                    0.20838053,
                    -0.48289112,
                    1.03015762,
                    0.17123323,
                ],
                [
                    0.40486053,
                    0.88037142,
                    -1.94567068,
                    -1.51714645,
                    -0.52759748,
                    -0.31592803,
                    1.50826723,
                    -0.50215196,
                ],
                [
                    0.17409714,
                    -2.13997243,
                    -0.18530403,
                    -0.48807381,
                    0.5621593,
                    0.25899393,
                    1.14069646,
                    2.07721856,
                ],
            ]
        )
        df = pd.DataFrame(nums, index=timestamp_index, columns=index)
        return df

    def test1(self) -> None:
        """
        Filter by:

        - Timestamp index range
        - Level 1 columns
        - Level 2 columns
        """
        df = self.get_multiindex_df()
        df_filtered = hpandas.subset_multiindex_df(
            df,
            start_timestamp=pd.Timestamp("2022-01-01 21:01:00+00:00"),
            end_timestamp=pd.Timestamp("2022-01-01 21:03:00+00:00"),
            columns_level0=["asset1"],
            columns_level1=["high", "low"],
        )
        expected_length = 3
        expected_column_names = [("asset1", "high"), ("asset1", "low")]
        expected_column_unique_values = None
        expected_signature = r"""# df=
        index=[2022-01-01 21:01:00+00:00, 2022-01-01 21:03:00+00:00]
        columns=('asset1', 'high'),('asset1', 'low')
        shape=(3, 2)
                                    asset1
        timestamp                      high       low
        2022-01-01 21:01:00+00:00  0.124922 -0.359292
        2022-01-01 21:02:00+00:00  0.791050  0.766129
        2022-01-01 21:03:00+00:00  0.452377  1.610513
        """
        self.check_df_output(
            df_filtered,
            expected_length,
            expected_column_names,
            expected_column_unique_values,
            expected_signature,
        )

    def test2(self) -> None:
        """
        Filter by:

        - Timestamp index range
        - Level 1 columns
        """
        df = self.get_multiindex_df()
        df_filtered = hpandas.subset_multiindex_df(
            df,
            start_timestamp=pd.Timestamp("2022-01-01 21:01:00+00:00"),
            end_timestamp=pd.Timestamp("2022-01-01 21:02:00+00:00"),
            columns_level1=["close"],
        )
        expected_length = 2
        expected_column_names = [("asset1", "close"), ("asset2", "close")]
        expected_column_unique_values = None
        expected_signature = r"""# df=
        index=[2022-01-01 21:01:00+00:00, 2022-01-01 21:02:00+00:00]
        columns=('asset1', 'close'),('asset2', 'close')
        shape=(2, 2)
                                    asset1    asset2
        timestamp                     close     close
        2022-01-01 21:01:00+00:00  1.041378  0.100234
        2022-01-01 21:02:00+00:00 -1.499353  2.045787
        """
        self.check_df_output(
            df_filtered,
            expected_length,
            expected_column_names,
            expected_column_unique_values,
            expected_signature,
        )

    def test3(self) -> None:
        """
        Filter by:

        - Timestamp index range
        - Level 2 columns
        """
        df = self.get_multiindex_df()
        df_filtered = hpandas.subset_multiindex_df(
            df,
            start_timestamp=pd.Timestamp("2022-01-01 21:01:00+00:00"),
            end_timestamp=pd.Timestamp("2022-01-01 21:02:00+00:00"),
            columns_level0=["asset2"],
        )
        expected_length = 2
        expected_column_names = [
            ("asset2", "close"),
            ("asset2", "high"),
            ("asset2", "low"),
            ("asset2", "open"),
        ]
        expected_column_unique_values = None
        expected_signature = r"""# df=
        index=[2022-01-01 21:01:00+00:00, 2022-01-01 21:02:00+00:00]
        columns=('asset2', 'close'),('asset2', 'high'),('asset2', 'low'),('asset2', 'open')
        shape=(2, 4)
                                    asset2
        timestamp                     close      high       low      open
        2022-01-01 21:01:00+00:00  0.100234  1.407860 -0.131710  0.200999
        2022-01-01 21:02:00+00:00  2.045787  0.060399 -0.776521 -1.059238
        """
        self.check_df_output(
            df_filtered,
            expected_length,
            expected_column_names,
            expected_column_unique_values,
            expected_signature,
        )

    def test4(self) -> None:
        """
        Filter by:

        - Level 1 columns
        - Level 2 columns
        """
        df = self.get_multiindex_df()
        df_filtered = hpandas.subset_multiindex_df(
            df,
            columns_level0=["asset2"],
            columns_level1=["low"],
        )
        expected_length = 5
        expected_column_names = [("asset2", "low")]
        expected_column_unique_values = None
        expected_signature = r"""# df=
        index=[2022-01-01 21:01:00+00:00, 2022-01-01 21:05:00+00:00]
        columns=('asset2', 'low')
        shape=(5, 1)
                                    asset2
        timestamp                       low
        2022-01-01 21:01:00+00:00 -0.131710
        2022-01-01 21:02:00+00:00 -0.776521
        2022-01-01 21:03:00+00:00  1.030158
        2022-01-01 21:04:00+00:00  1.508267
        2022-01-01 21:05:00+00:00  1.140696
        """
        self.check_df_output(
            df_filtered,
            expected_length,
            expected_column_names,
            expected_column_unique_values,
            expected_signature,
        )

    def test_columns_level0_invalid_input(self) -> None:
        df = self.get_multiindex_df()
        with self.assertRaises(AssertionError):
            hpandas.subset_multiindex_df(
                df,
                columns_level0=["invalid_input"],
            )

    def test_columns_level1_invalid_input(self) -> None:
        df = self.get_multiindex_df()
        with self.assertRaises(AssertionError):
            hpandas.subset_multiindex_df(
                df,
                columns_level1=["invalid_input"],
            )


# #############################################################################


class Test_compare_multiindex_dfs(hunitest.TestCase):
    """
    Subset Multiindex DataFrames with 2 column levels and compare its values.
    """

    @staticmethod
    def get_multiindex_dfs() -> pd.DataFrame:
        timestamp_index1 = [
            pd.Timestamp("2022-01-01 21:01:00+00:00"),
            pd.Timestamp("2022-01-01 21:02:00+00:00"),
            pd.Timestamp("2022-01-01 21:03:00+00:00"),
            pd.Timestamp("2022-01-01 21:04:00+00:00"),
            pd.Timestamp("2022-01-01 21:05:00+00:00"),
        ]
        iterables1 = [["asset1", "asset2"], ["open", "high", "low", "close"]]
        index1 = pd.MultiIndex.from_product(iterables1, names=[None, "timestamp"])
        nums1 = np.array(
            [
                [
                    0.77650806,
                    0.12492164,
                    -0.35929232,
                    1.04137784,
                    0.20099949,
                    1.4078602,
                    -0.1317103,
                    0.10023361,
                ],
                [
                    -0.56299812,
                    0.79105046,
                    0.76612895,
                    -1.49935339,
                    -1.05923797,
                    0.06039862,
                    -0.77652117,
                    2.04578691,
                ],
                [
                    0.77348467,
                    0.45237724,
                    1.61051308,
                    0.41800008,
                    0.20838053,
                    -0.48289112,
                    1.03015762,
                    0.17123323,
                ],
                [
                    0.40486053,
                    0.88037142,
                    -1.94567068,
                    -1.51714645,
                    -0.52759748,
                    -0.31592803,
                    1.50826723,
                    -0.50215196,
                ],
                [
                    0.17409714,
                    -2.13997243,
                    -0.18530403,
                    -0.48807381,
                    0.5621593,
                    0.25899393,
                    1.14069646,
                    2.07721856,
                ],
            ]
        )
        df1 = pd.DataFrame(nums1, index=timestamp_index1, columns=index1)
        #
        timestamp_index2 = [
            pd.Timestamp("2022-01-01 21:00:00+00:00"),
            pd.Timestamp("2022-01-01 21:01:00+00:00"),
            pd.Timestamp("2022-01-01 21:02:00+00:00"),
            pd.Timestamp("2022-01-01 21:03:00+00:00"),
            pd.Timestamp("2022-01-01 21:04:00+00:00"),
            pd.Timestamp("2022-01-01 21:05:00+00:00"),
            pd.Timestamp("2022-01-01 21:06:00+00:00"),
            pd.Timestamp("2022-01-01 21:06:00+00:00"),
        ]
        iterables2 = [
            ["asset1", "asset2", "asset3"],
            ["open", "high", "low", "close", "volume"],
        ]
        index2 = pd.MultiIndex.from_product(iterables2, names=[None, "timestamp"])
        nums2 = [
            [
                0.79095104,
                -0.10304008,
                -0.69848962,
                0.50078409,
                0.41756371,
                -1.33487885,
                1.04546138,
                0.191062,
                0.08841533,
                0.61717725,
                -2.15558483,
                1.21036169,
                2.60355386,
                0.07508052,
                1.00702849,
            ],
            [
                0.56223723,
                0.97433151,
                -1.40471182,
                0.53292355,
                0.24381913,
                0.64343069,
                -0.46733655,
                -1.20471491,
                -0.08347491,
                0.33365524,
                0.04370572,
                -0.53547653,
                -1.07622168,
                0.7318155,
                -0.47146482,
            ],
            [
                -0.48272741,
                1.17859032,
                -0.40816664,
                0.46684297,
                0.42518077,
                -1.52913855,
                1.09925095,
                0.48817537,
                1.2662552,
                -0.59757824,
                0.23724902,
                -0.00660826,
                0.09780482,
                -0.17166633,
                -0.54515917,
            ],
            [
                -0.37618442,
                -0.3086281,
                1.09168123,
                -1.1751162,
                0.38291194,
                1.80830268,
                1.28318855,
                0.75696503,
                -1.04042572,
                0.06493231,
                -0.10392893,
                1.89053412,
                -0.21200498,
                1.61212857,
                -2.00765278,
            ],
            [
                -0.19674075,
                -1.02532132,
                -0.22486018,
                0.37664998,
                0.35619408,
                -0.77304675,
                0.59053699,
                -1.53249898,
                0.57548424,
                -0.32093537,
                -0.52109972,
                1.70938034,
                -0.55419632,
                0.45531674,
                0.66878119,
            ],
            [
                0.05903553,
                1.2040308,
                0.62323671,
                -0.23639535,
                0.87270792,
                2.60253287,
                -0.77788842,
                0.80645833,
                1.85438743,
                -1.77561587,
                0.41469478,
                -0.29791883,
                0.75140743,
                0.50389702,
                0.55311024,
            ],
            [
                -0.97820763,
                -1.32155197,
                -0.6143911,
                0.01473404,
                0.87798665,
                0.1701048,
                -0.75376376,
                0.72503616,
                0.5791076,
                0.43942739,
                0.62505817,
                0.44998739,
                0.37350664,
                -0.73485633,
                -0.70406184,
            ],
            [
                -1.35719477,
                -1.82401288,
                0.77263763,
                2.36399552,
                -0.45353019,
                0.33983713,
                -0.62895329,
                1.34256611,
                0.2207564,
                0.24146184,
                0.90769186,
                0.57426869,
                -0.04587782,
                -1.6319128,
                0.38094798,
            ],
        ]
        df2 = pd.DataFrame(nums2, index=timestamp_index2, columns=index2)
        return df1, df2

    def test1(self) -> None:
        """
        - Subset by both columns and index
        - Make inner intersection and compute pct_change
        """
        df1, df2 = self.get_multiindex_dfs()
        subset_multiindex_df_kwargs = {
            "start_timestamp": pd.Timestamp("2022-01-01 21:02:00+00:00"),
            "end_timestamp": pd.Timestamp("2022-01-01 21:04:00+00:00"),
            "columns_level0": ["asset1", "asset2"],
            "columns_level1": ["low", "high"],
        }
        compare_dfs_kwargs = {
            "column_mode": "inner",
            "row_mode": "inner",
            "diff_mode": "pct_change",
            "assert_diff_threshold": None,
        }
        df_diff = hpandas.compare_multiindex_dfs(
            df1,
            df2,
            subset_multiindex_df_kwargs=subset_multiindex_df_kwargs,
            compare_dfs_kwargs=compare_dfs_kwargs,
        )
        expected_length = 3
        expected_column_names = [
            ("asset1.pct_change", "high.pct_change"),
            ("asset1.pct_change", "low.pct_change"),
            ("asset2.pct_change", "high.pct_change"),
            ("asset2.pct_change", "low.pct_change"),
        ]
        expected_column_unique_values = None
        expected_signature = r"""# df=
        index=[2022-01-01 21:02:00+00:00, 2022-01-01 21:04:00+00:00]
        columns=('asset1.pct_change', 'high.pct_change'),('asset1.pct_change', 'low.pct_change'),('asset2.pct_change', 'high.pct_change'),('asset2.pct_change', 'low.pct_change')
        shape=(3, 4)
                                asset1.pct_change                asset2.pct_change
        timestamp                   high.pct_change low.pct_change   high.pct_change low.pct_change
        2022-01-01 21:02:00+00:00        -32.881643    -287.700041        -94.505475    -259.066028
        2022-01-01 21:03:00+00:00       -246.576815      47.525948       -137.632125      36.090517
        2022-01-01 21:04:00+00:00       -185.862978     765.280229       -153.498432    -198.418808
        """
        self.check_df_output(
            df_diff,
            expected_length,
            expected_column_names,
            expected_column_unique_values,
            expected_signature,
        )


class Test_compute_duration_df(hunitest.TestCase):
    """
    Compute timestamp stats from dfs and check the intersection.
    """

    @staticmethod
    def get_dict_with_dfs() -> Dict[str, pd.DataFrame]:
        timestamp_index1 = [
            pd.Timestamp("2022-01-01 21:00:00+00:00"),
            pd.Timestamp("2022-01-01 21:01:00+00:00"),
            pd.Timestamp("2022-01-01 21:02:00+00:00"),
            pd.Timestamp("2022-01-01 21:03:00+00:00"),
            pd.Timestamp("2022-01-01 21:04:00+00:00"),
            pd.Timestamp("2022-01-01 21:05:00+00:00"),
            pd.Timestamp("2022-01-01 21:06:00+00:00"),
            pd.Timestamp("2022-01-01 21:06:00+00:00"),
        ]
        timestamp_index2 = [
            pd.Timestamp("2022-01-01 21:02:00+00:00"),
            pd.Timestamp("2022-01-01 21:03:00+00:00"),
            pd.Timestamp("2022-01-01 21:04:00+00:00"),
            pd.Timestamp("2022-01-01 21:05:00+00:00"),
        ]
        timestamp_index3 = [
            pd.Timestamp("2022-01-01 21:01:00+00:00"),
            pd.Timestamp("2022-01-01 21:02:00+00:00"),
            pd.Timestamp("2022-01-01 21:03:00+00:00"),
            pd.Timestamp("2022-01-01 21:04:00+00:00"),
        ]
        #
        value1 = {"value1": [None, None, 1, 2, 3, 4, 5, None]}
        value2 = {"value2": [1, 2, 3, None]}
        value3 = {"value3": [None, None, 1, 2]}
        #
        df1 = pd.DataFrame(value1, index=timestamp_index1)
        df2 = pd.DataFrame(value2, index=timestamp_index2)
        df3 = pd.DataFrame(value3, index=timestamp_index3)
        #
        tag_to_df = {
            "tag1": df1,
            "tag2": df2,
            "tag3": df3,
        }
        return tag_to_df

    def intersection_helper(
        self,
        valid_intersect: bool,
        expected_start_timestamp: pd.Timestamp,
        expected_end_timestamp: pd.Timestamp,
    ) -> None:
        """
        Checks if the intersection is valid and the same amongst all dfs.
        """
        tag_to_df = self.get_dict_with_dfs()
        _, tag_dfs = hpandas.compute_duration_df(
            tag_to_df, valid_intersect=valid_intersect, intersect_dfs=True
        )
        # Collect all start timestamps.
        start_timestamps = [tag_dfs[tag].index.min() for tag in tag_dfs]
        # Check that all start timestamps are equal.
        start_equal = all(
            element == start_timestamps[0] for element in start_timestamps
        )
        self.assertTrue(start_equal)
        # Check that start intersection is correct.
        required_start_intersection = expected_start_timestamp
        self.assertEqual(start_timestamps[0], required_start_intersection)
        # Collect all end timestamps.
        end_timestamps = [tag_dfs[tag].index.max() for tag in tag_dfs]
        # Check that all end timestamps are equal.
        end_equal = all(
            element == end_timestamps[0] for element in end_timestamps
        )
        self.assertTrue(end_equal)
        # Check that end intersection is correct.
        required_end_intersection = expected_end_timestamp
        self.assertEqual(end_timestamps[0], required_end_intersection)

    def test1(self) -> None:
        """
        Check only timestamp stats.
        """
        tag_to_df = self.get_dict_with_dfs()
        df_stats, _ = hpandas.compute_duration_df(tag_to_df)
        expected_length = 3
        expected_column_names = [
            "max_index",
            "max_valid_index",
            "min_index",
            "min_valid_index",
        ]
        expected_column_unique_values = None
        expected_signature = r"""# df=
        index=[tag1, tag3]
        columns=min_index,max_index,min_valid_index,max_valid_index
        shape=(3, 4)
                            min_index                  max_index            min_valid_index            max_valid_index
        tag1  2022-01-01 21:00:00+00:00  2022-01-01 21:06:00+00:00  2022-01-01 21:02:00+00:00  2022-01-01 21:06:00+00:00
        tag2  2022-01-01 21:02:00+00:00  2022-01-01 21:05:00+00:00  2022-01-01 21:02:00+00:00  2022-01-01 21:04:00+00:00
        tag3  2022-01-01 21:01:00+00:00  2022-01-01 21:04:00+00:00  2022-01-01 21:03:00+00:00  2022-01-01 21:04:00+00:00
        """
        self.check_df_output(
            df_stats,
            expected_length,
            expected_column_names,
            expected_column_unique_values,
            expected_signature,
        )

    def test_intersection1(self) -> None:
        """
        Modify initial DataFrames in dictionary with non-valid intersection
        (incl NaNs).
        """
        valid_intersect = False
        expected_start_timestamp = pd.Timestamp("2022-01-01 21:02:00+00:00")
        expected_end_timestamp = pd.Timestamp("2022-01-01 21:04:00+00:00")
        self.intersection_helper(
            valid_intersect, expected_start_timestamp, expected_end_timestamp
        )

    def test_intersection2(self) -> None:
        """
        Modify initial DataFrames in dictionary with valid intersection
        (excluding NaNs).
        """
        valid_intersect = True
        expected_start_timestamp = pd.Timestamp("2022-01-01 21:03:00+00:00")
        expected_end_timestamp = pd.Timestamp("2022-01-01 21:04:00+00:00")
        self.intersection_helper(
            valid_intersect, expected_start_timestamp, expected_end_timestamp
        )


# #############################################################################


class Test_compare_nans_in_dataframes(hunitest.TestCase):
    def test1(self):
        """
        Check that NaN differences are identified correctly.
        """
        # Build test dataframes.
        df1 = pd.DataFrame(
            data={
                "A": [1.1, np.nan, 3.1, np.nan, np.inf, np.inf],
                "B": [0, 0, 0, 0, 0, 0],
            }
        )
        df2 = pd.DataFrame(
            data={
                "A": [3.0, 2.2, np.nan, np.nan, np.nan, np.inf],
                "B": [0, 0, 0, 0, 0, 0],
            }
        )
        df = hpandas.compare_nans_in_dataframes(df1, df2)
        actual = hpandas.df_to_str(df)
        expected = r"""
            A
           df1  df2
        1  NaN  2.2
        2  3.1  NaN
        4  inf  NaN
        """
        self.assert_equal(actual, expected, fuzzy_match=True)

<<<<<<< HEAD
# #############################################################################

class Test_dassert_increasing_index(hunitest.TestCase):
    def get_increasing_index_df1(self) -> pd.DataFrame:
        """
        Unit tests for cases that index is obviously not increasing at a certain data points
        """
        minutes = [1,2,3,4,5]
        idx = [pd.Timestamp("2000-01-01 9:00") + pd.Timedelta(minutes=i)
                for i in minutes]
        values = [[i] for i in range(len(idx))]
        df = pd.DataFrame(values, index=idx)
        act = hpandas.df_to_str(df)
        exp = r"""
                             0
        2000-01-01 09:01:00  0
        2000-01-01 09:02:00  1
        2000-01-01 09:03:00  2
        2000-01-01 09:04:00  3
        2000-01-01 09:05:00  4"""
        self.assert_equal(act, exp, fuzzy_match=True)
        return df
    
    def get_not_increasing_index_df2(self)-> pd.DataFrame:
        minutes = [1,2,5,4]
        idx = [pd.Timestamp("2000-01-01 9:00") + pd.Timedelta(minutes=i)
                for i in minutes]
        values = [[i] for i in range(len(idx))]
        df = pd.DataFrame(values, index=idx)
        act = hpandas.df_to_str(df)
        exp = r"""
                             0
        2000-01-01 09:01:00  0
        2000-01-01 09:02:00  1
        2000-01-01 09:05:00  2
        2000-01-01 09:04:00  3"""
        self.assert_equal(act, exp, fuzzy_match=True)
        return df
    
    def test_dassert_increasing_index_on_df2(self)-> None:
        df2 = self.get_not_increasing_index_df2()
        print(df2)
        # print(hpandas.dassert_increasing_index(df2))
        with self.assertRaises(AssertionError) as cm:
            hpandas.dassert_increasing_index(df2)
        act = str(cm.exception)
        print('act')
        print(act)
        exp = r"""
        * Failed assertion *
        cond=False
        Not increasing indices are:
                             0
        2000-01-01 09:05:00  2
        2000-01-01 09:04:00  3
        """
        self.assert_equal(act, exp, fuzzy_match=True)
        # pytest helpers/test/test_hpandas.py::Test_dassert_increasing_index::test_dassert_increasing_index_on_df2
     
=======

# #############################################################################


class Test_apply_index_mode(hunitest.TestCase):
    @staticmethod
    def get_test_data() -> Tuple[pd.DataFrame]:
        """
        Generate toy dataframes for the test.
        """
        # Define common columns.
        columns = ["A", "B"]
        # Build dataframes with intersecting indices.
        idx1 = [0, 1, 2, 3, 4]
        data1 = [
            [0.21, 0.44],
            [0.11, 0.42],
            [1.99, 0.8],
            [3.1, 0.91],
            [3.5, 1.4],
        ]
        df1 = pd.DataFrame(data1, columns=columns, index=idx1)
        #
        idx2 = [0, 6, 2, 3, 5]
        data1 = [
            [0.1, 0.4],
            [0.11, 0.2],
            [1.29, 0.38],
            [0.1, 0.9],
            [3.3, 2.4],
        ]
        df2 = pd.DataFrame(data1, columns=columns, index=idx2)
        return df1, df2

    def test1(self) -> None:
        """
        Check that returned dataframes have indices that are equal to the
        common index.

        - `mode="intersect"`
        """
        # Get test data.
        df1_in, df2_in = self.get_test_data()
        # Use an index intersection to transform dataframes.
        mode = "intersect"
        df1_out, df2_out = hpandas.apply_index_mode(df1_in, df2_in, mode)
        # Check that indices are common.
        common_index = df1_in.index.intersection(df2_in.index)
        common_index = hpandas.df_to_str(common_index)
        idx1 = hpandas.df_to_str(df1_out.index)
        idx2 = hpandas.df_to_str(df2_out.index)
        self.assert_equal(idx1, common_index)
        self.assert_equal(idx2, common_index)

    def test2(self) -> None:
        """
        Check that dataframe indices did not change after applying an index
        mode.

        - `mode="leave_unchanged"`
        """
        # Get test data.
        df1_in, df2_in = self.get_test_data()
        mode = "leave_unchanged"
        df1_out, df2_out = hpandas.apply_index_mode(df1_in, df2_in, mode)
        # Check that indices are as-is.
        df1_in_idx = hpandas.df_to_str(df1_in.index)
        df1_out_idx = hpandas.df_to_str(df1_out.index)
        self.assert_equal(df1_in_idx, df1_out_idx)
        #
        df2_in_idx = hpandas.df_to_str(df2_in.index)
        df2_out_idx = hpandas.df_to_str(df2_out.index)
        self.assert_equal(df2_in_idx, df2_out_idx)

    def test3(self) -> None:
        """
        Check that an assertion is raised when indices are not equal.

        - `mode="assert_equal"`
        """
        # Get test data.
        df1_in, df2_in = self.get_test_data()
        mode = "assert_equal"
        # Check that both indices are equal, assert otherwise.
        with self.assertRaises(AssertionError) as cm:
            hpandas.apply_index_mode(df1_in, df2_in, mode)
        act = str(cm.exception)
        # Compare the actual outcome with expected one.
        self.check_string(act)
>>>>>>> 2879be1d
<|MERGE_RESOLUTION|>--- conflicted
+++ resolved
@@ -2903,7 +2903,7 @@
         """
         self.assert_equal(actual, expected, fuzzy_match=True)
 
-<<<<<<< HEAD
+
 # #############################################################################
 
 class Test_dassert_increasing_index(hunitest.TestCase):
@@ -2963,7 +2963,7 @@
         self.assert_equal(act, exp, fuzzy_match=True)
         # pytest helpers/test/test_hpandas.py::Test_dassert_increasing_index::test_dassert_increasing_index_on_df2
      
-=======
+
 
 # #############################################################################
 
@@ -3053,4 +3053,3 @@
         act = str(cm.exception)
         # Compare the actual outcome with expected one.
         self.check_string(act)
->>>>>>> 2879be1d
