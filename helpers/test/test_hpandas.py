import datetime
import io
import logging
import os
import uuid
from typing import Any

import numpy as np
import pandas as pd

import helpers.hpandas as hpandas
import helpers.hprint as hprint
import helpers.hs3 as hs3
import helpers.hunit_test as hunitest

_LOG = logging.getLogger(__name__)


class Test_dassert_is_unique1(hunitest.TestCase):
    def get_df1(self) -> pd.DataFrame:
        """
        Return a df without duplicated index.
        """
        num_rows = 5
        idx = [
            pd.Timestamp("2000-01-01 9:00") + pd.Timedelta(minutes=i)
            for i in range(num_rows)
        ]
        values = [[i] for i in range(len(idx))]
        df = pd.DataFrame(values, index=idx)
        _LOG.debug("df=\n%s", df)
        #
        act = hpandas.df_to_str(df)
        exp = r"""
                             0
        2000-01-01 09:00:00  0
        2000-01-01 09:01:00  1
        2000-01-01 09:02:00  2
        2000-01-01 09:03:00  3
        2000-01-01 09:04:00  4"""
        self.assert_equal(act, exp, fuzzy_match=True)
        return df

    def test_dassert_is_unique1(self) -> None:
        df = self.get_df1()
        hpandas.dassert_unique_index(df)

    def get_df2(self) -> pd.DataFrame:
        """
        Return a df with duplicated index.
        """
        num_rows = 4
        idx = [
            pd.Timestamp("2000-01-01 9:00") + pd.Timedelta(minutes=i)
            for i in range(num_rows)
        ]
        idx.append(idx[0])
        values = [[i] for i in range(len(idx))]
        df = pd.DataFrame(values, index=idx)
        _LOG.debug("df=\n%s", df)
        #
        act = hpandas.df_to_str(df)
        exp = r"""
                             0
        2000-01-01 09:00:00  0
        2000-01-01 09:01:00  1
        2000-01-01 09:02:00  2
        2000-01-01 09:03:00  3
        2000-01-01 09:00:00  4"""
        self.assert_equal(act, exp, fuzzy_match=True)
        return df

    def test_dassert_is_unique2(self) -> None:
        df = self.get_df2()
        with self.assertRaises(AssertionError) as cm:
            hpandas.dassert_unique_index(df)
        act = str(cm.exception)
        exp = r"""
        * Failed assertion *
        cond=False
        Duplicated rows are:
                             0
        2000-01-01 09:00:00  0
        2000-01-01 09:00:00  4
        """
        self.assert_equal(act, exp, fuzzy_match=True)


# #############################################################################


class Test_to_series1(hunitest.TestCase):
    def helper(self, n: int, exp: str) -> None:
        vals = list(range(n))
        df = pd.DataFrame([vals], columns=[f"a{i}" for i in vals])
        df = df.T
        _LOG.debug("df=\n%s", df)
        srs = hpandas.to_series(df)
        _LOG.debug("srs=\n%s", srs)
        act = str(srs)
        self.assert_equal(act, exp, dedent=True, fuzzy_match=True)

    def test1(self) -> None:
        n = 0
        exp = r"""
        Series([], dtype: float64)
        """
        self.helper(n, exp)

    def test2(self) -> None:
        n = 1
        exp = r"""
        a0    0
        dtype: int64"""
        self.helper(n, exp)

    def test3(self) -> None:
        n = 5
        exp = r"""
        a0    0
        a1    1
        a2    2
        a3    3
        a4    4
        Name: 0, dtype: int64"""
        self.helper(n, exp)


# #############################################################################


class Test_trim_df1(hunitest.TestCase):
    def get_df(self, *args: Any, **kwargs: Any) -> pd.DataFrame:
        """
        Return a df where the CSV txt is read verbatim without inferring dates.

        The `start_time` column is thus a str.
        """

        txt = """
        ,start_time,egid,close
        4,2022-01-04 21:38:00.000000,13684,1146.48
        8,2022-01-04 21:38:00.000000,17085,179.45
        14,2022-01-04 21:37:00.000000,13684,1146.26
        18,2022-01-04 21:37:00.000000,17085,179.42
        24,2022-01-04 21:36:00.000000,13684,1146.0
        27,2022-01-04 21:36:00.000000,17085,179.46
        34,2022-01-04 21:35:00.000000,13684,1146.0
        38,2022-01-04 21:35:00.000000,17085,179.42
        40,2022-01-04 21:34:00.000000,17085,179.42
        44,2022-01-04 21:34:00.000000,13684,1146.0
        """
        txt = hprint.dedent(txt)
        df = pd.read_csv(io.StringIO(txt), *args, index_col=0, **kwargs)
        return df

    def test_types1(self):
        """
        Check the types of a df coming from `read_csv()`.

        The timestamps in `start_time` are left as strings.
        """
        df = self.get_df()
        #
        act = hpandas.df_to_str(
            df, print_dtypes=True, print_shape_info=True, tag="df"
        )
        exp = r"""# df=
        index=[4, 44]
        columns=start_time,egid,close
        shape=(10, 3)
        * type=
             col_name    dtype         num_unique        num_nans                  first_elem         type(first_elem)
        0       index    int64  10 / 10 = 100.00%  0 / 10 = 0.00%                           4    <class 'numpy.int64'>
        1  start_time   object    5 / 10 = 50.00%  0 / 10 = 0.00%  2022-01-04 21:38:00.000000            <class 'str'>
        2        egid    int64    2 / 10 = 20.00%  0 / 10 = 0.00%                       13684    <class 'numpy.int64'>
        3       close  float64    6 / 10 = 60.00%  0 / 10 = 0.00%                     1146.48  <class 'numpy.float64'>
                            start_time   egid    close
        4   2022-01-04 21:38:00.000000  13684  1146.48
        8   2022-01-04 21:38:00.000000  17085   179.45
        14  2022-01-04 21:37:00.000000  13684  1146.26
        ...
        38  2022-01-04 21:35:00.000000  17085   179.42
        40  2022-01-04 21:34:00.000000  17085   179.42
        44  2022-01-04 21:34:00.000000  13684  1146.00"""
        self.assert_equal(act, exp, fuzzy_match=True)

    def get_df_with_parse_dates(self) -> pd.DataFrame:
        """
        Read the CSV parsing `start_time` as timestamps.

        The inferred type is a nasty `datetime64` which is not as well-
        behaved as our beloved `pd.Timestamp`.
        """
        df = self.get_df(parse_dates=["start_time"])
        return df

    def test_types2(self):
        """
        Check the types of a df coming from `read_csv()` forcing parsing some
        values as dates.
        """
        df = self.get_df_with_parse_dates()
        # Check.
        act = hpandas.df_to_str(
            df, print_dtypes=True, print_shape_info=True, tag="df"
        )
        exp = r"""# df=
        index=[4, 44]
        columns=start_time,egid,close
        shape=(10, 3)
        * type=
             col_name           dtype         num_unique        num_nans                     first_elem            type(first_elem)
        0       index           int64  10 / 10 = 100.00%  0 / 10 = 0.00%                              4       <class 'numpy.int64'>
        1  start_time  datetime64[ns]    5 / 10 = 50.00%  0 / 10 = 0.00%  2022-01-04T21:38:00.000000000  <class 'numpy.datetime64'>
        2        egid           int64    2 / 10 = 20.00%  0 / 10 = 0.00%                          13684       <class 'numpy.int64'>
        3       close         float64    6 / 10 = 60.00%  0 / 10 = 0.00%                        1146.48     <class 'numpy.float64'>
                    start_time   egid    close
        4  2022-01-04 21:38:00  13684  1146.48
        8  2022-01-04 21:38:00  17085   179.45
        14 2022-01-04 21:37:00  13684  1146.26
        ...
        38 2022-01-04 21:35:00  17085   179.42
        40 2022-01-04 21:34:00  17085   179.42
        44 2022-01-04 21:34:00  13684  1146.00"""
        self.assert_equal(act, exp, fuzzy_match=True)

    def get_df_with_tz_timestamp(self) -> pd.DataFrame:
        """
        Force the column parsed as `datetime64` into a tz-aware object.

        The resulting object is a `datetime64[ns, tz]`.
        """
        df = self.get_df_with_parse_dates()
        # Apply the tz.
        col_name = "start_time"
        df[col_name] = (
            df[col_name].dt.tz_localize("UTC").dt.tz_convert("America/New_York")
        )
        df[col_name] = pd.to_datetime(df[col_name])
        return df

    def test_types3(self):
        """
        Check the types of a df coming from `read_csv()` after conversion to
        tz-aware objects.
        """
        df = self.get_df_with_tz_timestamp()
        # Check.
        act = hpandas.df_to_str(
            df, print_dtypes=True, print_shape_info=True, tag="df"
        )
        exp = r"""# df=
        index=[4, 44]
        columns=start_time,egid,close
        shape=(10, 3)
        * type=
             col_name                             dtype         num_unique        num_nans                     first_elem            type(first_elem)
        0       index                             int64  10 / 10 = 100.00%  0 / 10 = 0.00%                              4       <class 'numpy.int64'>
        1  start_time  datetime64[ns, America/New_York]    5 / 10 = 50.00%  0 / 10 = 0.00%  2022-01-04T21:38:00.000000000  <class 'numpy.datetime64'>
        2        egid                             int64    2 / 10 = 20.00%  0 / 10 = 0.00%                          13684       <class 'numpy.int64'>
        3       close                           float64    6 / 10 = 60.00%  0 / 10 = 0.00%                        1146.48     <class 'numpy.float64'>
                          start_time   egid    close
        4  2022-01-04 16:38:00-05:00  13684  1146.48
        8  2022-01-04 16:38:00-05:00  17085   179.45
        14 2022-01-04 16:37:00-05:00  13684  1146.26
        ...
        38 2022-01-04 16:35:00-05:00  17085   179.42
        40 2022-01-04 16:34:00-05:00  17085   179.42
        44 2022-01-04 16:34:00-05:00  13684  1146.00"""
        self.assert_equal(act, exp, fuzzy_match=True)

    # //////////////////////////////////////////////////////////////////////////////

    def test_trim_df1(self):
        """
        In general one can't filter a df with columns represented as `str`
        using `pd.Timestamp` (either tz-aware or tz-naive).

        Pandas helps us when filtering the index doing some conversion
        for us. When it's a column, we have to handle it ourselves:
        `trim_df` does that by converting the columns in `pd.Timestamp`.
        """
        df = self.get_df()
        # Run.
        ts_col_name = "start_time"
        start_ts = pd.Timestamp("2022-01-04 21:35:00")
        end_ts = pd.Timestamp("2022-01-04 21:38:00")
        left_close = True
        right_close = True
        df_trim = hpandas.trim_df(
            df, ts_col_name, start_ts, end_ts, left_close, right_close
        )
        # Check.
        act = hpandas.df_to_str(
            df_trim, print_dtypes=True, print_shape_info=True, tag="df_trim"
        )
        exp = r"""# df_trim=
        index=[4, 38]
        columns=start_time,egid,close
        shape=(8, 3)
        * type=
             col_name    dtype       num_unique       num_nans                  first_elem         type(first_elem)
        0       index    int64  8 / 8 = 100.00%  0 / 8 = 0.00%                           4    <class 'numpy.int64'>
        1  start_time   object   4 / 8 = 50.00%  0 / 8 = 0.00%  2022-01-04 21:38:00.000000            <class 'str'>
        2        egid    int64   2 / 8 = 25.00%  0 / 8 = 0.00%                       13684    <class 'numpy.int64'>
        3       close  float64   6 / 8 = 75.00%  0 / 8 = 0.00%                     1146.48  <class 'numpy.float64'>
                            start_time   egid    close
        4   2022-01-04 21:38:00.000000  13684  1146.48
        8   2022-01-04 21:38:00.000000  17085   179.45
        14  2022-01-04 21:37:00.000000  13684  1146.26
        ...
        27  2022-01-04 21:36:00.000000  17085   179.46
        34  2022-01-04 21:35:00.000000  13684  1146.00
        38  2022-01-04 21:35:00.000000  17085   179.42"""
        self.assert_equal(act, exp, fuzzy_match=True)

    def test_trim_df2(self):
        """
        Trim a df with a column that is `datetime64` without tz using a
        `pd.Timestamp` without tz.

        This operation is valid.
        """
        df = self.get_df_with_parse_dates()
        # Run.
        ts_col_name = "start_time"
        start_ts = pd.Timestamp("2022-01-04 21:35:00")
        end_ts = pd.Timestamp("2022-01-04 21:38:00")
        left_close = True
        right_close = True
        df_trim = hpandas.trim_df(
            df, ts_col_name, start_ts, end_ts, left_close, right_close
        )
        # Check.
        act = hpandas.df_to_str(
            df_trim, print_dtypes=True, print_shape_info=True, tag="df_trim"
        )
        exp = r"""# df_trim=
        index=[4, 38]
        columns=start_time,egid,close
        shape=(8, 3)
        * type=
             col_name           dtype       num_unique       num_nans                     first_elem            type(first_elem)
        0       index           int64  8 / 8 = 100.00%  0 / 8 = 0.00%                              4       <class 'numpy.int64'>
        1  start_time  datetime64[ns]   4 / 8 = 50.00%  0 / 8 = 0.00%  2022-01-04T21:38:00.000000000  <class 'numpy.datetime64'>
        2        egid           int64   2 / 8 = 25.00%  0 / 8 = 0.00%                          13684       <class 'numpy.int64'>
        3       close         float64   6 / 8 = 75.00%  0 / 8 = 0.00%                        1146.48     <class 'numpy.float64'>
                    start_time   egid    close
        4  2022-01-04 21:38:00  13684  1146.48
        8  2022-01-04 21:38:00  17085   179.45
        14 2022-01-04 21:37:00  13684  1146.26
        ...
        27 2022-01-04 21:36:00  17085   179.46
        34 2022-01-04 21:35:00  13684  1146.00
        38 2022-01-04 21:35:00  17085   179.42"""
        self.assert_equal(act, exp, fuzzy_match=True)

    def test_trim_df3(self):
        """
        Trim a df with a column that is `datetime64` with tz vs a `pd.Timestamp
        with tz.

        This operation is valid.
        """
        df = self.get_df_with_tz_timestamp()
        # Run.
        ts_col_name = "start_time"
        start_ts = pd.Timestamp("2022-01-04 21:35:00", tz="UTC")
        end_ts = pd.Timestamp("2022-01-04 21:38:00", tz="UTC")
        left_close = True
        right_close = True
        df_trim = hpandas.trim_df(
            df, ts_col_name, start_ts, end_ts, left_close, right_close
        )
        # Check.
        act = hpandas.df_to_str(
            df_trim, print_dtypes=True, print_shape_info=True, tag="df_trim"
        )
        exp = r"""# df_trim=
        index=[4, 38]
        columns=start_time,egid,close
        shape=(8, 3)
        * type=
             col_name                             dtype       num_unique       num_nans                     first_elem            type(first_elem)
        0       index                             int64  8 / 8 = 100.00%  0 / 8 = 0.00%                              4       <class 'numpy.int64'>
        1  start_time  datetime64[ns, America/New_York]   4 / 8 = 50.00%  0 / 8 = 0.00%  2022-01-04T21:38:00.000000000  <class 'numpy.datetime64'>
        2        egid                             int64   2 / 8 = 25.00%  0 / 8 = 0.00%                          13684       <class 'numpy.int64'>
        3       close                           float64   6 / 8 = 75.00%  0 / 8 = 0.00%                        1146.48     <class 'numpy.float64'>
                          start_time   egid    close
        4  2022-01-04 16:38:00-05:00  13684  1146.48
        8  2022-01-04 16:38:00-05:00  17085   179.45
        14 2022-01-04 16:37:00-05:00  13684  1146.26
        ...
        27 2022-01-04 16:36:00-05:00  17085   179.46
        34 2022-01-04 16:35:00-05:00  13684  1146.00
        38 2022-01-04 16:35:00-05:00  17085   179.42"""
        self.assert_equal(act, exp, fuzzy_match=True)

    def test_trim_df4(self):
        """
        Trim a df with a column that is `datetime64` with tz vs a `pd.Timestamp
        without tz.

        This operation is invalid and we expect an assertion.
        """
        df = self.get_df_with_tz_timestamp()
        # Run.
        ts_col_name = "start_time"
        start_ts = pd.Timestamp("2022-01-04 21:35:00")
        end_ts = pd.Timestamp("2022-01-04 21:38:00")
        left_close = True
        right_close = True
        with self.assertRaises(AssertionError) as cm:
            hpandas.trim_df(
                df, ts_col_name, start_ts, end_ts, left_close, right_close
            )
        # Check.
        act = str(cm.exception)
        exp = r"""
        * Failed assertion *
        'True'
        ==
        'False'
        datetime1='2022-01-04 16:38:00-05:00' and datetime2='2022-01-04 21:35:00' are not compatible"""
        self.assert_equal(act, exp, fuzzy_match=True)


# #############################################################################


class TestDfToStr(hunitest.TestCase):
    @staticmethod
    def get_test_data() -> pd.DataFrame:
        test_data = {
            "dummy_value_1": [1, 2, 3],
            "dummy_value_2": ["A", "B", "C"],
            "dummy_value_3": [0, 0, 0],
        }
        df = pd.DataFrame(data=test_data)
        return df

    def test_df_to_str1(self) -> None:
        """
        Test common call to `df_to_str` with basic df.
        """
        df = self.get_test_data()
        actual = hpandas.df_to_str(df)
        expected = r"""   dummy_value_1 dummy_value_2  dummy_value_3
        0              1             A              0
        1              2             B              0
        2              3             C              0"""
        self.assert_equal(actual, expected, fuzzy_match=True)

    def test_df_to_str2(self) -> None:
        """
        Test common call to `df_to_str` with tag.
        """
        df = self.get_test_data()
        actual = hpandas.df_to_str(df, tag="df")
        expected = r"""# df=
           dummy_value_1 dummy_value_2  dummy_value_3
        0              1             A              0
        1              2             B              0
        2              3             C              0"""
        self.assert_equal(actual, expected, fuzzy_match=True)

    def test_df_to_str3(self) -> None:
        """
        Test common call to `df_to_str` with print_shape_info.
        """
        df = self.get_test_data()
        actual = hpandas.df_to_str(df, print_shape_info=True)
        expected = r"""
        index=[0, 2]
        columns=dummy_value_1,dummy_value_2,dummy_value_3
        shape=(3, 3)
           dummy_value_1 dummy_value_2  dummy_value_3
        0              1             A              0
        1              2             B              0
        2              3             C              0"""
        self.assert_equal(actual, expected, fuzzy_match=True)

    def test_df_to_str4(self) -> None:
        """
        Test common call to `df_to_str` with print_dtypes.
        """
        df = self.get_test_data()
        actual = hpandas.df_to_str(df, print_dtypes=True)
        expected = r"""
        * type=
                col_name   dtype       num_unique       num_nans first_elem       type(first_elem)
        0          index   int64  3 / 3 = 100.00%  0 / 3 = 0.00%          0  <class 'numpy.int64'>
        1  dummy_value_1   int64  3 / 3 = 100.00%  0 / 3 = 0.00%          1  <class 'numpy.int64'>
        2  dummy_value_2  object  3 / 3 = 100.00%  0 / 3 = 0.00%          A          <class 'str'>
        3  dummy_value_3   int64   1 / 3 = 33.33%  0 / 3 = 0.00%          0  <class 'numpy.int64'>
           dummy_value_1 dummy_value_2  dummy_value_3
        0              1             A              0
        1              2             B              0
        2              3             C              0"""
        self.assert_equal(actual, expected, fuzzy_match=True)

    def test_df_to_str5(self) -> None:
        """
        Test common call to `df_to_str` with multiple args.
        """
        df = self.get_test_data()
        actual = hpandas.df_to_str(
            df, print_shape_info=True, print_dtypes=True, tag="df"
        )
        expected = r"""
        # df=
        index=[0, 2]
        columns=dummy_value_1,dummy_value_2,dummy_value_3
        shape=(3, 3)
        * type=
                col_name   dtype       num_unique       num_nans first_elem       type(first_elem)
        0          index   int64  3 / 3 = 100.00%  0 / 3 = 0.00%          0  <class 'numpy.int64'>
        1  dummy_value_1   int64  3 / 3 = 100.00%  0 / 3 = 0.00%          1  <class 'numpy.int64'>
        2  dummy_value_2  object  3 / 3 = 100.00%  0 / 3 = 0.00%          A          <class 'str'>
        3  dummy_value_3   int64   1 / 3 = 33.33%  0 / 3 = 0.00%          0  <class 'numpy.int64'>
           dummy_value_1 dummy_value_2  dummy_value_3
        0              1             A              0
        1              2             B              0
        2              3             C              0"""
        self.assert_equal(actual, expected, fuzzy_match=True)


# #############################################################################


class TestDataframeToJson(hunitest.TestCase):
    def test_dataframe_to_json(self) -> None:
        """
        Verify correctness of dataframe to JSON transformation.
        """
        # Initialize a dataframe.
        test_dataframe = pd.DataFrame(
            {
                "col_1": [1.0, 2.0, 3.0, 4.0, 5.0, 6.0, 7.0],
                "col_2": [1, 2, 3, 4, 5, 6, 7],
            }
        )
        # Convert dataframe to JSON.
        output_str = hpandas.convert_df_to_json_string(
            test_dataframe, n_head=3, n_tail=3
        )
        self.check_string(output_str)

    def test_dataframe_to_json_uuid(self) -> None:
        """
        Verify correctness of UUID-containing dataframe transformation.
        """
        # Initialize a dataframe.
        test_dataframe = pd.DataFrame(
            {
                "col_1": [
                    uuid.UUID("421470c7-7797-4a94-b584-eb83ff2de88a"),
                    uuid.UUID("22cde381-1782-43dc-8c7a-8712cbdf5ee1"),
                ],
                "col_2": [1, 2],
            }
        )
        # Convert dataframe to JSON.
        output_str = hpandas.convert_df_to_json_string(
            test_dataframe, n_head=None, n_tail=None
        )
        self.check_string(output_str)

    def test_dataframe_to_json_timestamp(self) -> None:
        """
        Verify correctness of transformation of a dataframe with Timestamps.
        """
        # Initialize a dataframe.
        test_dataframe = pd.DataFrame(
            {
                "col_1": [pd.Timestamp("2020-01-01"), pd.Timestamp("2020-05-12")],
                "col_2": [1.0, 2.0],
            }
        )
        # Convert dataframe to JSON.
        output_str = hpandas.convert_df_to_json_string(
            test_dataframe, n_head=None, n_tail=None
        )
        self.check_string(output_str)

    def test_dataframe_to_json_datetime(self) -> None:
        """
        Verify correctness of transformation of a dataframe with datetime.
        """
        # Initialize a dataframe.
        test_dataframe = pd.DataFrame(
            {
                "col_1": [
                    datetime.datetime(2020, 1, 1),
                    datetime.datetime(2020, 5, 12),
                ],
                "col_2": [1.0, 2.0],
            }
        )
        # Convert dataframe to JSON.
        output_str = hpandas.convert_df_to_json_string(
            test_dataframe, n_head=None, n_tail=None
        )
        self.check_string(output_str)


# #############################################################################


class TestFindGapsInDataframes(hunitest.TestCase):
    def test_find_gaps_in_dataframes(self) -> None:
        """
        Verify that gaps are caught.
        """
        # Prepare inputs.
        test_data = pd.DataFrame(
            data={
                "dummy_value_1": [1, 2, 3],
                "dummy_value_2": ["A", "B", "C"],
                "dummy_value_3": [0, 0, 0],
            }
        )
        # Run.
        missing_data = hpandas.find_gaps_in_dataframes(
            test_data.head(2), test_data.tail(2)
        )
        # Check output.
        actual = pd.concat(missing_data)
        actual = hpandas.df_to_str(actual)
        expected = r"""   dummy_value_1 dummy_value_2  dummy_value_3
        2              3             C              0
        0              1             A              0"""
        self.assert_equal(actual, expected, fuzzy_match=True)


# #############################################################################


class TestCompareDataframeRows(hunitest.TestCase):
    def get_test_data(self) -> pd.DataFrame:
        test_data = {
            "dummy_value_1": [0, 1, 3, 2, 0],
            "dummy_value_2": ["0", "A", "C", "B", "D"],
            "dummy_value_3": [0, 0, 0, 0, 0],
        }
        df = pd.DataFrame(data=test_data)
        df.index.name = "test"
        return df

    def test_compare_dataframe_rows1(self) -> None:
        """
        Verify that differences are caught and displayed properly.
        """
        # Prepare inputs.
        test_data = self.get_test_data()
        edited_test_data = test_data.copy()[1:-1]
        edited_test_data.loc[1, "dummy_value_2"] = "W"
        edited_test_data.loc[2, "dummy_value_2"] = "Q"
        edited_test_data.loc[2, "dummy_value_3"] = "1"
        # Run.
        data_difference = hpandas.compare_dataframe_rows(
            test_data, edited_test_data
        )
        # Check output.
        actual = hpandas.df_to_str(data_difference)
        expected = r"""  dummy_value_2       dummy_value_3       test
                   self other          self other
        0             W     A          <NA>  <NA>    1
        1             Q     C             1     0    2"""
        self.assert_equal(actual, expected, fuzzy_match=True)

    def test_compare_dataframe_rows2(self) -> None:
        """
        Verify that differences are caught and displayed properly without
        original index.
        """
        # Prepare inputs.
        test_data = self.get_test_data()
        test_data.index.name = None
        edited_test_data = test_data.copy()[1:-1]
        edited_test_data.loc[1, "dummy_value_2"] = "W"
        edited_test_data.loc[2, "dummy_value_2"] = "Q"
        edited_test_data.loc[2, "dummy_value_3"] = "1"
        # Run.
        data_difference = hpandas.compare_dataframe_rows(
            test_data, edited_test_data
        )
        # Check output.
        actual = hpandas.df_to_str(data_difference)
        expected = r"""  dummy_value_2       dummy_value_3
                   self other          self other
        0             W     A           NaN   NaN
        1             Q     C             1   0.0"""
        self.assert_equal(actual, expected, fuzzy_match=True)


# #############################################################################


class TestReadDataFromS3(hunitest.TestCase):
    def test_read_csv1(self) -> None:
        s3fs = hs3.get_s3fs("am")
        file_name = os.path.join(
            hs3.get_path(), "data/kibot/all_stocks_1min/RIMG.csv.gz"
        )
        hs3.dassert_path_exists(file_name, s3fs)
        stream, kwargs = hs3.get_local_or_s3_stream(file_name, s3fs=s3fs)
        hpandas.read_csv_to_df(stream, **kwargs)

    def test_read_parquet1(self) -> None:
        s3fs = hs3.get_s3fs("am")
        file_name = os.path.join(
            hs3.get_path(), "data/kibot/pq/sp_500_1min/AAPL.pq"
        )
        hs3.dassert_path_exists(file_name, s3fs)
        stream, kwargs = hs3.get_local_or_s3_stream(file_name, s3fs=s3fs)
        hpandas.read_parquet_to_df(stream, **kwargs)


<<<<<<< HEAD
class TestSubsetDf1(hunitest.TestCase):
    def test1(self) -> None:
        # Generate some random data.
        np.random.seed(42)
        df = pd.DataFrame(
            np.random.randint(0, 100, size=(20, 4)), columns=list("ABCD")
        )
        # Subset.
        df2 = hpandas.subset_df(df, nrows=5, seed=43)
        # Check.
        act = []
        act.append("df=")
        act.append(str(df))
        act.append("df2=")
        act.append(str(df2))
        act = "\n".join(act)
        self.check_string(act)
=======
class TestDropNa(hunitest.TestCase):
    def test_dropna1(self) -> None:
        """
        Test if all types of NaNs are dropped.
        """
        # Prepare actual result.
        test_data = {
            "dummy_value_1": [np.nan, 1, 3, 2, 0],
            "dummy_value_2": ["0", "A", "B", None, "D"],
            "dummy_value_3": [0, 0, pd.NA, 0, 0],
        }
        test_df = pd.DataFrame(data=test_data)
        # Drop NA.
        actual = hpandas.dropna(test_df, drop_infs=False)
        # Prepare expected result.
        expected = {
            "dummy_value_1": [1, 0],
            "dummy_value_2": ["A", "D"],
            "dummy_value_3": [0, 0],
        }
        # Set the dtype of numeral columns to float to match the dataframe after NA dropping.
        expected = pd.DataFrame(data=expected).astype(
            {"dummy_value_1": "float64", "dummy_value_3": "object"}
        )
        # Set the index of the rows that remained.
        expected = expected.set_index(pd.Index([1, 4]))
        # Check.
        hunitest.compare_df(actual, expected)

    def test_dropna2(self) -> None:
        """
        Test if infs are dropped.
        """
        # Prepare actual result.
        test_data = {
            "dummy_value_1": [-np.inf, 1, 3, 2, 0],
            "dummy_value_2": ["0", "A", "B", "C", "D"],
            "dummy_value_3": [0, 0, np.inf, 0, 0],
        }
        test_df = pd.DataFrame(data=test_data)
        # Drop NA.
        actual = hpandas.dropna(test_df, drop_infs=True)
        # Prepare expected result.
        expected = {
            "dummy_value_1": [1, 2, 0],
            "dummy_value_2": ["A", "C", "D"],
            "dummy_value_3": [0, 0, 0],
        }
        # Set the dtype of numeral columns to float to match the dataframe after NA dropping.
        expected = pd.DataFrame(data=expected).astype(
            {"dummy_value_1": "float64", "dummy_value_3": "float64"}
        )
        # Set the index of the rows that remained.
        expected = expected.set_index(pd.Index([1, 3, 4]))
        # Check.
        hunitest.compare_df(actual, expected)


class TestDropAxisWithAllNans(hunitest.TestCase):
    def test_drop_rows1(self) -> None:
        """
        Test if row full of nans is dropped.
        """
        # Prepare actual result.
        test_data = {
            "dummy_value_1": [np.nan, 2, 3],
            "dummy_value_2": [pd.NA, "B", "C"],
            "dummy_value_3": [None, 1.0, 1.0],
        }
        test_df = pd.DataFrame(data=test_data)
        # Drop NA.
        actual = hpandas.drop_axis_with_all_nans(test_df, drop_rows=True)
        # Prepare expected result.
        expected = {
            "dummy_value_1": [2, 3],
            "dummy_value_2": ["B", "C"],
            "dummy_value_3": [1.0, 1.0],
        }
        # Set the dtype of numeral columns to float to match the dataframe after NA dropping.
        expected = pd.DataFrame(data=expected).astype(
            {"dummy_value_1": "float64"}
        )
        # Set the index of the rows that remained.
        expected = expected.set_index(pd.Index([1, 2]))
        # Check.
        hunitest.compare_df(actual, expected)

    def test_drop_rows2(self) -> None:
        """
        Test if non fully nan row is not dropped.
        """
        # Prepare actual result.
        test_data = {
            "dummy_value_1": [np.nan, 2, 3],
            "dummy_value_2": ["A", "B", "C"],
            "dummy_value_3": [None, 1.0, 1.0],
        }
        test_df = pd.DataFrame(data=test_data)
        # Drop NA.
        actual = hpandas.drop_axis_with_all_nans(test_df, drop_rows=True)
        # Prepare expected result.
        expected = {
            "dummy_value_1": [np.nan, 2, 3],
            "dummy_value_2": ["A", "B", "C"],
            "dummy_value_3": [None, 1.0, 1.0],
        }
        # Set the dtype of numeral columns to float to match the dataframe after NA dropping.
        expected = pd.DataFrame(data=expected).astype(
            {"dummy_value_1": "float64"}
        )
        # Set the index of the rows that remained.
        expected = expected.set_index(pd.Index([0, 1, 2]))
        # Check.
        hunitest.compare_df(actual, expected)

    def test_drop_columns1(self) -> None:
        """
        Test if column full of nans is dropped.
        """
        # Prepare actual result.
        test_data = {
            "dummy_value_1": [np.nan, pd.NA, None],
            "dummy_value_2": ["A", "B", "C"],
            "dummy_value_3": [1.0, 1.0, 1.0],
        }
        test_df = pd.DataFrame(data=test_data)
        # Drop NA.
        actual = hpandas.drop_axis_with_all_nans(test_df, drop_columns=True)
        # Prepare expected result.
        expected = {
            "dummy_value_2": ["A", "B", "C"],
            "dummy_value_3": [1.0, 1.0, 1.0],
        }
        expected = pd.DataFrame(data=expected)
        # Check.
        hunitest.compare_df(actual, expected)

    def test_drop_columns2(self) -> None:
        """
        Test if column that is not full of nans is not dropped.
        """
        # Prepare actual result.
        test_data = {
            "dummy_value_1": [np.nan, 2, None],
            "dummy_value_2": ["A", "B", "C"],
            "dummy_value_3": [1.0, 1.0, 1.0],
        }
        test_df = pd.DataFrame(data=test_data)
        # Drop NA.
        actual = hpandas.drop_axis_with_all_nans(test_df, drop_columns=True)
        # Prepare expected result.
        expected = {
            "dummy_value_1": [np.nan, 2, None],
            "dummy_value_2": ["A", "B", "C"],
            "dummy_value_3": [1.0, 1.0, 1.0],
        }
        expected = pd.DataFrame(data=expected)
        # Check.
        hunitest.compare_df(actual, expected)
>>>>>>> 8c7f2660
<|MERGE_RESOLUTION|>--- conflicted
+++ resolved
@@ -718,7 +718,6 @@
         hpandas.read_parquet_to_df(stream, **kwargs)
 
 
-<<<<<<< HEAD
 class TestSubsetDf1(hunitest.TestCase):
     def test1(self) -> None:
         # Generate some random data.
@@ -736,7 +735,8 @@
         act.append(str(df2))
         act = "\n".join(act)
         self.check_string(act)
-=======
+
+
 class TestDropNa(hunitest.TestCase):
     def test_dropna1(self) -> None:
         """
@@ -895,5 +895,4 @@
         }
         expected = pd.DataFrame(data=expected)
         # Check.
-        hunitest.compare_df(actual, expected)
->>>>>>> 8c7f2660
+        hunitest.compare_df(actual, expected