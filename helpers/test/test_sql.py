import os
import logging

import pytest

import helpers.git as hgit
import helpers.sql as hsql
import helpers.system_interaction as hsyint
import helpers.unit_test as huntes
import im.common.db.create_db as imcodbcrdb

_LOG = logging.getLogger(__name__)


@pytest.mark.skipif(not hgit.is_amp(), reason="Only run in amp")
class Test_sql(huntes.TestCase):
    def setUp(self):
        """
        Initialize the test container.
        """
        super().setUp()
        self.docker_compose_file_path = os.path.join(
            hgit.get_amp_abs_path(),
            "im/devops/compose/docker-compose.yml"
        )
        cmd = (
            "sudo docker-compose "
            f"--file {self.docker_compose_file_path} "
            "up -d im_postgres_local"
        )
        hsyint.system(cmd, suppress_output=False)
        
    def tearDown(self):
        """
        Bring down the test container.
        """
        cmd = ("sudo docker-compose "
               f"--file {self.docker_compose_file_path} down -v")
        hsyint.system(cmd, suppress_output=False)

        super().tearDown()

<<<<<<< HEAD
    @pytest.mark.slow()
    def test_checkdb(self) -> None:
=======
    def test_waitdb(self) -> None:
>>>>>>> e99c8f3c
        """
        Smoke test.
        """
        #TODO(Dan3): change to env
        dbname = "im_postgres_db_local"
        host = "localhost"
        port = 5432
        hsql.wait_db_connection(dbname, port, host)

    @pytest.mark.slow()
    def test_db_connection_to_tuple(self) -> None:
        """
        Verify that connection string is correct.
        """
        dbname = "im_postgres_db_local"
        host = "localhost"
        port = 5432
        password = "alsdkqoen"
        user = "aljsdalsd"
        hsql.wait_db_connection(dbname, port, host)
        self.connection, _ = hsql.get_connection(
            dbname,
            host,
            user,
            port,
            password,
            autocommit=True,
        )
        actual_details = hsql.db_connection_to_tuple(self.connection)
        expected = {'dbname': dbname,
                    'host' : host,
                    'port' : port,
                    'user' : user,
                    'password' :password}
        self.assertEqual(actual_details._asdict(), expected) 

    @pytest.mark.slow()
    def test_create_database(self):
        """
        Verify that db is creating.
        """
        dbname = "im_postgres_db_local"
        host = "localhost"
        port = 5432
        password = "alsdkqoen"
        user = "aljsdalsd"
        hsql.wait_db_connection(dbname, port, host)
        self.connection, _ = hsql.get_connection(
            dbname,
            host,
            user,
            port,
            password,
            autocommit=True,
        )
        hsql.create_database(
            self.connection,
            db="test_db"
        )
        self.assertIn("test_db", hsql.get_db_names(self.connection))
<|MERGE_RESOLUTION|>--- conflicted
+++ resolved
@@ -40,12 +40,8 @@
 
         super().tearDown()
 
-<<<<<<< HEAD
     @pytest.mark.slow()
-    def test_checkdb(self) -> None:
-=======
     def test_waitdb(self) -> None:
->>>>>>> e99c8f3c
         """
         Smoke test.
         """
