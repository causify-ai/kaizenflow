import os.path
from typing import Tuple

import pytest

import helpers.hmoto as hmoto
import helpers.hs3 as hs3
import helpers.hsystem as hsystem


<<<<<<< HEAD
# TODO(Nikola): Consider moving this class to `hunit_test_case.py`, `hs3.py`, or `hmoto.py`.
class S3Mock_TestCase(hunitest.TestCase):
    # Mocked AWS credentials.
    mock_aws_profile = "mock"
    # TODO(Nikola): Different behaviour if moved in `setUp`?
    mock_aws_credentials_patch = umock.patch.dict(
        hs3.os.environ,
        {
            "MOCK_AWS_ACCESS_KEY_ID": "mock_key_id",
            "MOCK_AWS_SECRET_ACCESS_KEY": "mock_secret_access_key",
            "MOCK_AWS_DEFAULT_REGION": "us-east-1",
        },
    )
    mock_aws_credentials = None
    # Mocked bucket.
    mock_s3 = moto.mock_s3()
    bucket_name = "mock_bucket"
    moto_client = None

    def setUp(self) -> None:
        super().setUp()
        # It is necessary that boto3 is imported after moto.
        # If not, boto3 will access real AWS.
        import boto3

        # Start boto3 mock.
        self.mock_s3.start()
        # Start aws credentials mock. Must be started after moto mock,
        # or it will be overridden by moto with `foobar` values.
        self.mock_aws_credentials = self.mock_aws_credentials_patch.start()
        # Initialize boto client and create bucket for testing.
        self.moto_client = boto3.client("s3")
        self.moto_client.create_bucket(Bucket=self.bucket_name)

    def tearDown(self) -> None:
        super().tearDown()
        # Stop moto.
        self.mock_s3.stop()
        self.mock_aws_credentials_patch.stop()


class TestToFileAndFromFile1(S3Mock_TestCase):
=======
@pytest.mark.skipif(
    hsystem.is_inside_ci(),
    reason="Extend AWS authentication system CmTask #1292/1666.",
)
class TestToFileAndFromFile1(hmoto.S3Mock_TestCase):
>>>>>>> 624c14d6
    def write_read_helper(self, file_name: str, force_flush: bool) -> None:
        # Prepare inputs.
        file_content = "line_mock1\nline_mock2\nline_mock3"
        moto_s3fs = hs3.get_s3fs(self.mock_aws_profile)
        s3_path = f"s3://{self.bucket_name}/{file_name}"
        # Save file.
        # TODO(Nikola): Is it possible to verify `force_flush`?
        hs3.to_file(
            file_content, s3_path, aws_profile=moto_s3fs, force_flush=force_flush
        )
        # Read file.
        saved_content = hs3.from_file(s3_path, aws_profile=moto_s3fs)
        # Check output.
        expected = r"""line_mock1
        line_mock2
        line_mock3"""
        self.assert_equal(saved_content, expected, fuzzy_match=True)

    # #########################################################################

    def test_to_file_and_from_file1(self) -> None:
        """
        Verify that regular `.txt` file is saved/read on S3.
        """
        # Prepare inputs.
        regular_file_name = "mock.txt"
        force_flush = False
        self.write_read_helper(regular_file_name, force_flush)

    def test_to_file_and_from_file2(self) -> None:
        """
        Verify that compressed (e.g,`.gz`,`gzip`) file is saved/read on S3.
        """
        # Prepare inputs.
        gzip_file_name = "mock.gzip"
        force_flush = True
        self.write_read_helper(gzip_file_name, force_flush)

    def test_to_file_invalid1(self) -> None:
        """
        Verify that only binary mode is allowed.
        """
        # Prepare inputs.
        regular_file_name = "mock.txt"
        regular_file_content = "line_mock1\nline_mock2\nline_mock3"
        moto_s3fs = hs3.get_s3fs(self.mock_aws_profile)
        s3_path = f"s3://{self.bucket_name}/{regular_file_name}"
        # Save file with `t` mode.
        with pytest.raises(ValueError) as fail:
            hs3.to_file(
                regular_file_content, s3_path, mode="wt", aws_profile=moto_s3fs
            )
        # Check output.
        actual = str(fail.value)
        expected = r"S3 only allows binary mode!"
        self.assert_equal(actual, expected)

    def test_from_file_invalid1(self) -> None:
        """
        Verify that encoding is not allowed.
        """
        # Prepare inputs.
        regular_file_name = "mock.txt"
        moto_s3fs = hs3.get_s3fs(self.mock_aws_profile)
        s3_path = f"s3://{self.bucket_name}/{regular_file_name}"
        # Read with encoding.
        with pytest.raises(ValueError) as fail:
            hs3.from_file(s3_path, encoding=True, aws_profile=moto_s3fs)
        # Check output.
        actual = str(fail.value)
        expected = r"Encoding is not supported when reading from S3!"
        self.assert_equal(actual, expected)


<<<<<<< HEAD
class TestListdir1(S3Mock_TestCase):
=======
@pytest.mark.skipif(
    hsystem.is_inside_ci(),
    reason="Extend AWS authentication system CmTask #1292/1666.",
)
class TestListdir1(hmoto.S3Mock_TestCase):
>>>>>>> 624c14d6
    def prepare_test_data(self) -> Tuple[str, hs3.AwsProfile]:
        bucket_s3_path = f"s3://{self.bucket_name}"
        depth_one_s3_path = f"{bucket_s3_path}/depth_one"
        # Prepare test files.
        moto_s3fs = hs3.get_s3fs(self.mock_aws_profile)
        first_s3_path = f"{depth_one_s3_path}/mock1.txt"
        lines = [b"line_mock1"]
        with moto_s3fs.open(first_s3_path, "wb") as s3_file:
            s3_file.writelines(lines)
        second_s3_path = f"{depth_one_s3_path}/mock2.gzip"
        with moto_s3fs.open(second_s3_path, "wb") as s3_file:
            s3_file.writelines(lines)
        # Prepare test directories.
        # `moto_s3fs.mkdir` is useless as empty directory is not visible.
        # There must be at least one file in the directory to be visible.
        regular_dir_s3_path = f"{depth_one_s3_path}/mock"
        additional_file_s3_path = f"{regular_dir_s3_path}/regular_mock3.txt"
        with moto_s3fs.open(additional_file_s3_path, "wb") as s3_file:
            s3_file.writelines(lines)
        git_dir_s3_path = f"s3://{bucket_s3_path}/.git"
        additional_file_s3_path = f"{git_dir_s3_path}/git_mock3.txt"
        with moto_s3fs.open(additional_file_s3_path, "wb") as s3_file:
            s3_file.writelines(lines)
        return bucket_s3_path, moto_s3fs

    # #########################################################################

    def test_listdir1(self) -> None:
        """
        Verify that all paths are found.
        """
        bucket_s3_path, moto_s3fs = self.prepare_test_data()
        pattern = "*"
        only_files = False
        use_relative_paths = False
        paths = hs3.listdir(
            bucket_s3_path,
            pattern,
            only_files,
            use_relative_paths,
            aws_profile=moto_s3fs,
            exclude_git_dirs=False,
        )
        paths.sort()
        expected_paths = [
            "mock_bucket/.git",
            "mock_bucket/.git/git_mock3.txt",
            "mock_bucket/depth_one",
            "mock_bucket/depth_one/mock",
            "mock_bucket/depth_one/mock/regular_mock3.txt",
            "mock_bucket/depth_one/mock1.txt",
            "mock_bucket/depth_one/mock2.gzip",
        ]
        self.assertListEqual(paths, expected_paths)

    def test_listdir2(self) -> None:
        """
        Verify that all relative paths are found.
        """
        bucket_s3_path, moto_s3fs = self.prepare_test_data()
        # Exclude `.git` by going level below.
        bucket_s3_path = os.path.join(bucket_s3_path, "depth_one")
        pattern = "*"
        only_files = False
        use_relative_paths = True
        paths = hs3.listdir(
            bucket_s3_path,
            pattern,
            only_files,
            use_relative_paths,
            aws_profile=moto_s3fs,
            exclude_git_dirs=False,
        )
        paths.sort()
        expected_paths = [
            "mock",
            "mock/regular_mock3.txt",
            "mock1.txt",
            "mock2.gzip",
        ]
        self.assertListEqual(paths, expected_paths)

    def test_listdir3(self) -> None:
        """
        Verify that all paths are found, except `.git` ones.
        """
        bucket_s3_path, moto_s3fs = self.prepare_test_data()
        pattern = "*"
        only_files = False
        use_relative_paths = False
        paths = hs3.listdir(
            bucket_s3_path,
            pattern,
            only_files,
            use_relative_paths,
            aws_profile=moto_s3fs,
        )
        paths.sort()
        expected_paths = [
            "mock_bucket/depth_one",
            "mock_bucket/depth_one/mock",
            "mock_bucket/depth_one/mock/regular_mock3.txt",
            "mock_bucket/depth_one/mock1.txt",
            "mock_bucket/depth_one/mock2.gzip",
        ]
        self.assertListEqual(paths, expected_paths)

    def test_listdir4(self) -> None:
        """
        Verify that all file paths are found.
        """
        bucket_s3_path, moto_s3fs = self.prepare_test_data()
        pattern = "*"
        only_files = True
        use_relative_paths = False
        paths = hs3.listdir(
            bucket_s3_path,
            pattern,
            only_files,
            use_relative_paths,
            aws_profile=moto_s3fs,
            exclude_git_dirs=False,
        )
        paths.sort()
        expected_paths = [
            "mock_bucket/.git/git_mock3.txt",
            "mock_bucket/depth_one/mock/regular_mock3.txt",
            "mock_bucket/depth_one/mock1.txt",
            "mock_bucket/depth_one/mock2.gzip",
        ]
        self.assertListEqual(paths, expected_paths)


@pytest.mark.skipif(
    hsystem.is_inside_ci(),
    reason="Extend AWS authentication system CmTask #1292/1666.",
)
class TestDu1(hmoto.S3Mock_TestCase):
    def test_du1(self) -> None:
        """
        Verify that total file size is returned.
        """
        bucket_s3_path = f"s3://{self.bucket_name}"
        depth_one_s3_path = f"{bucket_s3_path}/depth_one"
        # Prepare test files.
        moto_s3fs = hs3.get_s3fs("ck")
        first_s3_path = f"{bucket_s3_path}/mock1.txt"
        lines = [b"line_mock\n"] * 150
        with moto_s3fs.open(first_s3_path, "wb") as s3_file:
            s3_file.writelines(lines)
        second_s3_path = f"{depth_one_s3_path}/mock2.txt"
        with moto_s3fs.open(second_s3_path, "wb") as s3_file:
            # One level deeper to test recursive `du`.
            s3_file.writelines(lines)
        # Get multiple files.
        size = hs3.du(bucket_s3_path, aws_profile=moto_s3fs)
        expected_size = 3000
        self.assertEqual(size, expected_size)
        size = hs3.du(depth_one_s3_path, aws_profile=moto_s3fs)
        expected_size = 1500
        self.assertEqual(size, expected_size)
        # Get exactly one file.
        size = hs3.du(second_s3_path, aws_profile=moto_s3fs)
        self.assertEqual(size, expected_size)
        # Verify size in human-readable form.
        size = hs3.du(bucket_s3_path, human_format=True, aws_profile=moto_s3fs)
        expected_size = r"2.9 KB"
        self.assert_equal(size, expected_size)<|MERGE_RESOLUTION|>--- conflicted
+++ resolved
@@ -8,56 +8,11 @@
 import helpers.hsystem as hsystem
 
 
-<<<<<<< HEAD
-# TODO(Nikola): Consider moving this class to `hunit_test_case.py`, `hs3.py`, or `hmoto.py`.
-class S3Mock_TestCase(hunitest.TestCase):
-    # Mocked AWS credentials.
-    mock_aws_profile = "mock"
-    # TODO(Nikola): Different behaviour if moved in `setUp`?
-    mock_aws_credentials_patch = umock.patch.dict(
-        hs3.os.environ,
-        {
-            "MOCK_AWS_ACCESS_KEY_ID": "mock_key_id",
-            "MOCK_AWS_SECRET_ACCESS_KEY": "mock_secret_access_key",
-            "MOCK_AWS_DEFAULT_REGION": "us-east-1",
-        },
-    )
-    mock_aws_credentials = None
-    # Mocked bucket.
-    mock_s3 = moto.mock_s3()
-    bucket_name = "mock_bucket"
-    moto_client = None
-
-    def setUp(self) -> None:
-        super().setUp()
-        # It is necessary that boto3 is imported after moto.
-        # If not, boto3 will access real AWS.
-        import boto3
-
-        # Start boto3 mock.
-        self.mock_s3.start()
-        # Start aws credentials mock. Must be started after moto mock,
-        # or it will be overridden by moto with `foobar` values.
-        self.mock_aws_credentials = self.mock_aws_credentials_patch.start()
-        # Initialize boto client and create bucket for testing.
-        self.moto_client = boto3.client("s3")
-        self.moto_client.create_bucket(Bucket=self.bucket_name)
-
-    def tearDown(self) -> None:
-        super().tearDown()
-        # Stop moto.
-        self.mock_s3.stop()
-        self.mock_aws_credentials_patch.stop()
-
-
-class TestToFileAndFromFile1(S3Mock_TestCase):
-=======
 @pytest.mark.skipif(
     hsystem.is_inside_ci(),
     reason="Extend AWS authentication system CmTask #1292/1666.",
 )
 class TestToFileAndFromFile1(hmoto.S3Mock_TestCase):
->>>>>>> 624c14d6
     def write_read_helper(self, file_name: str, force_flush: bool) -> None:
         # Prepare inputs.
         file_content = "line_mock1\nline_mock2\nline_mock3"
@@ -132,15 +87,11 @@
         self.assert_equal(actual, expected)
 
 
-<<<<<<< HEAD
-class TestListdir1(S3Mock_TestCase):
-=======
 @pytest.mark.skipif(
     hsystem.is_inside_ci(),
     reason="Extend AWS authentication system CmTask #1292/1666.",
 )
 class TestListdir1(hmoto.S3Mock_TestCase):
->>>>>>> 624c14d6
     def prepare_test_data(self) -> Tuple[str, hs3.AwsProfile]:
         bucket_s3_path = f"s3://{self.bucket_name}"
         depth_one_s3_path = f"{bucket_s3_path}/depth_one"
@@ -286,7 +237,7 @@
         bucket_s3_path = f"s3://{self.bucket_name}"
         depth_one_s3_path = f"{bucket_s3_path}/depth_one"
         # Prepare test files.
-        moto_s3fs = hs3.get_s3fs("ck")
+        moto_s3fs = hs3.get_s3fs(self.mock_aws_profile)
         first_s3_path = f"{bucket_s3_path}/mock1.txt"
         lines = [b"line_mock\n"] * 150
         with moto_s3fs.open(first_s3_path, "wb") as s3_file:
