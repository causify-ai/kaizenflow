--- conflicted
+++ resolved
@@ -41,31 +41,12 @@
 - For pip command this can be done by setting the environment variable
   `PIP_EXTRA_INDEX_URL`
 
-<<<<<<< HEAD
-    ```bash
-    export PIP_EXTRA_INDEX_URL=http://172.31.36.23:8855/simple/
-    ```
-=======
    ```bash
    >export PIP_EXTRA_INDEX_URL=http://172.31.16.23:8855/simple/
    ```
->>>>>>> 5aa71ab5
 
    or by adding the following lines to `~/.pip/pip.conf`:
 
-<<<<<<< HEAD
-    ```ini
-    [global]
-    extra-index-url = http://172.31.36.23:8855/simple/
-    trusted-host = 172.31.36.23
-    ```
-
-2. Manual installation:
-
-    ```bash
-    > pip install --extra-index-url http://172.31.36.23:8855/simple --trusted-host 172.31.36.23 helpers
-    ```
-=======
    ```ini
    [global]
    extra-index-url = http://172.31.16.23:8855/simple/
@@ -77,31 +58,18 @@
    ```bash
    > pip install --extra-index-url http://172.31.16.23:8855/simple --trusted-host 172.31.36.23 helpers
    ```
->>>>>>> 5aa71ab5
 
    or
 
-<<<<<<< HEAD
-    ```bash
-    > pip install --extra-index-url http://172.31.36.23:8855 helpers
-    ```
-=======
    ```bash
    > pip install --extra-index-url http://172.31.16.23:8855 helpers
    ```
->>>>>>> 5aa71ab5
 
  - Search hosted packages:
 
-<<<<<<< HEAD
-    ```bash
-    > pip search --index http://172.31.36.23:8855 ...
-    ```
-=======
    ```bash
    > pip search --index http://172.31.16.23:8855 ...
    ```
->>>>>>> 5aa71ab5
 
  - **Note** that pip search does not currently work with the /simple/ endpoint.
 
