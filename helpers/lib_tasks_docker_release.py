"""
Import as:

import helpers.lib_tasks_docker_release as hltadore
"""

import logging
import os
from typing import Any

from invoke import task

# We want to minimize the dependencies from non-standard Python packages since
# this code needs to run with minimal dependencies and without Docker.
import helpers.hdbg as hdbg
import helpers.hgit as hgit
import helpers.hs3 as hs3
import helpers.lib_tasks_docker as hlitadoc
import helpers.lib_tasks_pytest as hlitapyt
import helpers.lib_tasks_utils as hlitauti

_LOG = logging.getLogger(__name__)

# pylint: disable=protected-access


# #############################################################################
# Docker image workflows.
# #############################################################################


def _to_abs_path(filename: str) -> str:
    filename = os.path.abspath(filename)
    hdbg.dassert_path_exists(filename)
    return filename


def _prepare_docker_ignore(ctx: Any, docker_ignore: str) -> None:
    """
    Copy the target docker_ignore in the proper position for `docker build`.
    """
    # Currently there is no built-in way to control which .dockerignore to use.
    # https://stackoverflow.com/questions/40904409
    hdbg.dassert_path_exists(docker_ignore)
    cmd = f"cp -f {docker_ignore} .dockerignore"
    hlitauti.run(ctx, cmd)


# =============================================================================
# DEV image flow
# =============================================================================
# - A "local" image (which is a release candidate for the DEV image) is built with:
#   ```
#   > docker_build_local_image
#   ```
#   This creates the local image `dev_tools:local.saggese-1.0.0`
# - A qualification process (e.g., running all unit tests and the QA tests) is
#   performed on the "local" image (e.g., locally or through GitHub actions)
# - If the qualification process is passed, the image is released as `dev` on ECR


# Use Docker buildkit or not.
# DOCKER_BUILDKIT = 1
DOCKER_BUILDKIT = 0


# For base_image, we use "" as default instead None since pyinvoke can only infer
# a single type.
@task
def docker_build_local_image(  # type: ignore
    ctx,
    version,
    cache=True,
    base_image="",
    update_poetry=False,
    container_dir_name=".",
    just_do_it=False,
):
    """
    Build a local image (i.e., a release candidate "dev" image).

    :param version: version to tag the image and code with
    :param cache: use the cache
    :param base_image: e.g., *****.dkr.ecr.us-east-1.amazonaws.com/amp
    :param update_poetry: run poetry lock to update the packages
    :param just_do_it: execute the action ignoring the checks
    """
    hlitauti.report_task(container_dir_name=container_dir_name)
    if just_do_it:
        _LOG.warning("Skipping subsequent version check")
    else:
        hlitadoc._dassert_is_subsequent_version(
            version, container_dir_name=container_dir_name
        )
    prod_version = hlitadoc._resolve_version_value(
        version, container_dir_name=container_dir_name
    )
    dev_version = hlitadoc._to_dev_version(prod_version)
    # Update poetry, if needed.
    if update_poetry:
        cmd = "cd devops/docker_build; poetry lock -v"
        hlitauti.run(ctx, cmd)
    # Prepare `.dockerignore`.
    docker_ignore = ".dockerignore.dev"
    _prepare_docker_ignore(ctx, docker_ignore)
    # Build the local image.
    image_local = hlitadoc.get_image(base_image, "local", dev_version)
    hlitadoc._dassert_is_image_name_valid(image_local)
    # This code path through Git tag was discontinued with CmTask746.
    # git_tag_prefix = get_default_param("BASE_IMAGE")
    # container_version = get_git_tag(version)
    #
    dockerfile = "devops/docker_build/dev.Dockerfile"
    dockerfile = _to_abs_path(dockerfile)
    #
    opts = "--no-cache" if not cache else ""
    # TODO(gp): Use _to_multi_line_cmd()
    cmd = rf"""
    DOCKER_BUILDKIT={DOCKER_BUILDKIT} \
    time \
    docker build \
        --progress=plain \
        {opts} \
        --build-arg AM_CONTAINER_VERSION={dev_version} \
        --tag {image_local} \
        --file {dockerfile} \
        .
    """
    hlitauti.run(ctx, cmd)
    # Check image and report stats.
    cmd = f"docker image ls {image_local}"
    hlitauti.run(ctx, cmd)


@task
def docker_tag_local_image_as_dev(  # type: ignore
    ctx,
    version,
    base_image="",
    container_dir_name=".",
):
    """
    (ONLY CI/CD) Mark the "local" image as "dev".

    :param version: version to tag the image and code with
    :param base_image: e.g., *****.dkr.ecr.us-east-1.amazonaws.com/amp
    """
    hlitauti.report_task(container_dir_name=container_dir_name)
    prod_version = hlitadoc._resolve_version_value(
        version, container_dir_name=container_dir_name
    )
    dev_version = hlitadoc._to_dev_version(prod_version)
    # Tag local image as versioned dev image (e.g., `dev-1.0.0`).
    image_versioned_local = hlitadoc.get_image(base_image, "local", dev_version)
    image_versioned_dev = hlitadoc.get_image(base_image, "dev", dev_version)
    cmd = f"docker tag {image_versioned_local} {image_versioned_dev}"
    hlitauti.run(ctx, cmd)
    # Tag local image as dev image.
    latest_version = None
    image_dev = hlitadoc.get_image(base_image, "dev", latest_version)
    cmd = f"docker tag {image_versioned_local} {image_dev}"
    hlitauti.run(ctx, cmd)


@task
def docker_push_dev_image(  # type: ignore
    ctx,
    version,
    base_image="",
    container_dir_name=".",
):
    """
    (ONLY CI/CD) Push the "dev" image to ECR.

    :param version: version to tag the image and code with
    :param base_image: e.g., *****.dkr.ecr.us-east-1.amazonaws.com/amp
    """
    hlitauti.report_task(container_dir_name=container_dir_name)
    prod_version = hlitadoc._resolve_version_value(
        version, container_dir_name=container_dir_name
    )
    dev_version = hlitadoc._to_dev_version(prod_version)
    #
    hlitadoc.docker_login(ctx)
    # Push Docker versioned tag.
    image_versioned_dev = hlitadoc.get_image(base_image, "dev", dev_version)
    cmd = f"docker push {image_versioned_dev}"
    hlitauti.run(ctx, cmd, pty=True)
    # Push Docker tag.
    latest_version = None
    image_dev = hlitadoc.get_image(base_image, "dev", latest_version)
    cmd = f"docker push {image_dev}"
    hlitauti.run(ctx, cmd, pty=True)


@task
def docker_release_dev_image(  # type: ignore
    ctx,
    version,
    cache=True,
    skip_tests=False,
    fast_tests=True,
    slow_tests=True,
    superslow_tests=False,
    qa_tests=True,
    push_to_repo=True,
    update_poetry=True,
    container_dir_name=".",
):
    """
    (ONLY CI/CD) Build, test, and release to ECR the latest "dev" image.

    This can be used to test the entire flow from scratch by building an image,
    running the tests, but not necessarily pushing.

    Phases:
    1) Build local image
    2) Run the unit tests (e.g., fast, slow, superslow) on the local image
    3) Mark local as dev image
    4) Run the QA tests on the dev image
    5) Push dev image to the repo

    :param version: version to tag the image and code with
    :param cache: use the cache
    :param skip_tests: skip all the tests and release the dev image
    :param fast_tests: run fast tests, unless all tests skipped
    :param slow_tests: run slow tests, unless all tests skipped
    :param superslow_tests: run superslow tests, unless all tests skipped
    :param qa_tests: run end-to-end linter tests, unless all tests skipped
    :param push_to_repo: push the image to the repo_short_name
    :param update_poetry: update package dependencies using poetry
    """
    hlitauti.report_task(container_dir_name=container_dir_name)
    # 1) Build "local" image.
    docker_build_local_image(
        ctx,
        cache=cache,
        update_poetry=update_poetry,
        version=version,
        container_dir_name=container_dir_name,
    )
    # Run resolve after `docker_build_local_image` so that a proper check
    # for subsequent version can be made in case `FROM_CHANGELOG` token
    # is used.
    prod_version = hlitadoc._resolve_version_value(
        version, container_dir_name=container_dir_name
    )
    dev_version = hlitadoc._to_dev_version(prod_version)
    # 2) Run tests for the "local" image.
    if skip_tests:
        _LOG.warning("Skipping all tests and releasing")
        fast_tests = False
        slow_tests = False
        superslow_tests = False
        qa_tests = False
    stage = "local"
    if fast_tests:
        hlitapyt.run_fast_tests(ctx, stage=stage, version=dev_version)
    if slow_tests:
        hlitapyt.run_slow_tests(ctx, stage=stage, version=dev_version)
    if superslow_tests:
        hlitapyt.run_superslow_tests(ctx, stage=stage, version=dev_version)
    # 3) Promote the "local" image to "dev".
    docker_tag_local_image_as_dev(
        ctx, dev_version, container_dir_name=container_dir_name
    )
    # 4) Run QA tests for the (local version) of the dev image.
    if qa_tests:
        hlitapyt.run_qa_tests(ctx, stage="dev", version=dev_version)
    # 5) Push the "dev" image to ECR.
    if push_to_repo:
        docker_push_dev_image(
            ctx, dev_version, container_dir_name=container_dir_name
        )
    else:
        _LOG.warning(
            "Skipping pushing dev image to repo_short_name, as requested"
        )
    _LOG.info("==> SUCCESS <==")


# #############################################################################
# PROD image flow:
# #############################################################################
# - PROD image has no release candidate
# - Start from a DEV image already built and qualified
# - The PROD image is created from the DEV image by copying the code inside the
#   image
# - The PROD image is tagged as "prod"


# TODO(gp): Remove redundancy with docker_build_local_image(), if possible.
@task
def docker_build_prod_image(  # type: ignore
    ctx,
    version,
    cache=True,
    base_image="",
    candidate=False,
    user_tag="",
    container_dir_name=".",
):
    """
    (ONLY CI/CD) Build a prod image.

    Phases:
    - Build the prod image on top of the dev image

    :param version: version to tag the image and code with
    :param cache: note that often the prod image is just a copy of the dev
        image so caching makes no difference
    :param base_image: e.g., *****.dkr.ecr.us-east-1.amazonaws.com/amp
    :param candidate: build a prod image with a tag format: prod-{hash}
        where hash is the output of hgit.get_head_hash
    :param user_tag: the name of the user building the candidate image
    """
    hlitauti.report_task(container_dir_name=container_dir_name)
    prod_version = hlitadoc._resolve_version_value(
        version, container_dir_name=container_dir_name
    )
    # Prepare `.dockerignore`.
    docker_ignore = ".dockerignore.prod"
    _prepare_docker_ignore(ctx, docker_ignore)
    # TODO(gp): We should do a `i git_clean` to remove artifacts and check that
    #  the client is clean so that we don't release from a dirty client.
    # Build prod image.
    if candidate:
        # For candidate prod images which need to be tested on
        # the AWS infra add a hash identifier.
        latest_version = None
        image_versioned_prod = hlitadoc.get_image(
            base_image, "prod", latest_version
        )
        head_hash = hgit.get_head_hash(short_hash=True)
        # Add user name to the prod image name.
        if user_tag:
            image_versioned_prod += f"-{user_tag}"
        # Add head hash to the prod image name.
        image_versioned_prod += f"-{head_hash}"
    else:
        image_versioned_prod = hlitadoc.get_image(
            base_image, "prod", prod_version
        )
    hlitadoc._dassert_is_image_name_valid(image_versioned_prod)
    #
    dockerfile = "devops/docker_build/prod.Dockerfile"
    dockerfile = _to_abs_path(dockerfile)
    #
    # TODO(gp): Use _to_multi_line_cmd()
    opts = "--no-cache" if not cache else ""
    # Use dev version for building prod image.
    dev_version = hlitadoc._to_dev_version(prod_version)
    cmd = rf"""
    DOCKER_BUILDKIT={DOCKER_BUILDKIT} \
    time \
    docker build \
        --progress=plain \
        {opts} \
        --tag {image_versioned_prod} \
        --file {dockerfile} \
        --build-arg VERSION={dev_version} \
        .
    """
    hlitauti.run(ctx, cmd)
    if candidate:
        _LOG.info("Head hash: %s", head_hash)
        cmd = f"docker image ls {image_versioned_prod}"
    else:
        # Tag versioned image as latest prod image.
        latest_version = None
        image_prod = hlitadoc.get_image(base_image, "prod", latest_version)
        cmd = f"docker tag {image_versioned_prod} {image_prod}"
        hlitauti.run(ctx, cmd)
        #
        cmd = f"docker image ls {image_prod}"

    hlitauti.run(ctx, cmd)


@task
def docker_push_prod_image(  # type: ignore
    ctx,
    version,
    base_image="",
    container_dir_name=".",
):
    """
    (ONLY CI/CD) Push the "prod" image to ECR.

    :param version: version to tag the image and code with
    :param base_image: e.g., *****.dkr.ecr.us-east-1.amazonaws.com/amp
    """
    hlitauti.report_task(container_dir_name=container_dir_name)
    prod_version = hlitadoc._resolve_version_value(
        version, container_dir_name=container_dir_name
    )
    #
    hlitadoc.docker_login(ctx)
    # Push versioned tag.
    image_versioned_prod = hlitadoc.get_image(base_image, "prod", prod_version)
    cmd = f"docker push {image_versioned_prod}"
    hlitauti.run(ctx, cmd, pty=True)
    #
    latest_version = None
    image_prod = hlitadoc.get_image(base_image, "prod", latest_version)
    cmd = f"docker push {image_prod}"
    hlitauti.run(ctx, cmd, pty=True)


@task
def docker_push_prod_candidate_image(  # type: ignore
    ctx,
    candidate,
    base_image="",
    container_dir_name=".",
):
    """
    (ONLY CI/CD) Push the "prod" candidate image to ECR.

    :param candidate: hash tag of the candidate prod image to push
    :param base_image: e.g., *****.dkr.ecr.us-east-1.amazonaws.com/amp
    """
    hlitauti.report_task(container_dir_name=container_dir_name)
    #
    hlitadoc.docker_login(ctx)
    # Push image with tagged with a hash ID.
    image_versioned_prod = hlitadoc.get_image(base_image, "prod", None)
    cmd = f"docker push {image_versioned_prod}-{candidate}"
    hlitauti.run(ctx, cmd, pty=True)


@task
def docker_release_prod_image(  # type: ignore
    ctx,
    version,
    cache=True,
    skip_tests=False,
    fast_tests=True,
    slow_tests=True,
    superslow_tests=False,
    push_to_repo=True,
    container_dir_name=".",
):
    """
    (ONLY CI/CD) Build, test, and release to ECR the prod image.

    - Build prod image
    - Run the tests
    - Push the prod image repo

    :param version: version to tag the image and code with
    :param cache: use the cache
    :param skip_tests: skip all the tests and release the dev image
    :param fast_tests: run fast tests, unless all tests skipped
    :param slow_tests: run slow tests, unless all tests skipped
    :param superslow_tests: run superslow tests, unless all tests skipped
    :param push_to_repo: push the image to the repo_short_name
    """
    hlitauti.report_task(container_dir_name=container_dir_name)
    prod_version = hlitadoc._resolve_version_value(
        version, container_dir_name=container_dir_name
    )
    # 1) Build prod image.
    docker_build_prod_image(
        ctx,
        cache=cache,
        version=prod_version,
        container_dir_name=container_dir_name,
    )
    # 2) Run tests.
    if skip_tests:
        _LOG.warning("Skipping all tests and releasing")
        fast_tests = slow_tests = superslow_tests = False
    stage = "prod"
    if fast_tests:
        hlitapyt.run_fast_tests(ctx, stage=stage, version=prod_version)
    if slow_tests:
        hlitapyt.run_slow_tests(ctx, stage=stage, version=prod_version)
    if superslow_tests:
        hlitapyt.run_superslow_tests(ctx, stage=stage, version=prod_version)
    # 3) Push prod image.
    if push_to_repo:
        docker_push_prod_image(
            ctx, version=prod_version, container_dir_name=container_dir_name
        )
    else:
        _LOG.warning("Skipping pushing image to repo_short_name as requested")
    _LOG.info("==> SUCCESS <==")


@task
def docker_release_all(ctx, version, container_dir_name="."):  # type: ignore
    """
    (ONLY CI/CD) Release both dev and prod image to ECR.

    This includes:
    - docker_release_dev_image
    - docker_release_prod_image

    :param version: version to tag the image and code with
    """
    hlitauti.report_task()
    docker_release_dev_image(ctx, version, container_dir_name=container_dir_name)
    docker_release_prod_image(ctx, version, container_dir_name=container_dir_name)
    _LOG.info("==> SUCCESS <==")


def _docker_rollback_image(
    ctx: Any, base_image: str, stage: str, version: str
) -> None:
    """
    Rollback the versioned image for a particular stage.

    :param base_image: e.g., *****.dkr.ecr.us-east-1.amazonaws.com/amp
    :param stage: select a specific stage for the Docker image
    :param version: version to tag the image and code with
    """
    image_versioned_dev = hlitadoc.get_image(base_image, stage, version)
    latest_version = None
    image_dev = hlitadoc.get_image(base_image, stage, latest_version)
    cmd = f"docker tag {image_versioned_dev} {image_dev}"
    hlitauti.run(ctx, cmd)


@task
def docker_rollback_dev_image(  # type: ignore
    ctx,
    version,
    push_to_repo=True,
):
    """
    Rollback the version of the dev image.

    Phases:
    1) Ensure that version of the image exists locally
    2) Promote versioned image as dev image
    3) Push dev image to the repo

    :param version: version to tag the image and code with
    :param push_to_repo: push the image to the ECR repo
    """
    hlitauti.report_task()
    # 1) Ensure that version of the image exists locally.
    hlitadoc._docker_pull(ctx, base_image="", stage="dev", version=version)
    # 2) Promote requested image as dev image.
    _docker_rollback_image(ctx, base_image="", stage="dev", version=version)
    # 3) Push the "dev" image to ECR.
    if push_to_repo:
        docker_push_dev_image(ctx, version=version)
    else:
        _LOG.warning("Skipping pushing dev image to ECR, as requested")
    _LOG.info("==> SUCCESS <==")


@task
def docker_rollback_prod_image(  # type: ignore
    ctx,
    version,
    push_to_repo=True,
):
    """
    Rollback the version of the prod image.

    Same as parameters and meaning as `docker_rollback_dev_image`.
    """
    hlitauti.report_task()
    # 1) Ensure that version of the image exists locally.
    hlitadoc._docker_pull(ctx, base_image="", stage="prod", version=version)
    # 2) Promote requested image as prod image.
    _docker_rollback_image(ctx, base_image="", stage="prod", version=version)
    # 3) Push the "prod" image to ECR.
    if push_to_repo:
        docker_push_prod_image(ctx, version=version)
    else:
        _LOG.warning("Skipping pushing prod image to ECR, as requested")
    _LOG.info("==> SUCCESS <==")


@task
def docker_create_candidate_image(ctx, task_definition, user_tag=""):  # type: ignore
    """
    Create new prod candidate image and update the specified ECS task
    definition such that the Image URL specified in container definition points
    to the new candidate image.

    :param task_definition: the name of the ECS task definition for which an update
      to container image URL is made, e.g. cmamp-test
    :param user_tag: the name of the user creating the image, empty parameter means
      the command was run via gh actions
    """
    # Create new prod image.
    docker_build_prod_image(
        ctx,
        version=hlitadoc._IMAGE_VERSION_FROM_CHANGELOG,
        candidate=True,
        user_tag=user_tag,
    )
    # Get the hash of the image.
    tag = hgit.get_head_hash(".", short_hash=True)
    if user_tag:
        # Add user name to the candidate tag.
        tag = f"{user_tag}-{tag}"
    # Push candidate image.
    docker_push_prod_candidate_image(ctx, tag)
    exec_name = "im_v2/aws/aws_update_task_definition.py"
    # Ensure compatibility with repos where amp is a submodule.
    if not os.path.exists(exec_name):
        exec_name = f"amp/{exec_name}"
    hdbg.dassert_file_exists(exec_name)
    _LOG.debug("exec_name=%s", exec_name)
    # Register new task definition revision with updated image URL.
    cmd = f'invoke docker_cmd -c "{exec_name} -t {task_definition} -i {tag}"'
<<<<<<< HEAD
    hlitauti._run(ctx, cmd)


@task
def docker_update_prod_task_definition(ctx, version, preprod_tag):  # type: ignore
    """
    Update image in prod task definition to the desired version.

    :param version: latest version from `changelog.txt` or custom one (e.g., `1.1.1`)
    :param preprod_tag: image that will be re-tagged with prod version
        e.g., `preprod-d8sf76s` -> `prod-1.1.1`
    """
    # TODO(Nikola): Convert `haws` part to script so it can be called via `docker_cmd`.
    import helpers.haws as haws
    #
    airflow_dags_s3_path = "s3://cryptokaizen-airflow/DAGs/"
    # TODO(Nikola): Use env var for CK profile.
    s3fs_ = hs3.get_s3fs(aws_profile="ck")
    super_module = not hgit.is_inside_submodule()
    full_repo_name = hgit.get_repo_full_name_from_client(super_module)
    short_repo_name = os.path.split(full_repo_name)[-1]
    # Prepare params for listing DAGs.
    root_dir = hgit.get_client_root(super_module)
    dir_name = os.path.join(root_dir, "im_v2", "airflow", "dags")
    pattern = "preprod.*.py"
    only_files = True
    use_relative_paths = False
    # List DAGs.
    dag_paths = hs3.listdir(dir_name, pattern, only_files, use_relative_paths)
    for dag_path in dag_paths:
        # Abort in case one of the preprod DAGs is out of sync.
        _, dag_name = os.path.split(dag_path)
        hdbg.dassert_eq(
            hs3.from_file(dag_path),
            s3fs_.cat(airflow_dags_s3_path + dag_name).decode(),
            msg=f"Preprod file `{dag_name}` is out of sync with `{airflow_dags_s3_path}`!",
        )
    # Prepare params to compose new prod image url.
    prod_version = hlitadoc._resolve_version_value(version)
    base_image = ""
    stage = "prod"
    # Compose new prod image url.
    new_prod_image_url = hlitadoc.get_image(base_image, stage, prod_version)
    new_prod_image_url_no_version = hlitadoc.get_image(base_image, stage, None)
    # Check if preprod tag exist in preprod task definition as precaution.
    # TODO(Nikola): Reiterate to previous versions to pick correct one, if needed.
    # client.list_task_definitions(familyPrefix=preprod_task_definition_name, sort="DESC")
    # TODO(Nikola): Use env var for CK profile.
    preprod_task_definition_name = f"{short_repo_name}-preprod"
    ecs_client = haws.get_service_client(aws_profile="ck", service_name="ecs")
    task_description = ecs_client.describe_task_definition(
        taskDefinition=preprod_task_definition_name
    )
    task_definition_json = task_description["taskDefinition"]
    preprod_image_url = task_definition_json["containerDefinitions"][0]["image"]
    preprod_tag_from_image = preprod_image_url.split(":")[-1]
    msg = f"Preprod tag is different in the image url `{preprod_tag_from_image}`!"
    hdbg.dassert_eq(preprod_tag_from_image, preprod_tag, msg=msg)
    # Re-tag preprod image to prod.
    cmd = f"docker tag {preprod_image_url} {new_prod_image_url}"
    hlitauti._run(ctx, cmd)
    cmd = f"docker tag {preprod_image_url} {new_prod_image_url_no_version}"
    hlitauti._run(ctx, cmd)
    cmd = f"docker rmi {preprod_image_url}"
    hlitauti._run(ctx, cmd)
    # Update prod task definition to the latest prod tag.
    prod_task_definition_name = f"{short_repo_name}-prod"
    haws.update_task_definition(prod_task_definition_name, new_prod_image_url)
    # Add prod DAGs to airflow s3 bucket after all checks are passed.
    for dag_path in dag_paths:
        # Update prod DAGs.
        _, dag_name = os.path.split(dag_path)
        prod_dag_name = dag_name.replace("preprod.", "prod.")
        # TODO (Nikola): Ensure that files are uploaded.
        s3fs_.put(dag_path, airflow_dags_s3_path + prod_dag_name)
=======
    hlitauti.run(ctx, cmd)
>>>>>>> d59ffcd6
<|MERGE_RESOLUTION|>--- conflicted
+++ resolved
@@ -610,8 +610,7 @@
     _LOG.debug("exec_name=%s", exec_name)
     # Register new task definition revision with updated image URL.
     cmd = f'invoke docker_cmd -c "{exec_name} -t {task_definition} -i {tag}"'
-<<<<<<< HEAD
-    hlitauti._run(ctx, cmd)
+    hlitauti.run(ctx, cmd)
 
 
 @task
@@ -671,11 +670,11 @@
     hdbg.dassert_eq(preprod_tag_from_image, preprod_tag, msg=msg)
     # Re-tag preprod image to prod.
     cmd = f"docker tag {preprod_image_url} {new_prod_image_url}"
-    hlitauti._run(ctx, cmd)
+    hlitauti.run(ctx, cmd)
     cmd = f"docker tag {preprod_image_url} {new_prod_image_url_no_version}"
-    hlitauti._run(ctx, cmd)
+    hlitauti.run(ctx, cmd)
     cmd = f"docker rmi {preprod_image_url}"
-    hlitauti._run(ctx, cmd)
+    hlitauti.run(ctx, cmd)
     # Update prod task definition to the latest prod tag.
     prod_task_definition_name = f"{short_repo_name}-prod"
     haws.update_task_definition(prod_task_definition_name, new_prod_image_url)
@@ -685,7 +684,4 @@
         _, dag_name = os.path.split(dag_path)
         prod_dag_name = dag_name.replace("preprod.", "prod.")
         # TODO (Nikola): Ensure that files are uploaded.
-        s3fs_.put(dag_path, airflow_dags_s3_path + prod_dag_name)
-=======
-    hlitauti.run(ctx, cmd)
->>>>>>> d59ffcd6
+        s3fs_.put(dag_path, airflow_dags_s3_path + prod_dag_name)