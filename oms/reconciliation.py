--- conflicted
+++ resolved
@@ -105,7 +105,7 @@
         # from the `DagBuilder` object.
         if dag_builder_name == "C1b":
             price_col = "twap"
-            prediction_col = "vwap.ret_0.vol_adj_2_hat"
+            prediction_col = "vwap.ret_0.vol_adj.lag_-2.hat"
             volatility_col = "vwap.ret_0.vol"
         elif dag_builder_name == "C3a":
             price_col = "twap"
@@ -114,15 +114,9 @@
         else:
             raise ValueError(f"Unsupported dag_builder_name={dag_builder_name}")
         fep_init_dict = {
-<<<<<<< HEAD
             "price_col": price_col,
             "prediction_col": prediction_col,
             "volatility_col": volatility_col,
-=======
-            "price_col": "twap",
-            "prediction_col": "vwap.ret_0.vol_adj.lag_-2.hat",
-            "volatility_col": "vwap.ret_0.vol",
->>>>>>> 4fe72907
         }
         quantization = "asset_specific"
         market_info = occxbrok.load_market_data_info()
