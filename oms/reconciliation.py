"""
Import as:

import oms.reconciliation as omreconc
"""

import datetime
import logging
import os
import pprint
from typing import Any, Dict, List, Optional, Tuple, Union

import numpy as np
import pandas as pd

import core.config as cconfig
import helpers.hdbg as hdbg
import helpers.hpandas as hpandas
import helpers.hparquet as hparque
import helpers.hpickle as hpickle
import helpers.hprint as hprint
import helpers.hsystem as hsystem
import oms.ccxt_broker as occxbrok
import oms.portfolio as omportfo
import oms.target_position_and_order_generator as otpaorge

_LOG = logging.getLogger(__name__)

# Each function should accept a `log_level` parameters that controls at which
# level output summarizing the results. By default it is set by functin to
# logging.DEBUG (since we don't want to print anything).
# The internal debugging info is printed as usual at level `logging.DEBUG`.


# #############################################################################
# Config
# #############################################################################


def build_reconciliation_configs(
    date_str: Optional[str],
    prod_subdir: Optional[str],
) -> cconfig.ConfigList:
    """
    Build reconciliation configs that are specific of an asset class.
    
    Note: the function returns list of configs because the function is used 
    as a config builder function for the run notebook script.

    :param date_str: specify which date to use for reconciliation
    """
    if date_str is None:
        # Infer the meta-parameters from env.
        date_key = "AM_RECONCILIATION_DATE"
        if date_key in os.environ:
            date_str = os.environ[date_key]
        else:
            date_str = datetime.date.today().strftime("%Y%m%d")
    _LOG.info("Using date_str=%s", date_str)
    #
    asset_key = "AM_ASSET_CLASS"
    if asset_key in os.environ:
        asset_class = os.environ[asset_key]
    else:
        asset_class = "crypto"
    # Set values for variables that are specific of an asset class.
    if asset_class == "crypto":
        # For crypto the TCA part is not implemented yet.
        run_tca = False
        #
        bar_duration = "5T"
        #
        root_dir = "/shared_data/prod_reconciliation"
        # Prod system is run via AirFlow and the results are tagged with the previous day.
        previous_day_date_str = (
            pd.Timestamp(date_str) - pd.Timedelta("1D")
        ).strftime("%Y-%m-%d")
        if prod_subdir is None:
            prod_subdir = f"system_log_dir_scheduled__{previous_day_date_str}T10:00:00+00:00_2hours"
        prod_dir = os.path.join(
            root_dir,
            date_str,
            "prod",
            prod_subdir,
        )
        system_log_path_dict = {
            "prod": prod_dir,
            # For crypto we do not have a `candidate` so we just re-use prod.
            # "cand": prod_dir,
            "sim": os.path.join(
                root_dir, date_str, "simulation", "system_log_dir"
            ),
        }
        #
        fep_init_dict = {
            # "price_col": "vwap",
            "price_col": "twap",
            "prediction_col": "vwap.ret_0.vol_adj_2_hat",
            "volatility_col": "vwap.ret_0.vol",
        }
        quantization = "asset_specific"
        market_info = occxbrok.load_market_data_info()
        asset_id_to_share_decimals = occxbrok.subset_market_info(
            market_info, "amount_precision"
        )
        gmv = 700.0
        liquidate_at_end_of_day = False
    elif asset_class == "equities":
        run_tca = True
        #
        bar_duration = "15T"
        #
        root_dir = ""
        search_str = ""
        prod_dir_cmd = f"find {root_dir}/{date_str}/prod -name '{search_str}'"
        _, prod_dir = hsystem.system_to_string(prod_dir_cmd)
        cand_cmd = (
            f"find {root_dir}/{date_str}/job.candidate.* -name '{search_str}'"
        )
        _, cand_dir = hsystem.system_to_string(cand_cmd)
        system_log_path_dict = {
            "prod": prod_dir,
            "cand": cand_dir,
            "sim": os.path.join(root_dir, date_str, "system_log_dir"),
        }
        #
        fep_init_dict = {
            "price_col": "twap",
            "prediction_col": "prediction",
            "volatility_col": "garman_klass_vol",
        }
        quantization = "nearest_share"
        asset_id_to_share_decimals = None
        gmv = 20000.0
        liquidate_at_end_of_day = True
    else:
        raise ValueError(f"Unsupported asset class={asset_class}")
    # Sanity check dirs.
    for dir_name in system_log_path_dict.values():
        hdbg.dassert_dir_exists(dir_name)
    # Build the config.
    config_dict = {
        "meta": {
            "date_str": date_str,
            "asset_class": asset_class,
            "run_tca": run_tca,
            "bar_duration": bar_duration,
        },
        "system_log_path": system_log_path_dict,
        "research_forecast_evaluator_from_prices": {
            "init": fep_init_dict,
            "annotate_forecasts_kwargs": {
                "quantization": quantization,
                "asset_id_to_share_decimals": asset_id_to_share_decimals,
                "burn_in_bars": 3,
                "style": "cross_sectional",
                "bulk_frac_to_remove": 0.0,
                "target_gmv": gmv,
                "liquidate_at_end_of_day": liquidate_at_end_of_day,
            },
        },
    }
    config = cconfig.Config.from_dict(config_dict)
    config_list = cconfig.ConfigList([config])
    return config_list


# /////////////////////////////////////////////////////////////////////////////


def load_config_from_pickle(
    system_log_path_dict: Dict[str, str]
) -> Dict[str, cconfig.Config]:
    """
    Load configs from pickle files given a dict of paths.
    """
    config_dict = {}
    file_name = "system_config.input.values_as_strings.pkl"
    for stage, path in system_log_path_dict.items():
        path = os.path.join(path, file_name)
        hdbg.dassert_path_exists(path)
        _LOG.debug("Reading config from %s", path)
        config_pkl = hpickle.from_pickle(path)
        config = cconfig.Config.from_dict(config_pkl)
        config_dict[stage] = config
    return config_dict


# /////////////////////////////////////////////////////////////////////////////


# TODO(gp): -> _get_system_log_paths?
def get_system_log_paths(
    system_log_path_dict: Dict[str, str],
    data_type: str,
    *,
    log_level: int = logging.DEBUG,
) -> Dict[str, str]:
    """
    Get paths to data inside a system log dir.

    :param system_log_path_dict: system log dirs paths for different experiments, e.g.,
        ```
        {
            "prod": "/shared_data/system_log_dir",
            "sim": ...
        }
        ```
    :param data_type: type of data to create paths for, e.g., "dag" for
        DAG output, "portfolio" to load Portfolio
    :return: dir paths inside system log dir for different experiments, e.g.,
        ```
        {
            "prod": "/shared_data/system_log_dir/process_forecasts/portfolio",
            "sim": ...
        }
        ```
    """
    data_path_dict = {}
    if data_type == "portfolio":
        dir_name = "process_forecasts/portfolio"
    elif data_type == "dag":
        dir_name = "dag/node_io/node_io.data"
    else:
        raise ValueError(f"Unsupported data type={data_type}")
    for k, v in system_log_path_dict.items():
        cur_dir = os.path.join(v, dir_name)
        hdbg.dassert_dir_exists(cur_dir)
        data_path_dict[k] = cur_dir
    _LOG.log(log_level, "# %s=\n%s", data_type, pprint.pformat(data_path_dict))
    return data_path_dict


def get_path_dicts(
    config: cconfig.Config, *, log_level: int = logging.DEBUG
) -> Tuple:
    # Point to `system_log_dir` for different experiments.
    system_log_path_dict = dict(config["system_log_path"].to_dict())
    _LOG.log(
        log_level,
        "# system_log_path_dict=\n%s",
        pprint.pformat(system_log_path_dict),
    )
    # Point to `system_log_dir/process_forecasts/portfolio` for different experiments.
    data_type = "portfolio"
    portfolio_path_dict = get_system_log_paths(
        system_log_path_dict, data_type, log_level=log_level
    )
    # Point to `system_log_dir/dag/node_io/node_io.data` for different experiments.
    data_type = "dag"
    dag_path_dict = get_system_log_paths(
        system_log_path_dict, data_type, log_level=log_level
    )
    return (system_log_path_dict, portfolio_path_dict, dag_path_dict)


# #############################################################################
# Compare DAG
# #############################################################################


def _get_dag_node_parquet_file_names(dag_dir: str) -> List[str]:
    """
    Get Parquet file names for all the nodes in the target folder.

    :param dag_dir: dir with the DAG output
    :return: list of all files for all nodes and timestamps in the dir
    """
    hdbg.dassert_dir_exists(dag_dir)
    cmd = f"ls {dag_dir} | grep 'parquet'"
    _, nodes = hsystem.system_to_string(cmd)
    nodes = nodes.split("\n")
    return nodes


def get_dag_node_names(
    dag_dir: str, *, log_level: int = logging.DEBUG
) -> List[str]:
    """
    Get names of DAG node from a target dir.

    :param dag_dir: dir with the DAG output
    :return: a sorted list of all DAG node names
        ```
        ['predict.0.read_data',
        'predict.1.resample',
        'predict.2.compute_ret_0',
        'predict.3.compute_vol',
        'predict.4.adjust_rets',
        'predict.5.compress_rets',
        'predict.6.add_lags',
        'predict.7.predict',
        'predict.8.process_forecasts']
        ```
    """
    file_names = _get_dag_node_parquet_file_names(dag_dir)
    # E.g., if file name is
    # `predict.8.process_forecasts.df_out.20221028_080000.parquet` then the
    # node name is `predict.8.process_forecasts`.
    node_names = sorted(
        list(set(node.split(".df_out")[0] for node in file_names))
    )
    _LOG.log(
        log_level,
        "dag_node_names=\n%s",
        hprint.indent("\n".join(map(str, node_names))),
    )
    return node_names


def get_dag_node_timestamps(
    dag_dir: str,
    dag_node_name: str,
    *,
    as_timestamp: bool = True,
    log_level: int = logging.DEBUG,
) -> List[Union[str, pd.Timestamp]]:
    """
    Get all timestamps for a node.

    :param dag_dir: dir with the DAG output
    :param dag_node_name: a node name, e.g., `predict.0.read_data`
    :param as_timestamp: if True return as `pd.Timestamp`, otherwise
        return as string
    :return: a list of timestamps for the specified node
    """
    file_names = _get_dag_node_parquet_file_names(dag_dir)
    node_file_names = list(filter(lambda node: dag_node_name in node, file_names))
    node_timestamps = []
    for file_name in node_file_names:
        # E.g., file name is `predict.8.process_forecasts.df_out.20221028_080000.parquet`.
        # And the timestamp is `20221028_080000`.
        ts = file_name.split(".")[-2]
        if as_timestamp:
            ts = ts.replace("_", " ")
            # TODO(Grisha): Pass tz a param?
            ts = pd.Timestamp(ts, tz="America/New_York")
        node_timestamps.append(ts)
    #
    _LOG.log(
        log_level,
        "dag_node_timestamps=\n%s",
        hprint.indent("\n".join(map(str, node_timestamps))),
    )
    return node_timestamps


def get_dag_node_output(
    dag_dir: str,
    dag_node_name: str,
    timestamp: pd.Timestamp,
) -> pd.DataFrame:
    """
    Retrieve output from the last DAG node.

    This function relies on our file naming conventions, e.g.,
    `dag/node_io/node_io.data/predict.0.read_data.df_out.20221021_060500.parquet`.

    :param dag_dir: dir with the DAG output
    :param dag_node_name: a node name, e.g., `predict.0.read_data`
    :param timestamp: bar timestamp
    :return: a DAG node output
    """
    hdbg.dassert_dir_exists(dag_dir)
    hdbg.dassert_isinstance(timestamp, pd.Timestamp)
    timestamp = timestamp.strftime("%Y%m%d_%H%M%S")
    # TODO(Grisha): merge the logic with the one in `get_dag_node_names()`.
    cmd = f"find '{dag_dir}' -name {dag_node_name}*.parquet"
    cmd += f" | grep '{timestamp}'"
    _, file = hsystem.system_to_string(cmd)
    df = hparque.from_parquet(file)
    return df


def load_dag_outputs(
    dag_path_dict: Dict,
    dag_node_name: str,
    dag_node_timestamp: pd.Timestamp,
    start_timestamp: Optional[pd.Timestamp],
    end_timestamp: Optional[pd.Timestamp],
    *,
    log_level: int = logging.INFO,
):
    """
    Load DAG output for different experiments.
    """
    dag_df_dict = {}
    for experiment_name, path in dag_path_dict.items():
        _LOG.log(log_level, hprint.to_str("experiment_name"))
        # Get DAG output for the last node and the last timestamp.
        dag_df_dict[experiment_name] = get_dag_node_output(
            path,
            dag_node_name,
            dag_node_timestamp,
        )
    # Trim the data to match the target interval.
    if start_timestamp or end_timestamp:
        for k, df in dag_df_dict.items():
            dag_df_dict[k] = dag_df_dict[k].loc[start_timestamp:end_timestamp]
    # Report the output.
    for k, df in dag_df_dict.items():
        hpandas.df_to_str(
            dag_df_dict[experiment_name], num_rows=3, log_level=log_level
        )
    return dag_df_dict


# #############################################################################


# TODO(gp): This needs to go close to Portfolio?
def load_portfolio_artifacts(
    portfolio_dir: str,
    start_timestamp: pd.Timestamp,
    end_timestamp: pd.Timestamp,
    freq: str,
    normalize_bar_times: bool,
) -> Tuple[pd.DataFrame, pd.DataFrame]:
    """
    Load a portfolio dataframe and its associated stats dataframe.

    :return: portfolio_df, portfolio_stats_df
    """
    # Make sure the directory exists.
    hdbg.dassert_dir_exists(portfolio_dir)
    # Sanity-check timestamps.
    hdbg.dassert_isinstance(start_timestamp, pd.Timestamp)
    hdbg.dassert_isinstance(end_timestamp, pd.Timestamp)
    hdbg.dassert_lt(start_timestamp, end_timestamp)
    # Load the portfolio and stats dataframes.
    portfolio_df, portfolio_stats_df = omportfo.Portfolio.read_state(
        portfolio_dir,
    )
    # Sanity-check the dataframes.
    hpandas.dassert_time_indexed_df(
        portfolio_df, allow_empty=False, strictly_increasing=True
    )
    hpandas.dassert_time_indexed_df(
        portfolio_stats_df, allow_empty=False, strictly_increasing=True
    )
    # Sanity-check the date ranges of the dataframes against the start and
    # end timestamps.
    first_timestamp = portfolio_df.index[0]
    _LOG.debug("First portfolio_df timestamp=%s", first_timestamp)
    hdbg.dassert_lte(first_timestamp.round(freq), start_timestamp)
    last_timestamp = portfolio_df.index[-1]
    _LOG.debug("Last portfolio_df timestamp=%s", last_timestamp)
    hdbg.dassert_lte(end_timestamp, last_timestamp.round(freq))
    # Maybe normalize the bar times to `freq` grid.
    if normalize_bar_times:
        _LOG.debug("Normalizing bar times to %s grid", freq)
        portfolio_df.index = portfolio_df.index.round(freq)
        portfolio_stats_df.index = portfolio_stats_df.index.round(freq)
    # Time-localize the portfolio dataframe and portfolio stats dataframe.
    _LOG.debug(
        "Trimming times to start_timestamp=%s, end_timestamp=%s",
        start_timestamp,
        end_timestamp,
    )
    portfolio_df = portfolio_df.loc[start_timestamp:end_timestamp]
    portfolio_stats_df = portfolio_stats_df.loc[start_timestamp:end_timestamp]
    #
    return portfolio_df, portfolio_stats_df


def normalize_portfolio_df(df: pd.DataFrame) -> pd.DataFrame:
    normalized_df = df.copy()
    normalized_df.drop(-1, axis=1, level=1, inplace=True)
    return normalized_df


def compute_delay(df: pd.DataFrame, freq: str) -> pd.Series:
    bar_index = df.index.round(freq)
    delay_vals = df.index - bar_index
    delay = pd.Series(delay_vals, bar_index, name="delay")
    return delay


def load_target_positions(
    target_position_dir: str,
    start_timestamp: pd.Timestamp,
    end_timestamp: pd.Timestamp,
    freq: str,
    normalize_bar_times: bool,
) -> pd.DataFrame:
    """
    Load a target position dataframe.
    """
    # TODO(Paul): Share code with `load_portfolio_artifacts()`.
    # Make sure the directory exists.
    hdbg.dassert_dir_exists(target_position_dir)
    # Sanity-check timestamps.
    hdbg.dassert_isinstance(start_timestamp, pd.Timestamp)
    hdbg.dassert_isinstance(end_timestamp, pd.Timestamp)
    hdbg.dassert_lt(start_timestamp, end_timestamp)
    # Load the target position dataframe.
    target_position_df = (
        otpaorge.TargetPositionAndOrderGenerator.load_target_positions(
            target_position_dir
        )
    )
    # Sanity-check the dataframe.
    hpandas.dassert_time_indexed_df(
        target_position_df, allow_empty=False, strictly_increasing=True
    )
    # Sanity-check the date ranges of the dataframes against the start and
    # end timestamps.
    first_timestamp = target_position_df.index[0]
    _LOG.debug("First target_position_df timestamp=%s", first_timestamp)
    hdbg.dassert_lte(first_timestamp.round(freq), start_timestamp)
    last_timestamp = target_position_df.index[-1]
    _LOG.debug("Last target_position_df timestamp=%s", last_timestamp)
    hdbg.dassert_lte(end_timestamp, last_timestamp.round(freq))
    # Maybe normalize the bar times to `freq` grid.
    if normalize_bar_times:
        _LOG.debug("Normalizing bar times to %s grid", freq)
        target_position_df.index = target_position_df.index.round(freq)
    # Time-localize the target position dataframe.
    _LOG.debug(
        "Trimming times to start_timestamp=%s, end_timestamp=%s",
        start_timestamp,
        end_timestamp,
    )
    target_position_df = target_position_df.loc[start_timestamp:end_timestamp]
    #
    return target_position_df


def compute_shares_traded(
    portfolio_df: pd.DataFrame,
    order_df: pd.DataFrame,
    freq: str,
) -> pd.DataFrame:
    """
    Compute the number of shares traded between portfolio snapshots.

    :param portfolio_df: dataframe reconstructed from logged `Portfolio`
        object
    :param order_df: dataframe constructed from logged `Order` objects
    :freq: bar frequency for dataframe index rounding (for bar alignment and
        easy merging)
    :return: multilevel column dataframe with shares traded, targets,
        estimated benchmark cost per share, and underfill counts
    """
    # Process `portfolio_df`.
    hdbg.dassert_isinstance(portfolio_df, pd.DataFrame)
    hdbg.dassert_in("executed_trades_shares", portfolio_df.columns)
    hdbg.dassert_in("executed_trades_notional", portfolio_df.columns)
    portfolio_df.index = portfolio_df.index.round(freq)
    executed_trades_shares = portfolio_df["executed_trades_shares"]
    executed_trades_notional = portfolio_df["executed_trades_notional"]
    # Divide the notional flow (signed) by the shares traded (signed)
    # to get the estimated (positive) price at which the trades took place.
    executed_trades_price_per_share = executed_trades_notional.abs().divide(
        executed_trades_shares
    )
    # Process `order_df`.
    hdbg.dassert_isinstance(order_df, pd.DataFrame)
    hdbg.dassert_is_subset(
        ["end_timestamp", "asset_id", "diff_num_shares"], order_df.columns
    )
    # Pivot the order dataframe.
    order_share_targets = order_df.pivot(
        index="end_timestamp",
        columns="asset_id",
        values="diff_num_shares",
    )
    order_share_targets.index = order_share_targets.index.round(freq)
    # Compute underfills.
    share_target_sign = np.sign(order_share_targets)
    underfill = share_target_sign * (order_share_targets - executed_trades_shares)
    # Combine into a multi-column dataframe.
    df = pd.concat(
        {
            "shares_traded": executed_trades_shares,
            "order_share_target": order_share_targets,
            "executed_trades_price_per_shares": executed_trades_price_per_share,
            "underfill": underfill,
        },
        axis=1,
    )
    # The indices may not perfectly agree in the concat, and so we perform
    # another fillna and int casting.
    df["underfill"] = df["underfill"].fillna(0).astype(int)
    return df


def compute_share_prices_and_slippage(
    df: pd.DataFrame,
    join_output_with_input: bool = False,
) -> pd.DataFrame:
    """
    Compare trade prices against benchmark.

    :param df: a portfolio-like dataframe, with the following columns for
        each asset:
        - holdings_notional
        - holdings_shares
        - executed_trades_notional
        - executed_trades_shares
    :return: dataframe with per-asset
        - holdings_price_per_share
        - trade_price_per_share
        - slippage_in_bps
        - is_benchmark_profitable
    """
    hpandas.dassert_time_indexed_df(
        df, allow_empty=False, strictly_increasing=True
    )
    hdbg.dassert_eq(2, df.columns.nlevels)
    cols = [
        "holdings_notional",
        "holdings_shares",
        "executed_trades_notional",
        "executed_trades_shares",
    ]
    hdbg.dassert_is_subset(cols, df.columns.levels[0])
    # Compute price per share of holdings (using holdings reference price).
    # We assume that holdings are computed with a benchmark price (e.g., TWAP).
    holdings_price_per_share = df["holdings_notional"] / df["holdings_shares"]
    # We do not expect negative prices.
    hdbg.dassert_lte(0, holdings_price_per_share.min().min())
    # Compute price per share of trades (using execution reference prices).
    trade_price_per_share = (
        df["executed_trades_notional"] / df["executed_trades_shares"]
    )
    hdbg.dassert_lte(0, trade_price_per_share.min().min())
    # Buy = +1, sell = -1.
    buy = (df["executed_trades_notional"] > 0).astype(int)
    sell = (df["executed_trades_notional"] < 0).astype(int)
    side = buy - sell
    # Compute slippage against benchmark.
    slippage = (
        side
        * (trade_price_per_share - holdings_price_per_share)
        / holdings_price_per_share
    )
    slippage_in_bps = 1e4 * slippage
    # Determine whether the trade, if closed at t+1, would be profitable if
    # executed at the benchmark price on both legs.
    is_benchmark_profitable = side * np.sign(
        holdings_price_per_share.diff().shift(-1)
    )
    benchmark_return_in_bps = (
        1e4 * side * holdings_price_per_share.pct_change().shift(-1)
    )
    price_df = pd.concat(
        {
            "holdings_price_per_share": holdings_price_per_share,
            "trade_price_per_share": trade_price_per_share,
            "slippage_in_bps": slippage_in_bps,
            "benchmark_return_in_bps": benchmark_return_in_bps,
            "is_benchmark_profitable": is_benchmark_profitable,
        },
        axis=1,
    )
    if join_output_with_input:
        price_df = pd.concat([df, price_df], axis=1)
    return price_df


def get_asset_slice(df: pd.DataFrame, asset_id: int) -> pd.DataFrame:
    hpandas.dassert_time_indexed_df(
        df, allow_empty=False, strictly_increasing=True
    )
    hdbg.dassert_eq(2, df.columns.nlevels)
    hdbg.dassert_in(asset_id, df.columns.levels[1])
    slice_ = df.T.xs(asset_id, level=1).T
    return slice_


def compute_fill_stats(df: pd.DataFrame) -> pd.DataFrame:
    """
    Compare targets to realized.
    """
    hpandas.dassert_time_indexed_df(
        df, allow_empty=False, strictly_increasing=True
    )
    hdbg.dassert_eq(2, df.columns.nlevels)
    cols = [
        "holdings_shares",
        "target_holdings_shares",
        "target_trades_shares",
    ]
    hdbg.dassert_is_subset(cols, df.columns.levels[0])
    # The trades and shares are signed to indicate the side.
    realized_trades_shares = df["holdings_shares"].subtract(
        df["holdings_shares"].shift(1), fill_value=0
    )
    # These are end-of-bar time-indexed.
    fill_rate = (
        realized_trades_shares / df["target_trades_shares"].shift(1)
    ).abs()
    tracking_error_shares = df["holdings_shares"] - df[
        "target_holdings_shares"
    ].shift(1)
    underfill_share_count = (
        df["target_trades_shares"].shift(1).abs() - realized_trades_shares.abs()
    )
    tracking_error_notional = df["holdings_notional"] - df[
        "target_holdings_notional"
    ].shift(1)
    tracking_error_bps = (
        1e4 * tracking_error_notional / df["target_holdings_notional"].shift(1)
    )
    #
    fills_df = pd.concat(
        {
            "realized_trades_shares": realized_trades_shares,
            "fill_rate": fill_rate,
            "underfill_share_count": underfill_share_count,
            "tracking_error_shares": tracking_error_shares,
            "tracking_error_notional": tracking_error_notional,
            "tracking_error_bps": tracking_error_bps,
        },
        axis=1,
    )
    return fills_df


<<<<<<< HEAD
=======
# #############################################################################
# Reconciliation config
# #############################################################################


def build_reconciliation_configs() -> cconfig.ConfigList:
    """
    Build reconciliation configs that are specific of an asset class.
    """
    # Infer the meta-parameters from env.
    date_key = "AM_RECONCILIATION_DATE"
    if date_key in os.environ:
        date_str = os.environ[date_key]
    else:
        date_str = datetime.date.today().strftime("%Y%m%d")
    #
    asset_key = "AM_ASSET_CLASS"
    if asset_key in os.environ:
        asset_class = os.environ[asset_key]
    else:
        asset_class = "crypto"
    # Set values for variables that are specific of an asset class.
    if asset_class == "crypto":
        # For crypto the TCA part is not implemented yet.
        run_tca = False
        #
        bar_duration = "5T"
        #
        root_dir = "/shared_data/prod_reconciliation"
        # Prod system is run via AirFlow and the results are tagged with the previous day.
        previous_day_date_str = (
            pd.Timestamp(date_str) - pd.Timedelta("1D")
        ).strftime("%Y-%m-%d")
        prod_dir = os.path.join(
            root_dir,
            date_str,
            "prod",
            f"system_log_dir_scheduled__{previous_day_date_str}T10:00:00+00:00_2hours",
        )
        system_log_path_dict = {
            "prod": prod_dir,
            # For crypto we do not have a `candidate` so we just re-use prod.
            "cand": prod_dir,
            "sim": os.path.join(
                root_dir, date_str, "simulation", "system_log_dir"
            ),
        }
        #
        fep_init_dict = {
            "price_col": "twap",
            "prediction_col": "vwap.ret_0.vol_adj_2_hat",
            "volatility_col": "vwap.ret_0.vol",
        }
        quantization = "asset_specific"
        market_info = occxbrok.load_market_data_info()
        asset_id_to_share_decimals = occxbrok.subset_market_info(
            market_info, "amount_precision"
        )
        gmv = 700.0
        liquidate_at_end_of_day = False
    elif asset_class == "equities":
        run_tca = True
        #
        bar_duration = "15T"
        #
        root_dir = ""
        search_str = ""
        prod_dir_cmd = f"find {root_dir}/{date_str}/prod -name '{search_str}'"
        _, prod_dir = hsystem.system_to_string(prod_dir_cmd)
        cand_cmd = (
            f"find {root_dir}/{date_str}/job.candidate.* -name '{search_str}'"
        )
        _, cand_dir = hsystem.system_to_string(cand_cmd)
        system_log_path_dict = {
            "prod": prod_dir,
            "cand": cand_dir,
            "sim": os.path.join(root_dir, date_str, "system_log_dir"),
        }
        #
        fep_init_dict = {
            "price_col": "twap",
            "prediction_col": "prediction",
            "volatility_col": "garman_klass_vol",
        }
        quantization = "nearest_share"
        asset_id_to_share_decimals = None
        gmv = 20000.0
        liquidate_at_end_of_day = True
    else:
        raise ValueError(f"Unsupported asset class={asset_class}")
    # Sanity check dirs.
    for dir in system_log_path_dict.values():
        hdbg.dassert_dir_exists(dir)
    # Build the config.
    config_dict = {
        "meta": {
            "date_str": date_str,
            "asset_class": asset_class,
            "run_tca": run_tca,
            "bar_duration": bar_duration,
        },
        "system_log_path": system_log_path_dict,
        "research_forecast_evaluator_from_prices": {
            "init": fep_init_dict,
            "annotate_forecasts_kwargs": {
                "quantization": quantization,
                "asset_id_to_share_decimals": asset_id_to_share_decimals,
                "burn_in_bars": 3,
                "style": "cross_sectional",
                "bulk_frac_to_remove": 0.0,
                "target_gmv": gmv,
                "liquidate_at_end_of_day": liquidate_at_end_of_day,
            },
        },
    }
    config = cconfig.Config.from_dict(config_dict)
    config_list = cconfig.ConfigList([config])
    return config_list


def load_config_from_pickle(
    system_log_path_dict: Dict[str, str]
) -> Dict[str, cconfig.Config]:
    """
    Load configs from pickle files given a dict of paths.
    """
    config_dict = {}
    file_name = "system_config.input.values_as_strings.pkl"
    for stage, path in system_log_path_dict.items():
        path = os.path.join(path, file_name)
        hdbg.dassert_path_exists(path)
        _LOG.debug("Reading config from %s", path)
        config_pkl = hpickle.from_pickle(path)
        config = cconfig.Config.from_dict(config_pkl)
        config_dict[stage] = config
    return config_dict


# #############################################################################
# Loading utils
# #############################################################################


def get_system_log_paths(
    system_log_path_dict: Dict[str, str], data_type: str
) -> Dict[str, str]:
    """
    Get paths to data inside a system log dir.

    :param system_log_path_dict: system log dirs paths for different experiments, e.g.,
        `{"prod": "/shared_data/system_log_dir", "sim": ...}`
    :param data_type: either "dag" to load DAG output or "portfolio" to load Portfolio
    :return: dir paths inside system log dir for different experiments, e.g.,
        `{"prod": "/shared_data/system_log_dir/process_forecasts/portfolio", "sim": ...}`
    """
    data_path_dict = {}
    if data_type == "portfolio":
        dir_name = "process_forecasts/portfolio"
    elif data_type == "dag":
        dir_name = "dag/node_io/node_io.data"
    else:
        raise ValueError(f"Unsupported data type={data_type}")
    for k, v in system_log_path_dict.items():
        cur_dir = os.path.join(v, dir_name)
        hdbg.dassert_dir_exists(cur_dir)
        data_path_dict[k] = cur_dir
    return data_path_dict


>>>>>>> 6c715350
def load_portfolio_dfs(
    portfolio_path_dict: Dict[str, str],
    portfolio_config: Dict[str, Any],
) -> Tuple[Dict[str, pd.DataFrame], Dict[str, pd.DataFrame]]:
    """
    Load multiple portfolios and portfolio stats from disk.

    :param portfolio_path_dict: paths to portfolios for different experiments
    :param portfolio_config: params for `load_portfolio_artifacts()`
    :return: portfolios and portfolio stats for different experiments
    """
    portfolio_dfs = {}
    portfolio_stats_dfs = {}
    for name, path in portfolio_path_dict.items():
        hdbg.dassert_path_exists(path)
        _LOG.info("Processing portfolio=%s path=%s", name, path)
        portfolio_df, portfolio_stats_df = load_portfolio_artifacts(
            path,
            **portfolio_config,
        )
        portfolio_dfs[name] = portfolio_df
        portfolio_stats_dfs[name] = portfolio_stats_df
    #
    return portfolio_dfs, portfolio_stats_dfs<|MERGE_RESOLUTION|>--- conflicted
+++ resolved
@@ -718,8 +718,6 @@
     return fills_df
 
 
-<<<<<<< HEAD
-=======
 # #############################################################################
 # Reconciliation config
 # #############################################################################
@@ -889,7 +887,6 @@
     return data_path_dict
 
 
->>>>>>> 6c715350
 def load_portfolio_dfs(
     portfolio_path_dict: Dict[str, str],
     portfolio_config: Dict[str, Any],
