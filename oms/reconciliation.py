"""
Import as:

import oms.reconciliation as omreconc
"""
import datetime
import logging
import os
from typing import Tuple

import numpy as np
import pandas as pd

import core.config as cconfig
import helpers.hdbg as hdbg
import helpers.hpandas as hpandas
import helpers.hsystem as hsystem
import oms.portfolio as omportfo

_LOG = logging.getLogger(__name__)


def load_portfolio_artifacts(
    portfolio_dir: str,
    start_timestamp: pd.Timestamp,
    end_timestamp: pd.Timestamp,
    freq: str,
    normalize_bar_times: bool,
) -> Tuple[pd.DataFrame, pd.DataFrame]:
    """
    Load a portfolio dataframe and its associated stats dataframe.

    :return: portfolio_df, portfolio_stats_df
    """
    # Make sure the directory exists.
    hdbg.dassert_dir_exists(portfolio_dir)
    # Sanity-check timestamps.
    hdbg.dassert_isinstance(start_timestamp, pd.Timestamp)
    hdbg.dassert_isinstance(end_timestamp, pd.Timestamp)
    hdbg.dassert_lt(start_timestamp, end_timestamp)
    # Load the portfolio and stats dataframes.
    portfolio_df, portfolio_stats_df = omportfo.Portfolio.read_state(
        portfolio_dir,
    )
    # Sanity-check the dataframes.
    hpandas.dassert_time_indexed_df(
        portfolio_df, allow_empty=False, strictly_increasing=True
    )
    hpandas.dassert_time_indexed_df(
        portfolio_stats_df, allow_empty=False, strictly_increasing=True
    )
    # Sanity-check the date ranges of the dataframes against the start and
    # end timestamps.
    first_timestamp = portfolio_df.index[0]
    _LOG.debug("First portfolio_df timestamp=%s", first_timestamp)
    hdbg.dassert_lte(first_timestamp.round(freq), start_timestamp)
    last_timestamp = portfolio_df.index[-1]
    _LOG.debug("Last portfolio_df timestamp=%s", last_timestamp)
    hdbg.dassert_lte(end_timestamp, last_timestamp.round(freq))
    # Maybe normalize the bar times to `freq` grid.
    if normalize_bar_times:
        _LOG.debug("Normalizing bar times to %s grid", freq)
        portfolio_df.index = portfolio_df.index.round(freq)
        portfolio_stats_df.index = portfolio_stats_df.index.round(freq)
    # Time-localize the portfolio dataframe and portfolio stats dataframe.
    _LOG.debug(
        "Trimming times to start_timestamp=%s, end_timestamp=%s",
        start_timestamp,
        end_timestamp,
    )
    portfolio_df = portfolio_df.loc[start_timestamp:end_timestamp]
    portfolio_stats_df = portfolio_stats_df.loc[start_timestamp:end_timestamp]
    #
    return portfolio_df, portfolio_stats_df


def normalize_portfolio_df(df: pd.DataFrame) -> pd.DataFrame:
    normalized_df = df.copy()
    normalized_df.drop(-1, axis=1, level=1, inplace=True)
    return normalized_df


def compute_delay(df: pd.DataFrame, freq: str) -> pd.Series:
    bar_index = df.index.round(freq)
    delay_vals = df.index - bar_index
    delay = pd.Series(delay_vals, bar_index, name="delay")
    return delay


def compute_shares_traded(
    portfolio_df: pd.DataFrame,
    order_df: pd.DataFrame,
    freq: str,
) -> pd.DataFrame:
    """
    Compute the number of shares traded between portfolio snapshots.

    :param portfolio_df: dataframe reconstructed from logged `Portfolio`
        object
    :param order_df: dataframe constructed from logged `Order` objects
    :freq: bar frequency for dataframe index rounding (for bar alignment and
        easy merging)
    :return: multilevel column dataframe with shares traded, targets,
        estimated benchmark cost per share, and underfill counts
    """
    # Process `portfolio_df`.
    hdbg.dassert_isinstance(portfolio_df, pd.DataFrame)
    hdbg.dassert_in("executed_trades_shares", portfolio_df.columns)
    hdbg.dassert_in("executed_trades_notional", portfolio_df.columns)
    portfolio_df.index = portfolio_df.index.round(freq)
    executed_trades_shares = portfolio_df["executed_trades_shares"]
    executed_trades_notional = portfolio_df["executed_trades_notional"]
    asset_ids = executed_trades_shares.columns
    # Divide the notional flow (signed) by the shares traded (signed)
    # to get the estimated (positive) price at which the trades took place.
    executed_trades_price_per_share = executed_trades_notional.abs().divide(executed_trades_shares)
    # Process `order_df`.
    hdbg.dassert_isinstance(order_df, pd.DataFrame)
    hdbg.dassert_is_subset(
        ["end_timestamp", "asset_id", "diff_num_shares"], order_df.columns
    )
    # Pivot the order dataframe.
    order_share_targets = order_df.pivot(
        index="end_timestamp",
        columns="asset_id",
        values="diff_num_shares",
    )
    order_share_targets.index = order_share_targets.index.round(freq)
    # Compute underfills.
    share_target_sign = np.sign(order_share_targets)
    underfill = share_target_sign * (
        order_share_targets - executed_trades_shares
    )
    # Combine into a multi-column dataframe.
    df = pd.concat(
        {
            "shares_traded": executed_trades_shares,
            "order_share_target": order_share_targets,
            "executed_trades_price_per_shares": executed_trades_price_per_share,
            "underfill": underfill,
        },
        axis=1,
    )
    # The indices may not perfectly agree in the concat, and so we perform
    # another fillna and int casting.
<<<<<<< HEAD
    for col in ["shares_traded_as_int", "order_share_target_as_int", "underfill"]:
        df[col] = df[col].fillna(0).astype(int)
    return df


def adapt_portfolio_object_df_to_forecast_evaluator_df(
    df: pd.DataFrame,
) -> pd.DataFrame:
    """
    Adapt a dataframe returned by the `oms.Portfolio` object to fep format.
    """
    # Sanity-check the input dataframe.
    hpandas.dassert_time_indexed_df(
        df, allow_empty=False, strictly_increasing=True
    )
    hdbg.dassert_eq(df.columns.nlevels, 2)
    hdbg.dassert_is_subset(
        [
            "holdings",
            "holdings_marked_to_market",
            "flows",
            "pnl",
        ],
        df.columns.levels[0].to_list(),
    )
    # Map columns with straightforward mappings.
    holdings_shares = df["holdings"].drop([omportfo.Portfolio.CASH_ID], axis=1)
    holdings_notional = df["holdings_marked_to_market"].drop(
        [omportfo.Portfolio.CASH_ID], axis=1
    )
    executed_trades_notional = -df["flows"]
    pnl = df["pnl"]
    # Check pnl for self-consistency.
    computed_pnl = holdings_notional.subtract(
        holdings_notional.shift(1), fill_value=0
    ).subtract(executed_trades_notional, fill_value=0)
    # hdbg.dassert_approx_eq(pnl, computed_pnl)
    # Compute shares traded from diff of share holdings.
    executed_trades_shares = holdings_shares.diff()
    # Compute the price used to price the holdings.
    holdings_price_per_share = holdings_notional / holdings_shares
    # Cross-check the computation of `executed_trades_shares`.
    executed_trades_notional / holdings_price_per_share
    # hdbg.dassert_approx_eq(executed_trades_shares, estimated_executed_trades_shares)
    # Adapt the columns.
    adapted_df = pd.concat(
        {
            "price": holdings_price_per_share,
            "holdings_shares": holdings_shares,
            "holdings_notional": holdings_notional,
            "executed_trades_shares": executed_trades_shares,
            "executed_trades_notional": executed_trades_notional,
            "pnl": pnl,
        },
        axis=1,
    )
    return adapted_df


# #############################################################################
# Reconciliation config
# #############################################################################


def build_reconciliation_configs() -> cconfig.ConfigList:
    """
    Build reconciliation configs that are specific of an asset class.
    """
    # Infer the meta-parameters from env.
    date_key = "AM_RECONCILIATION_DATE"
    if date_key in os.environ:
        date_str = os.environ[date_key]
    else:
        date_str = datetime.date.today().strftime("%Y%m%d")
    #
    asset_key = "AM_ASSET_CLASS"
    if asset_key in os.environ:
        asset_class = os.environ[asset_key]
    else:
        asset_class = "crypto"
    # Set values for variables that are specific of an asset class.
    if asset_class == "crypto":
        # For crypto the TCA part is not implemented yet.
        run_tca = False
        #
        bar_duration = "5T"
        #
        root_dir = "/shared_data/prod_reconciliation"
        # Prod system is run via AirFlow and the results are tagged with the previous day.
        previous_day_date_str = (pd.Timestamp(date_str) - pd.Timedelta("1D")).strftime("%Y-%m-%d")
        prod_dir = os.path.join(
            root_dir,
            date_str,
            "prod",
            f"system_log_dir_scheduled__{previous_day_date_str}T10:00:00+00:00_2hours",
        )
        data_dict = {
            "prod_dir": prod_dir,
            # For crypto we do not have a `candidate` so we just re-use prod.
            "cand_dir": prod_dir,
            "sim_dir": os.path.join(
                root_dir, date_str, "simulation", "system_log_dir"
            ),
        }
        #
        fep_init_dict = {
            "price_col": "vwap",
            "prediction_col": "vwap.ret_0.vol_adj_2_hat",
            "volatility_col": "vwap.ret_0.vol",
        }
        quantization = "no_quantization"
        gmv = 700.0
        liquidate_at_end_of_day = False
    elif asset_class == "equities":
        run_tca = True
        #
        bar_duration = "15T"
        #
        root_dir = ""
        search_str = ""
        prod_dir_cmd = f"find {root_dir}/{date_str}/prod -name '{search_str}'"
        _, prod_dir = hsystem.system_to_string(prod_dir_cmd)
        cand_cmd = (
            f"find {root_dir}/{date_str}/job.candidate.* -name '{search_str}'"
        )
        _, cand_dir = hsystem.system_to_string(cand_cmd)
        data_dict = {
            "prod_dir": prod_dir,
            "cand_dir": cand_dir,
            "sim_dir": os.path.join(root_dir, date_str, "system_log_dir"),
        }
        #
        fep_init_dict = {
            "price_col": "twap",
            "prediction_col": "prediction",
            "volatility_col": "garman_klass_vol",
        }
        quantization = "nearest_share"
        gmv = 20000.0
        liquidate_at_end_of_day = True
    else:
        raise ValueError(f"Unsupported asset class={asset_class}")
    # Get a config.
    config_dict = {
        "meta": {
            "date_str": date_str,
            "asset_class": asset_class,
            "run_tca": run_tca,
            "bar_duration": bar_duration,
        },
        "load_data_config": data_dict,
        "research_forecast_evaluator_from_prices": {
            "init": fep_init_dict,
            "annotate_forecasts_kwargs": {
                "quantization": quantization,
                "burn_in_bars": 3,
                "style": "cross_sectional",
                "bulk_frac_to_remove": 0.0,
                "target_gmv": gmv,
                "liquidate_at_end_of_day": liquidate_at_end_of_day,
            },
        },
    }
    config = cconfig.Config.from_dict(config_dict)
    config_list = cconfig.ConfigList([config])
    return config_list
=======
    df["underfill"] = df["underfill"].fillna(0).astype(int)
    return df
>>>>>>> 943d0212
<|MERGE_RESOLUTION|>--- conflicted
+++ resolved
@@ -143,64 +143,8 @@
     )
     # The indices may not perfectly agree in the concat, and so we perform
     # another fillna and int casting.
-<<<<<<< HEAD
-    for col in ["shares_traded_as_int", "order_share_target_as_int", "underfill"]:
-        df[col] = df[col].fillna(0).astype(int)
+    df["underfill"] = df["underfill"].fillna(0).astype(int)
     return df
-
-
-def adapt_portfolio_object_df_to_forecast_evaluator_df(
-    df: pd.DataFrame,
-) -> pd.DataFrame:
-    """
-    Adapt a dataframe returned by the `oms.Portfolio` object to fep format.
-    """
-    # Sanity-check the input dataframe.
-    hpandas.dassert_time_indexed_df(
-        df, allow_empty=False, strictly_increasing=True
-    )
-    hdbg.dassert_eq(df.columns.nlevels, 2)
-    hdbg.dassert_is_subset(
-        [
-            "holdings",
-            "holdings_marked_to_market",
-            "flows",
-            "pnl",
-        ],
-        df.columns.levels[0].to_list(),
-    )
-    # Map columns with straightforward mappings.
-    holdings_shares = df["holdings"].drop([omportfo.Portfolio.CASH_ID], axis=1)
-    holdings_notional = df["holdings_marked_to_market"].drop(
-        [omportfo.Portfolio.CASH_ID], axis=1
-    )
-    executed_trades_notional = -df["flows"]
-    pnl = df["pnl"]
-    # Check pnl for self-consistency.
-    computed_pnl = holdings_notional.subtract(
-        holdings_notional.shift(1), fill_value=0
-    ).subtract(executed_trades_notional, fill_value=0)
-    # hdbg.dassert_approx_eq(pnl, computed_pnl)
-    # Compute shares traded from diff of share holdings.
-    executed_trades_shares = holdings_shares.diff()
-    # Compute the price used to price the holdings.
-    holdings_price_per_share = holdings_notional / holdings_shares
-    # Cross-check the computation of `executed_trades_shares`.
-    executed_trades_notional / holdings_price_per_share
-    # hdbg.dassert_approx_eq(executed_trades_shares, estimated_executed_trades_shares)
-    # Adapt the columns.
-    adapted_df = pd.concat(
-        {
-            "price": holdings_price_per_share,
-            "holdings_shares": holdings_shares,
-            "holdings_notional": holdings_notional,
-            "executed_trades_shares": executed_trades_shares,
-            "executed_trades_notional": executed_trades_notional,
-            "pnl": pnl,
-        },
-        axis=1,
-    )
-    return adapted_df
 
 
 # #############################################################################
@@ -309,8 +253,4 @@
     }
     config = cconfig.Config.from_dict(config_dict)
     config_list = cconfig.ConfigList([config])
-    return config_list
-=======
-    df["underfill"] = df["underfill"].fillna(0).astype(int)
-    return df
->>>>>>> 943d0212
+    return config_list