--- conflicted
+++ resolved
@@ -7,12 +7,8 @@
 import datetime
 import logging
 import os
-<<<<<<< HEAD
 import pprint
 from typing import Any, Dict, Optional, Tuple
-=======
-from typing import Any, Dict, List, Tuple, Union
->>>>>>> b6cb5eb9
 
 import numpy as np
 import pandas as pd
@@ -486,32 +482,6 @@
 # #############################################################################
 
 
-def get_system_log_paths(
-    system_log_path_dict: Dict[str, str], data_type: str
-) -> Dict[str, str]:
-    """
-    Get paths to data inside a system log dir.
-
-    :param system_log_path_dict: system log dirs paths for different experiments, e.g.,
-        `{"prod": "/shared_data/system_log_dir", "sim": ...}`
-    :param data_type: either "dag" to load DAG output or "portfolio" to load Portfolio
-    :return: dir paths inside system log dir for different experiments, e.g.,
-        `{"prod": "/shared_data/system_log_dir/process_forecasts/portfolio", "sim": ...}`
-    """
-    data_path_dict = {}
-    if data_type == "portfolio":
-        dir_name = "process_forecasts/portfolio"
-    elif data_type == "dag":
-        dir_name = "dag/node_io/node_io.data"
-    else:
-        raise ValueError(f"Unsupported data type={data_type}")
-    for k, v in system_log_path_dict.items():
-        cur_dir = os.path.join(v, dir_name)
-        hdbg.dassert_dir_exists(cur_dir)
-        data_path_dict[k] = cur_dir
-    return data_path_dict
-
-
 def load_portfolio_dfs(
     portfolio_path_dict: Dict[str, str],
     portfolio_config: Dict[str, Any],
@@ -538,20 +508,15 @@
     return portfolio_dfs, portfolio_stats_dfs
 
 
-<<<<<<< HEAD
 # TODO(gp): verbose -> log_level?
 def get_system_log_paths(
     system_log_path_dict: Dict[str, str], data_type: str,
     *,
     verbose: bool = False,
 ) -> Dict[str, str]:
-=======
-def _get_dag_node_parquet_file_names(dag_dir: str) -> List[str]:
->>>>>>> b6cb5eb9
-    """
-    Get Parquet files for all the nodes in the target folder.
-
-<<<<<<< HEAD
+    """
+    Get paths to data inside a system log dir.
+
     :param system_log_path_dict: system log dirs paths for different experiments, e.g.,
         ```
         {
@@ -583,7 +548,38 @@
     if verbose:
         _LOG.info("# %s=\n%s", data_type, pprint.pformat(data_path_dict))
     return data_path_dict
-=======
+
+
+def load_portfolio_dfs(
+    portfolio_path_dict: Dict[str, str],
+    portfolio_config: Dict[str, Any],
+) -> Tuple[Dict[str, pd.DataFrame], Dict[str, pd.DataFrame]]:
+    """
+    Load multiple portfolios and portfolio stats from disk.
+
+    :param portfolio_path_dict: paths to portfolios for different experiments
+    :param portfolio_config: params for `load_portfolio_artifacts()`
+    :return: portfolios and portfolio stats for different experiments
+    """
+    portfolio_dfs = {}
+    portfolio_stats_dfs = {}
+    for name, path in portfolio_path_dict.items():
+        hdbg.dassert_path_exists(path)
+        _LOG.info("Processing portfolio=%s path=%s", name, path)
+        portfolio_df, portfolio_stats_df = load_portfolio_artifacts(
+            path,
+            **portfolio_config,
+        )
+        portfolio_dfs[name] = portfolio_df
+        portfolio_stats_dfs[name] = portfolio_stats_df
+    #
+    return portfolio_dfs, portfolio_stats_dfs
+
+
+def _get_dag_node_parquet_file_names(dag_dir: str) -> List[str]:
+    """
+    Get Parquet files for all the nodes in the target folder.
+
     :param dag_dir: dir with the DAG output
     :return: list of all files for all nodes and timestamps in the dir
     """
@@ -592,7 +588,6 @@
     _, nodes = hsystem.system_to_string(cmd)
     nodes = nodes.split("\n")
     return nodes
->>>>>>> b6cb5eb9
 
 
 def get_dag_node_names(dag_dir: str) -> List[str]:
