"""
Import as:

import oms.broker as ombroker
"""

import abc
import collections
import logging
import os
from typing import Any, Dict, List, Optional, Tuple

import numpy as np
import pandas as pd

import helpers.hasyncio as hasynci
import helpers.hdbg as hdbg
import helpers.hio as hio
import helpers.hobject as hobject
import helpers.hpandas as hpandas
import helpers.hprint as hprint
import helpers.hsql as hsql
import market_data as mdata
import oms.oms_db as oomsdb
import oms.order as omorder

_LOG = logging.getLogger(__name__)


# #############################################################################
# Fill
# #############################################################################


# TODO(gp): Consider moving this in fill.py
class Fill:
    """
    Represent an order fill.

    An order can be filled partially or completely. Each fill can happen at
    different prices.

    The simplest case is for an order to be completely filled (e.g., at the end of
    its VWAP execution window) at a single price. In this case a single `Fill`
    object can represent the execution.
    """

    _fill_id = 0

    def __init__(
        self,
        order: omorder.Order,
        timestamp: pd.Timestamp,
        num_shares: float,
        price: float,
    ):
        """
        Constructor.

        :param num_shares: it's the number of shares that are filled, with
            respect to `diff_num_shares` in Order
        """
        _LOG.debug(hprint.to_str("order timestamp num_shares price"))
        self._fill_id = self._get_next_fill_id()
        # Pointer to the order.
        self.order = order
        # TODO(gp): An Order should contain a list of pointers to its fills for
        #  accounting purposes.
        #  We can verify the invariant that no more than the desired quantity
        #  was filled.
        # Timestamp of when it was completed.
        self.timestamp = timestamp
        # Number of shares executed. This has the same meaning as in Order, i.e., it
        # can be positive and negative depending on long / short.
        hdbg.dassert_ne(num_shares, 0)
        self.num_shares = num_shares
        # Price executed for the given shares.
        hdbg.dassert_lt(0, price)
        self.price = price

    def __str__(self) -> str:
        txt: List[str] = []
        txt.append("Fill:")
        dict_ = self.to_dict()
        for k, v in dict_.items():
            txt.append(f"{k}={v}")
        return " ".join(txt)

    def to_dict(self) -> Dict[str, Any]:
        dict_: Dict[str, Any] = collections.OrderedDict()
        dict_["asset_id"] = self.order.asset_id
        dict_["fill_id"] = self.order.order_id
        dict_["timestamp"] = self.timestamp
        dict_["num_shares"] = self.num_shares
        dict_["price"] = self.price
        return dict_

    @staticmethod
    def _get_next_fill_id() -> int:
        fill_id = Fill._fill_id
        Fill._fill_id += 1
        return fill_id


# #############################################################################
# Broker
# #############################################################################


class Broker(abc.ABC, hobject.PrintableMixin):
    """
    Represent a broker to which we can place orders and receive fills back.

    The broker:
    1) keeps an internal book keeping of orders submitted and deadlines when they
       are supposed to be executed
    2) passes the orders to the actual Order Management System (OMS) through an
       interface (e.g., DB, file system)
    3) waits for an acknowledgement of orders being submitted successfully by the OMS
    4) reports the order fills from the market
    """

    _submitted_order_id: int = 0

    def __init__(
        self,
        strategy_id: str,
        market_data: mdata.MarketData,
        *,
        account: Optional[str] = None,
        timestamp_col: str = "end_datetime",
        column_remap: Optional[Dict[str, str]] = None,
        log_dir: Optional[str] = None,
    ) -> None:
        """
        Constructor.

        :param account: allow to have multiple accounts. `None` means not used
        :param column_remap: (optional) remap columns when accessing a
            `MarketData` to retrieve execution prices. The required columns
            are "bid", "ask", "price", and "midpoint".
        """
        _LOG.debug(
            hprint.to_str(
                "strategy_id market_data account timestamp_col column_remap log_dir"
            )
        )
        self._strategy_id = strategy_id
        self._account = account
        #
        hdbg.dassert_issubclass(market_data, mdata.MarketData)
        self.market_data = market_data
        self._get_wall_clock_time = market_data.get_wall_clock_time
        self._timestamp_col = timestamp_col
        self._column_remap = column_remap
        self._log_dir = log_dir
        # Track the orders for internal accounting, mapping wall clock when the
        # order was submitted to the submitted orders.
        self._orders: Dict[
            pd.Timestamp, List[omorder.Order]
        ] = collections.OrderedDict()
        # Map a timestamp to the orders with that execution time deadline.
        self._deadline_timestamp_to_orders: Dict[
            pd.Timestamp, List[omorder.Order]
        ] = collections.defaultdict(list)
        # Track the fills for internal accounting.
        self._fills: List[Fill] = []
        #
        _LOG.debug("After initialization:\n%s", repr(self))

    @property
    def strategy_id(self) -> str:
        return self._strategy_id

    @property
    def account(self) -> str:
        return self._account

    @property
    def timestamp_col(self) -> str:
        return self._timestamp_col

    # TODO(gp): @Danya, let's remove this method since not used anymore.
    def get_low_market_price(self, asset_id: int) -> float:
        """
        Load the low price for the given ticker.
        """
        # Load last low price from market data.
        col_name = "low"
        low_price = self.market_data.get_last_price(col_name, [asset_id])
<<<<<<< HEAD
        if len(low_price) == 0:
            low_price = 1
        else:
            low_price = low_price.loc[asset_id]
            if isinstance(low_price, pd.Series):
                # Select topmost price if there are multiple entries.
                _LOG.warning("Length of price series is >1: %s", low_price)
                low_price = low_price.iloc[0]
=======
        low_price = low_price.loc[asset_id]
        if isinstance(low_price, pd.Series):
            if len(low_price) == 0:
                # Return empty value if there is no price.
                low_price = np.nan
            # Select topmost price if there are multiple entries.
            _LOG.warning("Length of price series is >1: %s", low_price)
            low_price = low_price.iloc[0]
>>>>>>> e7f7acd7
        return low_price

    async def submit_orders(
        self,
        orders: List[omorder.Order],
        *,
        dry_run: bool = False,
    ) -> Tuple[str, pd.DataFrame]:
        """
        Submit a list of orders to the broker.

        :param dry_run: do not submit orders to the OMS, but keep track of them
            internally
        :return: a string representing the receipt of submission / acceptance
            (e.g., path of the file created on S3 with the order info)
        """
        wall_clock_timestamp = self._get_wall_clock_time()
        # Log the order for internal book keeping.
        self._log_order_submissions(orders)
        # Enqueue the orders based on their completion deadline time.
        _LOG.debug("Submitting %d orders", len(orders))
        for order in orders:
            _LOG.debug("Submitting order %s", order.order_id)
            # hdbg.dassert_lte(
            #    order.start_timestamp,
            #    wall_clock_timestamp,
            #    "An order can only be executed in the future: order=",
            #    order,
            # )
            self._deadline_timestamp_to_orders[order.end_timestamp].append(order)
        # Submit the orders to the actual OMS.
        _LOG.debug("Submitting orders=\n%s", omorder.orders_to_string(orders))
        if self._strategy_id == "null":
            _LOG.warning(
                "Using dry-run mode since strategy_id='%s'", self._strategy_id
            )
            dry_run = True
        receipt, order_df = await self._submit_orders(
            orders, wall_clock_timestamp, dry_run=dry_run
        )
        hdbg.dassert_isinstance(receipt, str)
        _LOG.debug("The receipt is '%s'", receipt)
        hdbg.dassert_isinstance(order_df, pd.DataFrame)
        if self._log_dir:
            wall_clock_time = self._get_wall_clock_time()
            wall_clock_time_str = wall_clock_time.strftime("%Y%m%d_%H%M%S")
            file_name = f"order.{wall_clock_time_str}.csv"
            file_name = os.path.join(self._log_dir, file_name)
            hio.create_enclosing_dir(file_name, incremental=True)
            order_df.to_csv(file_name)
            _LOG.debug("Saved log file '%s'", file_name)
        #
        if not dry_run:
            _LOG.debug("Waiting for the accepted orders")
            await self._wait_for_accepted_orders(receipt)
        else:
            _LOG.warning(
                "Skipping waiting for the accepted orders because of dry_run=%s",
                dry_run,
            )
        return receipt, order_df

    @abc.abstractmethod
    def get_fills(self) -> List[Fill]:
        """
        Get any new fills filled since last execution.
        """
        ...

    @staticmethod
    def _get_next_submitted_order_id() -> int:
        submitted_order_id = Broker._submitted_order_id
        Broker._submitted_order_id += 1
        return submitted_order_id

    @abc.abstractmethod
    async def _submit_orders(
        self,
        orders: List[omorder.Order],
        wall_clock_timestamp: pd.Timestamp,
        *,
        dry_run: bool,
    ) -> Tuple[str, pd.DataFrame]:
        """
        Submit orders to the actual OMS and wait for the orders to be accepted.

        :param dry_run: the order is created, logged in the log_dir, but not placed
            to the execution system (e.g., if the execution system requires a file
            on S3, the file is not written on S3)
        :return:
            - str: representing the id of the submitted order (e.g., a filename if
              the order was saved in a file)
            - pd.Series: an internal representation of the order to log in a file
        """
        ...

    @abc.abstractmethod
    async def _wait_for_accepted_orders(
        self,
        file_name: str,
    ) -> None:
        """
        Wait until orders are accepted.
        """
        ...

    def _get_fills_helper(self) -> List[Fill]:
        """
        Implement logic simulating orders being filled.
        """
        # We should always get the "next" orders, for this reason one should use
        # a priority queue.
        wall_clock_timestamp = self._get_wall_clock_time()
        timestamps = self._deadline_timestamp_to_orders.keys()
        _LOG.debug("Timestamps of orders in queue: %s", timestamps)
        if not timestamps:
            return []
        # In our current execution model, we should ask about the orders that are
        # terminating.
        hdbg.dassert_lte(min(timestamps), wall_clock_timestamp)
        orders_to_execute_timestamps = []
        orders_to_execute = []
        for timestamp in timestamps:
            if timestamp <= wall_clock_timestamp:
                orders_to_execute.extend(
                    self._deadline_timestamp_to_orders[timestamp]
                )
                orders_to_execute_timestamps.append(timestamp)
        _LOG.debug("Executing %d orders", len(orders_to_execute))
        # Ensure that no orders are included with `end_timestamp` greater than
        # `wall_clock_timestamp`, e.g., assume that in general orders take their
        # entire allotted window to fill.
        for order in orders_to_execute:
            hdbg.dassert_lte(order.end_timestamp, wall_clock_timestamp)
        # "Execute" the orders.
        # TODO(gp): Here there should be a programmable logic that decides
        #  how many shares are filled.
        fills = self._fully_fill(orders_to_execute)
        # NOTE: `self._fills` is not in `init()` in the abstract class.
        self._fills.extend(fills)
        # Remove the orders that have been executed.
        _LOG.debug(
            "Removing orders from queue with deadline earlier than=`%s`",
            wall_clock_timestamp,
        )
        for timestamp in orders_to_execute_timestamps:
            del self._deadline_timestamp_to_orders[timestamp]
        _LOG.debug("-> Returning fills:\n%s", str(fills))
        return fills

    # TODO(gp): Consider getting the wall clock, instead of passing it.
    def _fully_fill(
        self,
        orders: List[omorder.Order],
    ) -> List[Fill]:
        """
        Completely fill orders.
        """
        # TODO(Paul): The function `get_execution_prices()` should be
        #  configurable.
        prices = get_execution_prices(
            self.market_data,
            orders,
            timestamp_col=self._timestamp_col,
            column_remap=self._column_remap,
        )
        fills = []
        for order in orders:
            end_timestamp = order.end_timestamp
            num_shares = order.diff_num_shares
            hdbg.dassert_in(order.asset_id, prices.index)
            price = prices[order.asset_id]
            if not np.isfinite(price):
                _LOG.warning("Unable to fill order=\n%s", order)
                continue
            fill = Fill(order, end_timestamp, num_shares, price)
            fills.append(fill)
        return fills

    def _log_order_submissions(self, orders: List[omorder.Order]) -> None:
        """
        Add the orders to the internal book keeping.
        """
        hdbg.dassert_container_type(orders, list, omorder.Order)
        wall_clock_timestamp = self._get_wall_clock_time()
        _LOG.debug("wall_clock_timestamp=%s", wall_clock_timestamp)
        if self._orders:
            last_timestamp = next(reversed(self._orders))
            hdbg.dassert_lt(last_timestamp, wall_clock_timestamp)
        self._orders[wall_clock_timestamp] = orders


# #############################################################################
# SimulatedBroker
# #############################################################################


class SimulatedBroker(Broker):
    """
    Represent a broker to which we place orders and receive back fills:
    1) completely
    2) as soon as their deadline comes
    3) at the price from the Market

    There is no interaction with an OMS (e.g., no need to waiting for
    acceptance and execution).
    """

    # TODO(gp): Not sure this is needed.
    def __init__(
        self,
        *args: Any,
        **kwargs: Any,
    ) -> None:
        super().__init__(*args, **kwargs)

    def get_fills(self) -> List[Fill]:
        return self._get_fills_helper()

    async def _submit_orders(
        self,
        orders: List[omorder.Order],
        wall_clock_timestamp: pd.Timestamp,
        *,
        dry_run: bool,
    ) -> Tuple[str, pd.DataFrame]:
        """
        Same as abstract method.
        """
        # All the simulated behavior is already in the abstract class so there
        # is nothing to do here.
        _ = orders, wall_clock_timestamp
        if dry_run:
            _LOG.warning("Not submitting orders to OMS because of dry_run")
        order_df = pd.DataFrame(None)
        receipt = "dummy_order_receipt"
        return receipt, order_df

    async def _wait_for_accepted_orders(
        self,
        file_name: str,
    ) -> None:
        """
        Same as abstract method.
        """
        # Orders are always immediately accepted in simulation, so there is
        # nothing to do here.
        _ = file_name


# #############################################################################
# DatabaseBroker
# #############################################################################


class DatabaseBroker(Broker):
    """
    An object that represents a broker backed by a DB with asynchronous updates
    to the state by an OMS handling the orders placed and then filled in the
    market place.

    The DB contains the following tables:
    - `submitted_orders`: store information about orders placed by strategies
    - `accepted_orders`: store information about orders accepted by the OMS
    """

    def __init__(
        self,
        *args: Any,
        db_connection: hsql.DbConnection,
        submitted_orders_table_name: str,
        accepted_orders_table_name: str,
        # TODO(gp): This doesn't work for some reason.
        # *,
        poll_kwargs: Optional[Dict[str, Any]] = None,
        **kwargs: Any,
    ):
        """
        Construct object.

        :param poll_kwargs: polling instruction when waiting for acceptance of an
            order
        """
        _LOG.debug(
            hprint.to_str(
                "db_connection submitted_orders_table_name "
                "accepted_orders_table_name poll_kwargs"
            )
        )
        super().__init__(*args, **kwargs)
        self._db_connection = db_connection
        self._submitted_orders_table_name = submitted_orders_table_name
        self._accepted_orders_table_name = accepted_orders_table_name
        if poll_kwargs is None:
            poll_kwargs = hasynci.get_poll_kwargs(self._get_wall_clock_time)
        self._poll_kwargs = poll_kwargs
        # Store the submitted rows to the DB for internal book keeping.
        self._submissions: Dict[
            pd.Timestamp, pd.Series
        ] = collections.OrderedDict()
        #
        _LOG.debug("After initialization:\n%s", repr(self))

    def get_fills(self) -> List[Fill]:
        return self._get_fills_helper()

    async def _submit_orders(
        self,
        orders: List[omorder.Order],
        wall_clock_timestamp: pd.Timestamp,
        *,
        dry_run: bool = False,
    ) -> Tuple[str, pd.DataFrame]:
        """
        Same as abstract method.
        """
        # Add an order in the submitted orders table.
        submitted_order_id = self._get_next_submitted_order_id()
        orderlist: List[Tuple[str, Any]] = []
        file_name = f"filename_{submitted_order_id}.txt"
        orderlist.append(("filename", file_name))
        timestamp_db = self._get_wall_clock_time()
        orderlist.append(("timestamp_db", timestamp_db))
        orderlist.append(("orders_as_txt", omorder.orders_to_string(orders)))
        row = pd.Series(collections.OrderedDict(orderlist))
        # Store the order internally.
        self._submissions[timestamp_db] = row
        # Write the row into the DB.
        if dry_run:
            _LOG.warning("Not submitting orders because of dry_run")
        else:
            hsql.execute_insert_query(
                self._db_connection, row, self._submitted_orders_table_name
            )
        # TODO(gp): We save a single entry in the DB for all the orders instead
        #  of one row per order, to accommodate IG semantic.
        order_df = pd.DataFrame(row)
        return file_name, order_df

    async def _wait_for_accepted_orders(
        self,
        file_name: str,
    ) -> None:
        """
        Same as abstract method.
        """
        _LOG.debug("Wait for accepted orders ...")
        await oomsdb.wait_for_order_acceptance(
            self._db_connection,
            file_name,
            self._poll_kwargs,
            table_name=self._accepted_orders_table_name,
            field_name="filename",
        )
        _LOG.debug("Wait for accepted orders ... done")


# #############################################################################
# Order execution simulation
# #############################################################################


def get_execution_prices(
    market_data: mdata.MarketData,
    orders: List[omorder.Order],
    *,
    timestamp_col: str = "end_datetime",
    column_remap: Optional[Dict[str, str]] = None,
) -> pd.Series:
    """
    Get the simulated execution prices of a list of orders.

    This method assumes that all orders in the list share a common:
      - order type
      - order start timestamp
      - order end timestamp
    """
    needed_columns = ["bid", "ask", "price", "midpoint"]
    if column_remap is None:
        column_remap = {col_name: col_name for col_name in needed_columns}
    hdbg.dassert_set_eq(column_remap.keys(), needed_columns)
    # Ensure that the list is nonempty.
    hdbg.dassert(orders)
    # Parse the order type.
    start_timestamps = set()
    end_timestamps = set()
    order_types = set()
    asset_ids = []
    # Ensure all orders share a common type, start_timestamp, and
    # end_timestamp.
    for order in orders:
        order_types.add(order.type_)
        start_timestamps.add(order.start_timestamp)
        end_timestamps.add(order.end_timestamp)
        asset_ids.append(order.asset_id)
    hdbg.dassert_eq(len(order_types), 1)
    hdbg.dassert_eq(len(start_timestamps), 1)
    hdbg.dassert_eq(len(end_timestamps), 1)
    # Extract the shared order properties.
    order_type = order_types.pop()
    start_timestamp = start_timestamps.pop()
    end_timestamp = end_timestamps.pop()
    # Parse the order type.
    config = order_type.split("@")
    hdbg.dassert_eq(len(config), 2, "Invalid type_='%s'", order_type)
    price_type, timing = config
    # Get the price depending on the price_type.
    if price_type in ("price", "midpoint"):
        column = column_remap[price_type]
        prices = _get_price_per_share(
            market_data,
            start_timestamp,
            end_timestamp,
            timestamp_col,
            asset_ids,
            column,
            timing,
        )
    elif price_type.startswith("partial_spread"):
        perc = float(price_type.split("_")[2])
        hdbg.dassert_lte(0, perc)
        hdbg.dassert_lte(perc, 1.0)
        bid_col = column_remap["bid"]
        bids = _get_price_per_share(
            market_data,
            start_timestamp,
            end_timestamp,
            timestamp_col,
            asset_ids,
            bid_col,
            timing,
        )
        ask_col = column_remap["ask"]
        asks = _get_price_per_share(
            market_data,
            start_timestamp,
            end_timestamp,
            timestamp_col,
            asset_ids,
            ask_col,
            timing,
        )
        is_buy = []
        for order in orders:
            if order.diff_num_shares >= 0:
                is_buy.append(True)
            else:
                is_buy.append(False)
        is_buy = pd.Series(is_buy, bids.index)
        is_sell = ~is_buy
        # If perc == 0, we buy at the bid and sell at the ask
        # (we collect the spread).
        # If perc == 1, we buy at the ask and sell at the bid
        # (we cross the spread).
        buy_prices = (1.0 - perc) * bids + perc * asks
        # _LOG.debug("buy_prices=\n%s", buy_prices)
        sell_prices = perc * bids + (1.0 - perc) * asks
        # _LOG.debug("sell_prices=\n%s", sell_prices)
        prices = is_buy * buy_prices + is_sell * sell_prices
    else:
        raise ValueError(f"Invalid type='{order_type}'")
    _LOG.debug(
        "type=%s, start_timestamp=%s, end_timestamp=%s -> execution prices=%s",
        order_type,
        start_timestamp,
        end_timestamp,
        hpandas.df_to_str(prices, precision=2),
    )
    return prices


def _get_price_per_share(
    mi: mdata.MarketData,
    start_timestamp: pd.Timestamp,
    end_timestamp: pd.Timestamp,
    timestamp_col_name: str,
    asset_ids: List[int],
    column: str,
    timing: str,
) -> pd.Series:
    """
    Get the price corresponding to a certain column and timing (e.g., `start`,
    `end`, `twap`).

    :param timestamp_col_name: column to use to filter based on
        start_timestamp and end_timestamp
    :param column: column to use to compute the price
    """
    if timing == "start":
        price = mi.get_data_at_timestamp(
            start_timestamp, timestamp_col_name, asset_ids
        )[column]
    elif timing == "end":
        price = mi.get_data_at_timestamp(
            end_timestamp, timestamp_col_name, asset_ids
        )[column]
    elif timing == "twap":
        price = mi.get_twap_price(
            start_timestamp,
            end_timestamp,
            timestamp_col_name,
            asset_ids,
            column,
        )
    else:
        raise ValueError(f"Invalid timing='{timing}'")
    hdbg.dassert_is_not(price, None)
    hdbg.dassert(not price.isna().all())
    return price


# TODO(Paul): This function allows us to get the execution price for one order
#   at a time. It supports multiple (but untested) ways of doing this. Consider
#   vectorizing this code or else adding a switch to invoke order-by-order
#   processing.
# def get_execution_price(
#     market_data: mdata.MarketData,
#     order: omorder.Order,
#     *,
#     timestamp_col: str = "end_datetime",
#     column_remap: Optional[Dict[str, str]] = None,
# ) -> float:
#     """
#     Get the simulated execution price of an order.
#     """
#     hdbg.dassert_isinstance(order, omorder.Order)
#     needed_columns = ["bid", "ask", "price", "midpoint"]
#     if column_remap is None:
#         column_remap = {col_name: col_name for col_name in needed_columns}
#     hdbg.dassert_set_eq(column_remap.keys(), needed_columns)
#     # Parse the order type.
#     config = order.type_.split("@")
#     hdbg.dassert_eq(len(config), 2, "Invalid type_='%s'", order.type_)
#     price_type, timing = config
#     # Get the price depending on the price_type.
#     if price_type in ("price", "midpoint"):
#         column = column_remap[price_type]
#         prices = _get_price_per_share(
#             market_data,
#             order.start_timestamp,
#             order.end_timestamp,
#             timestamp_col,
#             order.asset_id,
#             column,
#             timing,
#         )
#     elif price_type == "full_spread":
#         # Cross the spread depending on buy / sell.
#         if order.diff_num_shares >= 0:
#             column = "ask"
#         else:
#             column = "bid"
#         column = column_remap[column]
#         prices = _get_price_per_share(
#             market_data,
#             order.start_timestamp,
#             order.end_timestamp,
#             timestamp_col,
#             order.asset_id,
#             column,
#             timing,
#         )
#     elif price_type.startswith("partial_spread"):
#         # Pay part of the spread depending on the parameter encoded in the
#         # `price_type` (e.g., TWAP).
#         perc = float(price_type.split("_")[2])
#         hdbg.dassert_lte(0, perc)
#         hdbg.dassert_lte(perc, 1.0)
#         column = column_remap["bid"]
#         bid_price = _get_price_per_share(
#             market_data,
#             order.start_timestamp,
#             order.end_timestamp,
#             timestamp_col,
#             order.asset_id,
#             column,
#             timing,
#         )
#         column = column_remap["ask"]
#         ask_price = _get_price_per_share(
#             market_data,
#             order.start_timestamp,
#             order.end_timestamp,
#             timestamp_col,
#             order.asset_id,
#             column,
#             timing,
#         )
#         if order.diff_num_shares >= 0:
#             # We need to buy:
#             # - if perc == 1.0 pay ask (i.e., pay full-spread)
#             # - if perc == 0.5 pay midpoint
#             # - if perc == 0.0 pay bid
#             price = perc * ask_price + (1.0 - perc) * bid_price
#         else:
#             # We need to sell:
#             # - if perc == 1.0 pay bid (i.e., pay full-spread)
#             # - if perc == 0.5 pay midpoint
#             # - if perc == 0.0 pay ask
#             price = (1.0 - perc) * ask_price + perc * bid_price
#     else:
#         raise ValueError(f"Invalid type='{order.type_}'")
#     _LOG.debug(
#         "type=%s, start_timestamp=%s, end_timestamp=%s -> execution_price=%s",
#         order.type_,
#         order.start_timestamp,
#         order.end_timestamp,
#         price,
#     )
#     return prices<|MERGE_RESOLUTION|>--- conflicted
+++ resolved
@@ -188,16 +188,6 @@
         # Load last low price from market data.
         col_name = "low"
         low_price = self.market_data.get_last_price(col_name, [asset_id])
-<<<<<<< HEAD
-        if len(low_price) == 0:
-            low_price = 1
-        else:
-            low_price = low_price.loc[asset_id]
-            if isinstance(low_price, pd.Series):
-                # Select topmost price if there are multiple entries.
-                _LOG.warning("Length of price series is >1: %s", low_price)
-                low_price = low_price.iloc[0]
-=======
         low_price = low_price.loc[asset_id]
         if isinstance(low_price, pd.Series):
             if len(low_price) == 0:
@@ -206,7 +196,6 @@
             # Select topmost price if there are multiple entries.
             _LOG.warning("Length of price series is >1: %s", low_price)
             low_price = low_price.iloc[0]
->>>>>>> e7f7acd7
         return low_price
 
     async def submit_orders(
