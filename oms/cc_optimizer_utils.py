--- conflicted
+++ resolved
@@ -16,19 +16,11 @@
 _LOG = logging.getLogger(__name__)
 
 
-<<<<<<< HEAD
-# TODO(gp): @all add unit tests for these functions
-# TODO(gp): Pass the broker.minimal_order_limits instead of broker so testing is
-#  easier.
-# TODO(gp): Compute the constraints on the df directly.
-# TODO(gp): Dump this data before and after in log_dir
-=======
 # TODO(gp): @all add unit tests for these functions.
 # TODO(gp): Pass the broker.minimal_order_limits instead of broker so testing is
 # easier.
 # TODO(gp): Compute the constraints on the df directly.
 # TODO(gp): Dump this data before and after in log_dir.
->>>>>>> e7f7acd7
 def _apply_prod_limits(order: pd.Series, broker: ombroker.Broker) -> pd.Series:
     """
     Enforce that `order` verifies the minimum quantity set by the exchange for
