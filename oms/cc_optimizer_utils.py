"""
Import as:

import oms.cc_optimizer_utils as occoputi
"""

import logging

import pandas as pd

import helpers.hdbg as hdbg
import helpers.hprint as hprint
import helpers.hpandas as hpandas
import oms.broker as ombroker

_LOG = logging.getLogger(__name__)


# TODO(gp): @all add unit tests for these functions
# TODO(gp): Pass the broker.minimal_order_limits instead of broker so testing is
#  easier.
# TODO(gp): Compute the constraints on the df directly.
# TODO(gp): Dump this data before and after in log_dir
def _apply_prod_limits(order: pd.Series, broker: ombroker.Broker) -> pd.Series:
    """
    Enforce that `order` verifies the minimum quantity set by the exchange for
    prod account.

    The function checks that:
    1) the order quantity of the asset is above the minimum required
    2) the total cost of the asset is above the minimum required.
    If either of these conditions is not verified, the order is changed to be above
    the required minimal amount.

    :param order: order to be submitted represented as a row from the forecast
        DataFrame
    :return: updated order
    """
    hdbg.dassert_isinstance(order, pd.Series)
<<<<<<< HEAD
    _LOG.debug('Order before adjustments:\n%s', order)
=======
    _LOG.info("Order before adjustments: %s", order)
>>>>>>> e452a5e2
    asset_id = order.name
    market_info = broker.market_info[asset_id]
    # 1) Ensure that the amount of shares is above the minimum required.
    min_amount = market_info["min_amount"]
    diff_num_shares = order["diff_num_shares"]
    if abs(order["diff_num_shares"]) < min_amount:
        if diff_num_shares < 0:
            min_amount = -min_amount
        _LOG.warning(
            "Order: %s\nAmount of asset in order is below minimal value: %s. "
            + "Setting to min amount: %s",
            str(order),
            diff_num_shares,
            min_amount,
        )
        diff_num_shares = min_amount
    # 2) Ensure that the order value is above the minimal cost.
    # Estimate the total value of the order. We use the low price since this is a
    # more conservative estimate of the order value.
    #low_price = broker.get_low_market_price(asset_id)
    price = order["price"]
    total_cost = price * abs(diff_num_shares)
    min_cost = market_info["min_cost"]
    if total_cost <= min_cost:
        # Set amount based on minimal notional price.
        min_amount = min_cost * 3 / price
        if diff_num_shares < 0:
            min_amount = -min_amount
        _LOG.warning(
            "Order: %s\nAmount of asset in order is below minimal value: %s. "
            + "Setting to following amount based on notional limit: %s",
            str(order),
            diff_num_shares,
            min_amount,
        )
        # Update the number of shares.
        diff_num_shares = min_amount
    # Round the order amount in accordance with exchange rules.
    amount_precision = market_info["amount_precision"]
    diff_num_shares = round(diff_num_shares, amount_precision)
    _LOG.info(
        "Rounding order amount to %s decimal points. Result: %s",
        amount_precision,
        diff_num_shares,
    )
    #
    order["diff_num_shares"] = diff_num_shares
<<<<<<< HEAD
    _LOG.debug('Order after adjustments:\n%s', order)
=======
    _LOG.info("Order after adjustments: %s", order)
>>>>>>> e452a5e2
    return order


def _force_minimal_order(order: pd.Series, broker: ombroker.Broker) -> pd.Series:
    """
    Enforce that `order` verifies the minimum quantity set by the exchange for
    testnet account.

    Note that the constraints for testnet are more stringent than for the prod
    account.

    Same interface as `_apply_prod_limits()`.
    """
    _LOG.info("Order before adjustments: %s", order)
    hdbg.dassert_isinstance(order, pd.Series)
    asset_id = order.name
    market_info = broker.market_info[asset_id]
    #
    required_amount = market_info["min_amount"]
    min_cost = market_info["min_cost"]
    # Get the low price for the asset.
    low_price = broker.get_low_market_price(asset_id)
    # Verify that the estimated total cost is above 10.
    if low_price * required_amount <= min_cost:
        # Set the amount of asset to above min cost.
        #  Note: the multiplication by 2 is done to give some
        #  buffer so the order does not go below
        #  the minimal amount of asset.
        required_amount = (min_cost / low_price) * 2
    # Round the order amount in accordance with exchange rules.
    amount_precision = market_info["amount_precision"]
    required_amount = round(required_amount, amount_precision)
    _LOG.info(
        "Rounding order amount to %s decimal points. Result: %s",
        amount_precision,
        required_amount,
    )
    # Apply back the sign.
    if order["diff_num_shares"] < 0:
        order["diff_num_shares"] = -required_amount
    else:
        order["diff_num_shares"] = required_amount
    _LOG.info("Order after adjustments: %s", order)
    return order


def apply_cc_limits(
    forecast_df: pd.DataFrame, broker: ombroker.Broker
) -> pd.DataFrame:
    """
    Apply notional limits for DataFrame of multiple orders.

    :param forecast_df: DataFrame with forecasts
        ```
                    curr_num_shares      price   position      wall_clock_timestamp  prediction  volatility  spread  target_position  target_notional_trade  diff_num_shares
        asset_id
        6051632686         2.524753   5.040333  12.725596 2022-09-15 10:35:11-04:00    0.475591    0.004876       0        12.018895              -0.706701        -0.140209
        8717633868              0.0      18.77        0.0 2022-09-15 10:35:11-04:00   -0.134599     0.00312       0       -29.341767             -29.341767        -1.563227
        2540896331              0.0  12.958333        0.0 2022-09-15 10:35:11-04:00    0.103423    0.002859       0         0.000000                    0.0              0.0
        ```
    :param broker: Broker class instance
    :return: DataFrame with updated orders
    """
<<<<<<< HEAD
=======
    _LOG.info("Order df before adjustments: %s", forecast_df.to_string())
>>>>>>> e452a5e2
    # Add diff_num_shares to calculate notional limit.
    hdbg.dassert_is_subset(
        ["target_notional_trade", "price"], forecast_df.columns
    )
    forecast_df["diff_num_shares"] = (
        forecast_df["target_notional_trade"] / forecast_df["price"]
    )
    #
    _LOG.info("before forecast_df=\n%s", hpandas.df_to_str(forecast_df, num_rows=None))
    stage = broker.stage
<<<<<<< HEAD
    forecast_df_tmp = []
    for idx, row in forecast_df.iterrows():
        if stage in ["preprod", "prod"]:
            row_tmp = _apply_prod_limits(row, broker)
        elif stage == "local":
            row_tmp = _force_minimal_order(row, broker)
        else:
            raise ValueError(f"Unknown stage='{stage}'")
        forecast_df_tmp.append(row_tmp)
    forecast_df_tmp = pd.concat(forecast_df_tmp, axis=1).T
    hdbg.dassert_eq(str(forecast_df.shape), str(forecast_df_tmp.shape))
    forecast_df = forecast_df_tmp
    _LOG.info("after forecast_df=\n%s", hpandas.df_to_str(forecast_df, num_rows=None))
=======
    if stage in ["preprod", "prod"]:
        forecast_df = forecast_df.apply(
            _apply_prod_limits, args=(broker,), axis=1
        )
    elif stage == "local":
        forecast_df = forecast_df.apply(
            _force_minimal_order, args=(broker,), axis=1
        )
    else:
        hdbg.dfatal(f"Unknown mode: {stage}")
    _LOG.info("Order df after adjustments: %s", forecast_df.to_string())
>>>>>>> e452a5e2
    return forecast_df<|MERGE_RESOLUTION|>--- conflicted
+++ resolved
@@ -37,11 +37,7 @@
     :return: updated order
     """
     hdbg.dassert_isinstance(order, pd.Series)
-<<<<<<< HEAD
     _LOG.debug('Order before adjustments:\n%s', order)
-=======
-    _LOG.info("Order before adjustments: %s", order)
->>>>>>> e452a5e2
     asset_id = order.name
     market_info = broker.market_info[asset_id]
     # 1) Ensure that the amount of shares is above the minimum required.
@@ -89,11 +85,7 @@
     )
     #
     order["diff_num_shares"] = diff_num_shares
-<<<<<<< HEAD
     _LOG.debug('Order after adjustments:\n%s', order)
-=======
-    _LOG.info("Order after adjustments: %s", order)
->>>>>>> e452a5e2
     return order
 
 
@@ -107,7 +99,6 @@
 
     Same interface as `_apply_prod_limits()`.
     """
-    _LOG.info("Order before adjustments: %s", order)
     hdbg.dassert_isinstance(order, pd.Series)
     asset_id = order.name
     market_info = broker.market_info[asset_id]
@@ -136,7 +127,6 @@
         order["diff_num_shares"] = -required_amount
     else:
         order["diff_num_shares"] = required_amount
-    _LOG.info("Order after adjustments: %s", order)
     return order
 
 
@@ -157,10 +147,6 @@
     :param broker: Broker class instance
     :return: DataFrame with updated orders
     """
-<<<<<<< HEAD
-=======
-    _LOG.info("Order df before adjustments: %s", forecast_df.to_string())
->>>>>>> e452a5e2
     # Add diff_num_shares to calculate notional limit.
     hdbg.dassert_is_subset(
         ["target_notional_trade", "price"], forecast_df.columns
@@ -171,7 +157,6 @@
     #
     _LOG.info("before forecast_df=\n%s", hpandas.df_to_str(forecast_df, num_rows=None))
     stage = broker.stage
-<<<<<<< HEAD
     forecast_df_tmp = []
     for idx, row in forecast_df.iterrows():
         if stage in ["preprod", "prod"]:
@@ -185,17 +170,4 @@
     hdbg.dassert_eq(str(forecast_df.shape), str(forecast_df_tmp.shape))
     forecast_df = forecast_df_tmp
     _LOG.info("after forecast_df=\n%s", hpandas.df_to_str(forecast_df, num_rows=None))
-=======
-    if stage in ["preprod", "prod"]:
-        forecast_df = forecast_df.apply(
-            _apply_prod_limits, args=(broker,), axis=1
-        )
-    elif stage == "local":
-        forecast_df = forecast_df.apply(
-            _force_minimal_order, args=(broker,), axis=1
-        )
-    else:
-        hdbg.dfatal(f"Unknown mode: {stage}")
-    _LOG.info("Order df after adjustments: %s", forecast_df.to_string())
->>>>>>> e452a5e2
     return forecast_df