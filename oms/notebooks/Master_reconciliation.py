--- conflicted
+++ resolved
@@ -43,12 +43,6 @@
 
 hprint.config_notebook()
 
-
-# %%
-config_list = oms.get_reconciliation_config()
-config = config_list[0]
-print(config)
-
 # %% [markdown]
 # # Build the reconciliation config
 
@@ -60,47 +54,24 @@
 # %% [markdown]
 # # Specify data to load
 
-<<<<<<< HEAD
-# %% run_control={"marked": false}
-# TODO(Grisha): factor out common code.
-prod_dir = config["load_data_config"]["prod_dir"]
-print(prod_dir)
-=======
 # %% run_control={"marked": true}
 # TODO(Grisha): factor out common code.
 prod_dir = config["load_data_config"]["prod_dir"]
 _LOG.info("Prod_dir=%s", prod_dir)
->>>>>>> 05cf6aeb
 hdbg.dassert(prod_dir)
 hdbg.dassert_dir_exists(prod_dir)
 
 cand_dir = config["load_data_config"]["cand_dir"]
-<<<<<<< HEAD
-print(cand_dir)
-=======
 _LOG.info("Cand_dir=%s", cand_dir)
->>>>>>> 05cf6aeb
 hdbg.dassert(cand_dir)
 hdbg.dassert_dir_exists(cand_dir)
 
 sim_dir = config["load_data_config"]["sim_dir"]
-<<<<<<< HEAD
-print(sim_dir)
-=======
 _LOG.info("Sim_dir=%s", sim_dir)
->>>>>>> 05cf6aeb
 hdbg.dassert(sim_dir)
 hdbg.dassert_dir_exists(sim_dir)
 
 # %%
-<<<<<<< HEAD
-# TODO(Grisha): factor out common code and use the dict approach for both portfolio_path_dict and
-#  dag_path_dict.
-
-prod_portfolio_dir = os.path.join(prod_dir, "process_forecasts/portfolio")
-hdbg.dassert_dir_exists(prod_portfolio_dir)
-print("prod_portfolio_dir=", prod_portfolio_dir)
-=======
 # TODO(Grisha): factor common code.
 # TODO(Grisha): diff configs.
 config_name = "system_config.input.values_as_strings.pkl"
@@ -118,27 +89,18 @@
 prod_portfolio_dir = os.path.join(prod_dir, "process_forecasts/portfolio")
 hdbg.dassert_dir_exists(prod_portfolio_dir)
 _LOG.info("prod_portfolio_dir=%s", prod_portfolio_dir)
->>>>>>> 05cf6aeb
 prod_dag_dir = os.path.join(prod_dir, "dag/node_io/node_io.data")
 hdbg.dassert_dir_exists(prod_dag_dir)
 #
 cand_portfolio_dir = os.path.join(cand_dir, "process_forecasts/portfolio")
 hdbg.dassert_dir_exists(cand_portfolio_dir)
-<<<<<<< HEAD
-print("cand_portfolio_dir=", cand_portfolio_dir)
-=======
 _LOG.info("cand_portfolio_dir=%s", cand_portfolio_dir)
->>>>>>> 05cf6aeb
 cand_dag_dir = os.path.join(cand_dir, "dag/node_io/node_io.data")
 hdbg.dassert_dir_exists(cand_dag_dir)
 #
 sim_portfolio_dir = os.path.join(sim_dir, "process_forecasts/portfolio")
 hdbg.dassert_dir_exists(sim_portfolio_dir)
-<<<<<<< HEAD
-print("sim_portfolio_dir=", sim_portfolio_dir)
-=======
 _LOG.info("sim_portfolio_dir=%s", sim_portfolio_dir)
->>>>>>> 05cf6aeb
 sim_dag_dir = os.path.join(sim_dir, "dag/node_io/node_io.data")
 hdbg.dassert_dir_exists(sim_dag_dir)
 
@@ -146,12 +108,6 @@
 if config["meta"]["run_tca"]:
     tca_csv = os.path.join(root_dir, date_str, "tca/sau1_tca.csv")
     hdbg.dassert_file_exists(tca_csv)
-<<<<<<< HEAD
-
-# %%
-# # !ls /shared_data/prod_reconciliation/20221004/prod/system_log_dir_scheduled__2022-10-03T10:00:00+00:00_2hours/process_forecasts
-=======
->>>>>>> 05cf6aeb
 
 # %%
 # This dict points to `system_log_dir/process_forecasts/portfolio` for different experiments.
@@ -162,23 +118,8 @@
 }
 
 # %%
-<<<<<<< HEAD
-# TODO(gp): @Grisha infer this from the data from df.
 date_str = config["meta"]["date_str"]
 # TODO(gp): @Grisha infer this from the data from prod Portfolio df, but allow to overwrite.
-
-# # Load data from prod Portfolio
-# # Extract min max
-# if False:
-#   start_timestamp = pd.Timestamp(date_str + " 10:05:00", tz="America/New_York")
-#   _LOG.info("start_timestamp=%s", start_timestamp)
-#   end_timestamp = pd.Timestamp(date_str + " 12:00:00", tz="America/New_York")
-#   _LOG.info("end_timestamp=%s", end_timestamp)
-
-=======
-date_str = config["meta"]["date_str"]
-# TODO(gp): @Grisha infer this from the data from prod Portfolio df, but allow to overwrite.
->>>>>>> 05cf6aeb
 start_timestamp = pd.Timestamp(date_str + " 06:05:00", tz="America/New_York")
 _LOG.info("start_timestamp=%s", start_timestamp)
 end_timestamp = pd.Timestamp(date_str + " 08:00:00", tz="America/New_York")
@@ -191,10 +132,7 @@
 # %%
 # TODO(gp): @grisha move to oms/reconciliation.py
 
-<<<<<<< HEAD
-=======
-
->>>>>>> 05cf6aeb
+
 def get_latest_output_from_last_dag_node(dag_dir: str) -> pd.DataFrame:
     """
     Retrieve the most recent output from the last DAG node.
@@ -214,10 +152,7 @@
 
 
 # %%
-<<<<<<< HEAD
-=======
 # TODO(gp): @Grisha
->>>>>>> 05cf6aeb
 # GOAL: We should be able to specify what exactly we want to run (e.g., prod, cand, sim)
 # because not everything is always available or important (e.g., for cc we don't have candidate,
 # for equities we don't always have sim).
@@ -227,8 +162,6 @@
 # %%
 prod_dag_df = get_latest_output_from_last_dag_node(prod_dag_dir)
 hpandas.df_to_str(prod_dag_df, num_rows=5, log_level=logging.INFO)
-<<<<<<< HEAD
-
 
 # %%
 sim_dag_df = get_latest_output_from_last_dag_node(sim_dag_dir)
@@ -239,6 +172,8 @@
     prod_dag_df,
     sim_dag_df,
 )
+
+# %%
 hpandas.df_to_str(
     prod_sim_dag_corr.min(),
     num_rows=None,
@@ -247,28 +182,6 @@
 )
 
 # %%
-=======
-
-# %%
-sim_dag_df = get_latest_output_from_last_dag_node(sim_dag_dir)
-hpandas.df_to_str(sim_dag_df, num_rows=5, log_level=logging.INFO)
-
-# %%
-prod_sim_dag_corr = dtfmod.compute_correlations(
-    prod_dag_df,
-    sim_dag_df,
-)
-
-# %%
-hpandas.df_to_str(
-    prod_sim_dag_corr.min(),
-    num_rows=None,
-    precision=3,
-    log_level=logging.INFO,
-)
-
-# %%
->>>>>>> 05cf6aeb
 # Make sure they are exactly the same.
 (prod_dag_df - sim_dag_df).abs().max().max()
 
@@ -276,29 +189,13 @@
 # # Compute research portfolio equivalent
 
 # %%
-<<<<<<< HEAD
-fep = dtfmod.ForecastEvaluatorFromPrices(**config["research_forecast_evaluator_from_prices"]["init"])
-=======
 fep = dtfmod.ForecastEvaluatorFromPrices(
     **config["research_forecast_evaluator_from_prices"]["init"]
 )
->>>>>>> 05cf6aeb
 
 # %%
 research_portfolio_df, research_portfolio_stats_df = fep.annotate_forecasts(
     prod_dag_df,
-<<<<<<< HEAD
-    **config["research_forecast_evaluator_from_prices"]["annotate_forecasts_kwargs"],
-    compute_extended_stats=True
-)
-
-# %%
-# TODO(gp): Move it to annotate_forecasts?
-research_portfolio_df = research_portfolio_df.sort_index(axis=1)
-
-# %%
-hpandas.df_to_str(research_portfolio_stats_df, log_level=logging.INFO)
-=======
     **config["research_forecast_evaluator_from_prices"][
         "annotate_forecasts_kwargs"
     ],
@@ -308,85 +205,6 @@
 research_portfolio_df = research_portfolio_df.sort_index(axis=1)
 #
 hpandas.df_to_str(research_portfolio_stats_df, num_rows=5, log_level=logging.INFO)
->>>>>>> 05cf6aeb
-
-# %%
-# TODO(gp): Move the sorting to annotate_forecasts only for the second level.
-# Ideally, we should have assume that things are sorted and if they are not asserts.
-# Then there is a switch to acknowledge this problem and solve it.
-research_portfolio_df = research_portfolio_df.sort_index(axis=1, level=1)
-
-# %% [markdown]
-# # Target positions
-
-# %%
-# !ls {portfolio_path_dict["prod"] + "/.."}
-
-# %%
-portfolio_path_dict["prod"] + "/.."
-
-# %%
-# # !more '/shared_data/prod_reconciliation/20221004/prod/system_log_dir_scheduled__2022-10-03T10:00:00+00:00_2hours/process_forecasts/portfolio/../target_positions/20221004_120217.csv'
-
-# %%
-prod_forecast_df = oms.ForecastProcessor.read_logged_target_positions(
-    portfolio_path_dict["prod"] + "/.."
-)
-hpandas.df_to_str(prod_forecast_df, log_level=logging.INFO)
-
-# %%
-prod_forecast_df.columns.levels[0]
-
-# %%
-df = prod_forecast_df.copy()
-df.index = prod_forecast_df["target_position"].index.round("5T")
-df["target_position"].shift(1).head(10)
-
-# %%
-research_portfolio_df["holdings_shares"]["2022-10-04 10:06:45.241662-04:00":]
-
-# %%
-sim_forecast_df = oms.ForecastProcessor.read_logged_target_positions(
-    portfolio_path_dict["sim"] + "/.."
-)
-hpandas.df_to_str(sim_forecast_df, log_level=logging.INFO)
-
-# %% [markdown]
-# # Orders
-
-# %%
-prod_order_df = oms.ForecastProcessor.read_logged_orders(
-    portfolio_path_dict["prod"] + "/.."
-)
-hpandas.df_to_str(prod_order_df, log_level=logging.INFO)
-
-# %%
-sim_order_df = oms.ForecastProcessor.read_logged_orders(
-    portfolio_path_dict["sim"] + "/.."
-)
-hpandas.df_to_str(sim_order_df, log_level=logging.INFO)
-
-# %%
-research_portfolio_df["executed_trades_shares"]
-
-# %%
-prod_order_df = prod_order_df.pivot(
-    index="end_timestamp",
-    columns="asset_id",
-    values="diff_num_shares",
-)
-freq = "5T"
-prod_order_df.index = prod_order_df.index.round(freq)
-
-sim_order_df = sim_order_df.pivot(
-    index="end_timestamp",
-    columns="asset_id",
-    values="diff_num_shares",
-)
-sim_order_df.index = sim_order_df.index.round(freq)
-
-# %%
-asset_id = 1030828978
 
 # %% [markdown]
 # # Load logged portfolios
@@ -412,20 +230,8 @@
         path,
         **portfolio_config_dict,
     )
-    #portfolio_df = portfolio_df.sort_index(axis=1)
     portfolio_dfs[name] = portfolio_df
     portfolio_stats_dfs[name] = portfolio_stats_df
-<<<<<<< HEAD
-    
-portfolio_dfs["research"] = research_portfolio_df.loc[start_timestamp:end_timestamp]
-portfolio_stats_dfs["research"] = research_portfolio_stats_df.loc[start_timestamp:end_timestamp]
-portfolio_stats_df = pd.concat(portfolio_stats_dfs, axis=1)
-
-# %%
-
-# %%
-hpandas.df_to_str(portfolio_stats_df, log_level=logging.INFO)
-=======
 portfolio_dfs["research"] = research_portfolio_df.loc[
     start_timestamp:end_timestamp
 ]
@@ -434,7 +240,6 @@
 ]
 portfolio_stats_df = pd.concat(portfolio_stats_dfs, axis=1)
 hpandas.df_to_str(portfolio_stats_df, num_rows=5, log_level=logging.INFO)
->>>>>>> 05cf6aeb
 
 # %%
 bars_to_burn = 1
@@ -451,21 +256,6 @@
 # # Compare pairwise portfolio correlations
 
 # %%
-<<<<<<< HEAD
-adapted_prod_df = oms.adapt_portfolio_object_df_to_forecast_evaluator_df(portfolio_dfs["prod"])
-adapted_cand_df = oms.adapt_portfolio_object_df_to_forecast_evaluator_df(portfolio_dfs["cand"])
-adapted_sim_df = oms.adapt_portfolio_object_df_to_forecast_evaluator_df(portfolio_dfs["sim"])
-
-# %%
-adapted_prod_df.columns.levels
-
-# %%
-adapted_prod_df.columns.levels[0]
-
-# %%
-adapted_prod_df = adapted_prod_df.sort_index(axis=1)
-research_portfolio_df = research_portfolio_df.sort_index(axis=1)
-=======
 adapted_prod_df = oms.adapt_portfolio_object_df_to_forecast_evaluator_df(
     portfolio_dfs["prod"]
 )
@@ -475,54 +265,14 @@
 adapted_sim_df = oms.adapt_portfolio_object_df_to_forecast_evaluator_df(
     portfolio_dfs["sim"]
 )
->>>>>>> 05cf6aeb
-
-# %%
-col_name = "holdings_shares"
-#col_name = "price"
-display(adapted_prod_df[col_name].tail(3))
-display(research_portfolio_df[col_name].tail(3))
-
-# %%
-#col_name = "pnl"
-#col_name = "executed_trades_shares"
-col_name = "holdings_shares"
+
+# %%
 dtfmod.compute_correlations(
-    adapted_prod_df.iloc[1:],
-    research_portfolio_df.iloc[1:],
+    research_portfolio_df,
+    adapted_prod_df,
     allow_unequal_indices=True,
     allow_unequal_columns=True,
-).sort_values([col_name], ascending=False)
-
-# %%
-<<<<<<< HEAD
-#col_name = "price"
-col_name = "executed_trades_notional"
-#asset_id = 1030828978
-#asset_id = 5115052901
-asset_id = 5118394986
-#df1 = adapted_sim_df[col_name][asset_id]
-df1 = adapted_prod_df[col_name][asset_id]
-df2 = research_portfolio_df[col_name][asset_id]
-
-(df1 - df2).dropna().plot()
-
-df = pd.DataFrame(df1).merge(pd.DataFrame(df2), how="outer", left_index=True, right_index=True, suffixes=["_prod", "_research"])
-
-#df["diff"] = df["1030828978_prod"] - df["1030828978_research"]
-
-#display(df)
-
-df.dropna().plot()
-
-# %%
-dtfmod.compute_correlations(
-    #research_portfolio_df,
-    adapted_sim_df.iloc[1:],
-    research_portfolio_df.iloc[1:],
-    allow_unequal_indices=True,
-    allow_unequal_columns=True,
-).sort_values(["pnl"], ascending=False)
+)
 
 # %%
 dtfmod.compute_correlations(
@@ -530,39 +280,18 @@
     adapted_sim_df,
     allow_unequal_indices=False,
     allow_unequal_columns=False,
-).sort_values(["pnl"], ascending=False)
+)
 
 # %%
 dtfmod.compute_correlations(
-=======
-dtfmod.compute_correlations(
-    adapted_prod_df,
-    adapted_sim_df,
-    allow_unequal_indices=False,
-    allow_unequal_columns=False,
-)
-
-# %%
-dtfmod.compute_correlations(
->>>>>>> 05cf6aeb
     research_portfolio_df,
     adapted_sim_df,
     allow_unequal_indices=True,
     allow_unequal_columns=True,
-<<<<<<< HEAD
-).sort_values(["pnl"], ascending=False)
-=======
-)
->>>>>>> 05cf6aeb
+)
 
 # %%
 if config["meta"]["run_tca"]:
     tca = cofinanc.load_and_normalize_tca_csv(tca_csv)
     tca = cofinanc.compute_tca_price_annotations(tca, True)
-<<<<<<< HEAD
-    tca = cofinanc.pivot_and_accumulate_holdings(tca, "")
-
-# %%
-=======
-    tca = cofinanc.pivot_and_accumulate_holdings(tca, "")
->>>>>>> 05cf6aeb
+    tca = cofinanc.pivot_and_accumulate_holdings(tca, "")