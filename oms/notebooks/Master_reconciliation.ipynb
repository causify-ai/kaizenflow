{
 "cells": [
  {
   "cell_type": "code",
   "execution_count": null,
   "id": "cd4dc514",
   "metadata": {},
   "outputs": [],
   "source": [
    "%load_ext autoreload\n",
    "%autoreload 2\n",
    "%matplotlib inline"
   ]
  },
  {
   "cell_type": "code",
   "execution_count": null,
   "id": "582ffb6d",
   "metadata": {},
   "outputs": [],
   "source": [
    "import logging\n",
    "import os\n",
    "\n",
    "import matplotlib.pyplot as plt\n",
    "import pandas as pd\n",
    "\n",
    "import core.config as cconfig\n",
    "import core.finance as cofinanc\n",
    "import core.plotting as coplotti\n",
    "import dataflow.model as dtfmod\n",
    "import helpers.hdbg as hdbg\n",
    "import helpers.henv as henv\n",
    "import helpers.hpandas as hpandas\n",
    "import helpers.hprint as hprint\n",
    "import oms as oms"
   ]
  },
  {
   "cell_type": "code",
   "execution_count": null,
   "id": "f443668b",
   "metadata": {},
   "outputs": [],
   "source": [
    "hdbg.init_logger(verbosity=logging.INFO)\n",
    "\n",
    "_LOG = logging.getLogger(__name__)\n",
    "\n",
    "_LOG.info(\"%s\", henv.get_system_signature()[0])\n",
    "\n",
    "hprint.config_notebook()"
   ]
  },
  {
   "cell_type": "markdown",
   "id": "447d21da",
   "metadata": {},
   "source": [
    "# Build the reconciliation config"
   ]
  },
  {
   "cell_type": "code",
   "execution_count": null,
   "id": "67ebd2e5",
   "metadata": {},
   "outputs": [],
   "source": [
    "date_str = None\n",
    "prod_subdir = None\n",
    "config_list = oms.build_reconciliation_configs(date_str, prod_subdir)\n",
    "config = config_list[0]\n",
    "print(config)"
   ]
  },
  {
   "cell_type": "markdown",
   "id": "a77f571d",
   "metadata": {},
   "source": [
    "# Specify data to load"
   ]
  },
  {
   "cell_type": "code",
   "execution_count": null,
   "id": "f1a932a6",
   "metadata": {},
   "outputs": [],
   "source": [
    "# The dict points to `system_log_dir` for different experiments.\n",
    "system_log_path_dict = dict(config[\"system_log_path\"].to_dict())"
   ]
  },
  {
   "cell_type": "code",
   "execution_count": null,
<<<<<<< HEAD
   "id": "b0225351",
=======
   "id": "fc5f7ef3",
   "metadata": {},
   "outputs": [],
   "source": [
    "configs = oms.load_config_from_pickle(system_log_path_dict)\n",
    "# Diff configs.\n",
    "diff_config = cconfig.build_config_diff_dataframe(\n",
    "    {\n",
    "        \"prod_config\": configs[\"prod\"],\n",
    "        \"sim_config\": configs[\"sim\"],\n",
    "    }\n",
    ")\n",
    "diff_config"
   ]
  },
  {
   "cell_type": "code",
   "execution_count": null,
   "id": "f0155a17",
>>>>>>> 2df70c1e
   "metadata": {},
   "outputs": [],
   "source": [
    "# This dict points to `system_log_dir/process_forecasts/portfolio` for different experiments.\n",
    "data_type = \"portfolio\"\n",
    "portfolio_path_dict = oms.get_system_log_paths(system_log_path_dict, data_type)\n",
    "portfolio_path_dict"
   ]
  },
  {
   "cell_type": "code",
   "execution_count": null,
   "id": "a8e2d5da",
   "metadata": {},
   "outputs": [],
   "source": [
    "# This dict points to `system_log_dir/dag/node_io/node_io.data` for different experiments.\n",
    "data_type = \"dag\"\n",
    "dag_path_dict = oms.get_system_log_paths(system_log_path_dict, data_type)\n",
    "dag_path_dict"
   ]
  },
  {
   "cell_type": "code",
   "execution_count": null,
   "id": "8b344a51",
   "metadata": {},
   "outputs": [],
   "source": [
    "# TODO(gp): Load the TCA data for crypto.\n",
    "if config[\"meta\"][\"run_tca\"]:\n",
    "    tca_csv = os.path.join(root_dir, date_str, \"tca/sau1_tca.csv\")\n",
    "    hdbg.dassert_file_exists(tca_csv)"
   ]
  },
  {
   "cell_type": "markdown",
<<<<<<< HEAD
   "id": "3116ac22",
   "metadata": {},
   "source": [
    "# Compare configs (prod vs vim)"
   ]
  },
  {
   "cell_type": "code",
   "execution_count": null,
   "id": "f8df5def",
   "metadata": {},
   "outputs": [],
   "source": [
    "configs = oms.load_config_from_pickle(system_log_path_dict)\n",
    "# Diff configs.\n",
    "# TODO(Grisha): the output is only on subconfig level, we should\n",
    "# compare value vs value instead.\n",
    "diff_config = cconfig.build_config_diff_dataframe(\n",
    "    {\n",
    "        \"prod_config\": configs[\"prod\"],\n",
    "        \"sim_config\": configs[\"sim\"],\n",
    "    }\n",
    ")\n",
    "diff_config.T"
   ]
  },
  {
   "cell_type": "markdown",
   "id": "a976cc55",
   "metadata": {},
   "source": [
    "# DAG io"
   ]
  },
  {
   "cell_type": "markdown",
   "id": "437e0b47",
=======
   "id": "3b8e60ca",
>>>>>>> 2df70c1e
   "metadata": {},
   "source": [
    "## Compare DAG io (prod vs sim)"
   ]
  },
  {
   "cell_type": "code",
   "execution_count": null,
   "id": "44acc4ee",
   "metadata": {},
   "outputs": [],
   "source": [
    "# Get DAG node names.\n",
    "dag_node_names = oms.get_dag_node_names(dag_path_dict[\"prod\"])\n",
    "_LOG.info(\n",
    "    \"The 1st node=%s, the last node=%s\", dag_node_names[0], dag_node_names[-1]\n",
    ")"
   ]
  },
  {
   "cell_type": "code",
   "execution_count": null,
   "id": "ad339000",
   "metadata": {},
   "outputs": [],
   "source": [
    "# Get timestamps for the last DAG node.\n",
    "dag_node_timestamps = oms.get_dag_node_timestamps(\n",
    "    dag_path_dict[\"prod\"], dag_node_names[-1], as_timestamp=True\n",
    ")\n",
    "_LOG.info(\n",
    "    \"The 1st timestamp=%s, the last timestamp=%s\",\n",
    "    dag_node_timestamps[0][0],\n",
    "    dag_node_timestamps[-1][0],\n",
    ")"
   ]
  },
  {
   "cell_type": "code",
   "execution_count": null,
   "id": "a7c44771",
   "metadata": {},
   "outputs": [],
   "source": [
    "# Load DAG output for different experiments.\n",
    "dag_start_timestamp = None\n",
    "dag_end_timestamp = None\n",
    "dag_df_dict = oms.load_dag_outputs(\n",
    "    dag_path_dict,\n",
    "    only_last_node=False,\n",
    "    only_last_timestamp=False,\n",
    ")\n",
    "# Get DAG output for the last node and the last timestamp.\n",
    "# TODO(Grisha): use 2 dicts -- one for the last node, last timestamp,\n",
    "# the other one for all nodes, all timestamps for comparison.\n",
    "dag_df_prod = dag_df_dict[\"prod\"][dag_node_names[-1]][dag_node_timestamps[-1][0]]\n",
    "dag_df_sim = dag_df_dict[\"sim\"][dag_node_names[-1]][dag_node_timestamps[-1][0]]\n",
    "hpandas.df_to_str(dag_df_prod, num_rows=5, log_level=logging.INFO)"
   ]
  },
  {
   "cell_type": "code",
   "execution_count": null,
   "id": "9fe1c8ff",
   "metadata": {},
   "outputs": [],
   "source": [
    "compare_dfs_kwargs ={\n",
    "    \"diff_mode\": \"pct_change\",\n",
    "    \"assert_diff_threshold\": None,\n",
    "}\n",
    "dag_diff_df = oms.compute_dag_outputs_diff(\n",
    "    dag_df_dict, compare_dfs_kwargs\n",
    ")"
   ]
  },
  {
   "cell_type": "code",
   "execution_count": null,
   "id": "90977e1b",
   "metadata": {},
   "outputs": [],
   "source": [
    "max_diff = dag_diff_df.abs().max().max()\n",
    "_LOG.info(\"Maximum absolute difference for DAG output=%s\", max_diff)"
   ]
  },
  {
   "cell_type": "code",
   "execution_count": null,
   "id": "218f60fb",
   "metadata": {},
   "outputs": [],
   "source": [
    "if False:\n",
    "    dag_diff_detailed_stats = oms.compute_dag_output_diff_detailed_stats(\n",
    "        dag_diff_df\n",
    "    )"
   ]
  },
  {
   "cell_type": "code",
   "execution_count": null,
   "id": "646d52fd",
   "metadata": {},
   "outputs": [],
   "source": [
    "if False:\n",
    "    # Compute correlations.\n",
    "    prod_sim_dag_corr = dtfmod.compute_correlations(\n",
    "        dag_df_prod,\n",
    "        dag_df_sim,\n",
    "    )\n",
    "    hpandas.df_to_str(\n",
    "        prod_sim_dag_corr.min(),\n",
    "        num_rows=None,\n",
    "        precision=3,\n",
    "        log_level=logging.INFO,\n",
    "    )"
   ]
  },
  {
   "cell_type": "markdown",
   "id": "6b698874",
   "metadata": {},
   "source": [
    "## Compute DAG delay"
   ]
  },
  {
   "cell_type": "code",
   "execution_count": null,
   "id": "cdefcbb7",
   "metadata": {},
   "outputs": [],
   "source": [
    "delay_in_secs = oms.compute_dag_delay_in_seconds(dag_node_timestamps, display_plot=False)"
   ]
  },
  {
   "cell_type": "markdown",
   "id": "4c821c4f",
   "metadata": {},
   "source": [
    "# Portfolio"
   ]
  },
  {
   "cell_type": "markdown",
   "id": "d2dcf4a8",
   "metadata": {},
   "source": [
    "## Compute research portfolio equivalent"
   ]
  },
  {
   "cell_type": "code",
   "execution_count": null,
   "id": "57456e75",
   "metadata": {},
   "outputs": [],
   "source": [
    "# Set Portofolio start and end timestamps.\n",
    "if True:\n",
    "    # By default use the min/max bar timestamps from the DAG.\n",
    "    start_timestamp = dag_node_timestamps[0][0]\n",
    "    end_timestamp = dag_node_timestamps[-1][0]\n",
    "else:\n",
    "    # Overwrite if needed.\n",
    "    start_timestamp = pd.Timestamp(\n",
    "        \"2022-11-03 06:05:00-04:00\", tz=\"America/New_York\"\n",
    "    )\n",
    "    end_timestamp = pd.Timestamp(\n",
    "        \"2022-11-03 08:00:00-04:00\", tz=\"America/New_York\"\n",
    "    )\n",
    "_LOG.info(\"start_timestamp=%s\", start_timestamp)\n",
    "_LOG.info(\"end_timestamp=%s\", end_timestamp)"
   ]
  },
  {
   "cell_type": "code",
   "execution_count": null,
   "id": "a6792d6d",
   "metadata": {},
   "outputs": [],
   "source": [
    "fep = dtfmod.ForecastEvaluatorFromPrices(\n",
    "    **config[\"research_forecast_evaluator_from_prices\"][\"init\"]\n",
    ")\n",
    "annotate_forecasts_kwargs = config[\"research_forecast_evaluator_from_prices\"][\n",
    "    \"annotate_forecasts_kwargs\"\n",
    "].to_dict()\n",
    "research_portfolio_df, research_portfolio_stats_df = fep.annotate_forecasts(\n",
    "    dag_df_prod,\n",
    "    **annotate_forecasts_kwargs,\n",
    "    compute_extended_stats=True,\n",
    ")\n",
    "# TODO(gp): Move it to annotate_forecasts?\n",
    "research_portfolio_df = research_portfolio_df.sort_index(axis=1)\n",
    "# Align index with prod and sim portfolios.\n",
    "research_portfolio_df = research_portfolio_df.loc[start_timestamp:end_timestamp]\n",
    "research_portfolio_stats_df = research_portfolio_stats_df.loc[\n",
    "    start_timestamp:end_timestamp\n",
    "]\n",
    "#\n",
    "hpandas.df_to_str(research_portfolio_stats_df, num_rows=5, log_level=logging.INFO)"
   ]
  },
  {
   "cell_type": "markdown",
   "id": "d3ba6b6c",
   "metadata": {},
   "source": [
    "## Load logged portfolios (prod & sim)"
   ]
  },
  {
   "cell_type": "code",
   "execution_count": null,
   "id": "4f49efab",
   "metadata": {},
   "outputs": [],
   "source": [
    "portfolio_config = cconfig.Config.from_dict(\n",
    "    {\n",
    "        \"start_timestamp\": start_timestamp,\n",
    "        \"end_timestamp\": end_timestamp,\n",
    "        \"freq\": config[\"meta\"][\"bar_duration\"],\n",
    "        \"normalize_bar_times\": True,\n",
    "    }\n",
    ")\n",
    "portfolio_config"
   ]
  },
  {
   "cell_type": "code",
   "execution_count": null,
   "id": "392bc083",
   "metadata": {},
   "outputs": [],
   "source": [
    "portfolio_dfs, portfolio_stats_dfs = oms.load_portfolio_dfs(\n",
    "    portfolio_path_dict,\n",
    "    portfolio_config,\n",
    ")\n",
    "# Add research portfolio.\n",
    "portfolio_dfs[\"research\"] = research_portfolio_df\n",
    "hpandas.df_to_str(portfolio_dfs[\"prod\"], num_rows=5, log_level=logging.INFO)"
   ]
  },
  {
   "cell_type": "code",
   "execution_count": null,
   "id": "67fa369b",
   "metadata": {},
   "outputs": [],
   "source": [
    "# Add research df and combine into a single df.\n",
    "portfolio_stats_dfs[\"research\"] = research_portfolio_stats_df\n",
    "portfolio_stats_df = pd.concat(portfolio_stats_dfs, axis=1)\n",
    "#\n",
    "hpandas.df_to_str(portfolio_stats_df, num_rows=5, log_level=logging.INFO)"
   ]
  },
  {
   "cell_type": "markdown",
   "id": "1051c14f",
   "metadata": {},
   "source": [
    "## Compute Portfolio statistics (prod vs research vs sim)"
   ]
  },
  {
   "cell_type": "code",
   "execution_count": null,
   "id": "8f9fe22c",
   "metadata": {},
   "outputs": [],
   "source": [
    "bars_to_burn = 1\n",
    "coplotti.plot_portfolio_stats(portfolio_stats_df.iloc[bars_to_burn:])"
   ]
  },
  {
   "cell_type": "code",
   "execution_count": null,
   "id": "8d3425d0",
   "metadata": {},
   "outputs": [],
   "source": [
    "stats_computer = dtfmod.StatsComputer()\n",
    "stats_sxs, _ = stats_computer.compute_portfolio_stats(\n",
    "    portfolio_stats_df.iloc[bars_to_burn:], config[\"meta\"][\"bar_duration\"]\n",
    ")\n",
    "display(stats_sxs)"
   ]
  },
  {
   "cell_type": "markdown",
   "id": "a1ae4b22",
   "metadata": {},
   "source": [
    "## Compare portfolios pairwise (prod vs research vs sim)"
   ]
  },
  {
   "cell_type": "markdown",
   "id": "f7ec9d6f",
   "metadata": {},
   "source": [
    "### Differences"
   ]
  },
  {
   "cell_type": "markdown",
   "id": "7d6837e7",
   "metadata": {},
   "source": [
    "#### Prod vs sim"
   ]
  },
  {
   "cell_type": "code",
   "execution_count": null,
   "id": "d9f384a5",
   "metadata": {},
   "outputs": [],
   "source": [
    "report_stats = False\n",
    "display_plot = False\n",
    "compare_dfs_kwargs = {\n",
    "    \"column_mode\": \"inner\",\n",
    "    \"diff_mode\": \"pct_change\",\n",
    "    \"remove_inf\": True,\n",
    "    \"assert_diff_threshold\": None,\n",
    "}\n",
    "portfolio_diff_df = oms.compare_portfolios(\n",
    "    portfolio_dfs,\n",
    "    report_stats=report_stats,\n",
    "    display_plot=display_plot,\n",
    "    compare_dfs_kwargs=compare_dfs_kwargs,\n",
    ")\n",
    "hpandas.df_to_str(portfolio_diff_df, num_rows=None, log_level=logging.INFO)"
   ]
  },
  {
   "cell_type": "markdown",
   "id": "d154240f",
   "metadata": {},
   "source": [
    "#### Prod vs research"
   ]
  },
  {
   "cell_type": "code",
   "execution_count": null,
<<<<<<< HEAD
   "id": "e7652e77",
   "metadata": {},
   "outputs": [],
   "source": [
    "diff_df = hpandas.compare_multiindex_dfs(\n",
    "    portfolio_dfs[\"prod\"],\n",
    "    portfolio_dfs[\"research\"],\n",
    "    compare_dfs_kwargs=compare_dfs_kwargs,\n",
    ")\n",
    "# Remove the sign.\n",
    "diff_df = diff_df.abs()\n",
    "# Check that data is the same.\n",
    "max_diff = diff_df.max().max()\n",
    "_LOG.info(\"Max difference between prod and research is=%s\", max_diff)\n",
    "prod_research_diff = diff_df.max().unstack().max(axis=1).map(\"{:,.2f}\".format)\n",
    "hpandas.df_to_str(prod_research_diff, num_rows=None, log_level=logging.INFO)"
   ]
  },
  {
   "cell_type": "markdown",
   "id": "406e5585",
   "metadata": {},
   "source": [
    "#### Sim vs research"
   ]
  },
  {
   "cell_type": "code",
   "execution_count": null,
   "id": "e476c859",
   "metadata": {},
   "outputs": [],
   "source": [
    "diff_df = hpandas.compare_multiindex_dfs(\n",
    "    portfolio_dfs[\"sim\"],\n",
    "    portfolio_dfs[\"research\"],\n",
    "    compare_dfs_kwargs=compare_dfs_kwargs,\n",
    ")\n",
    "# Remove the sign.\n",
    "diff_df = diff_df.abs()\n",
    "# Check that data is the same.\n",
    "max_diff = diff_df.max().max()\n",
    "_LOG.info(\"Max difference between sim and research is=%s\", max_diff)\n",
    "sim_research_diff = diff_df.max().unstack().max(axis=1).map(\"{:,.2f}\".format)\n",
    "hpandas.df_to_str(sim_research_diff, num_rows=None, log_level=logging.INFO)"
   ]
  },
  {
   "cell_type": "markdown",
   "id": "7d5cd6a0",
   "metadata": {},
   "source": [
    "### Correlations"
   ]
  },
  {
   "cell_type": "markdown",
   "id": "f600b6ce",
   "metadata": {},
   "source": [
    "#### Prod vs sim"
   ]
  },
  {
   "cell_type": "code",
   "execution_count": null,
   "id": "7f72f3c8",
   "metadata": {},
   "outputs": [],
   "source": [
    "if False:\n",
    "    dtfmod.compute_correlations(\n",
    "        portfolio_dfs[\"prod\"],\n",
    "        portfolio_dfs[\"sim\"],\n",
    "        allow_unequal_indices=False,\n",
    "        allow_unequal_columns=False,\n",
    "    )"
   ]
  },
  {
   "cell_type": "markdown",
   "id": "dffdfeb0",
   "metadata": {},
   "source": [
    "#### Prod vs research"
   ]
  },
  {
   "cell_type": "code",
   "execution_count": null,
   "id": "b82ad48f",
   "metadata": {},
   "outputs": [],
   "source": [
    "if False:\n",
    "    dtfmod.compute_correlations(\n",
    "        research_portfolio_df,\n",
    "        portfolio_dfs[\"prod\"],\n",
    "        allow_unequal_indices=True,\n",
    "        allow_unequal_columns=True,\n",
    "    )"
   ]
  },
  {
   "cell_type": "markdown",
   "id": "e79a5539",
   "metadata": {},
   "source": [
    "#### Sim vs research"
   ]
  },
  {
   "cell_type": "code",
   "execution_count": null,
   "id": "64420d68",
   "metadata": {},
   "outputs": [],
   "source": [
    "if False:\n",
    "    dtfmod.compute_correlations(\n",
    "        research_portfolio_df,\n",
    "        portfolio_dfs[\"sim\"],\n",
    "        allow_unequal_indices=True,\n",
    "        allow_unequal_columns=True,\n",
    "    )"
   ]
  },
  {
   "cell_type": "markdown",
   "id": "e37b868a",
   "metadata": {},
   "source": [
    "# Target positions"
   ]
  },
  {
   "cell_type": "markdown",
   "id": "69ca3df3",
   "metadata": {},
   "source": [
    "## Load target positions (prod)"
   ]
  },
  {
   "cell_type": "code",
   "execution_count": null,
   "id": "6fc95859",
   "metadata": {},
   "outputs": [],
   "source": [
    "prod_target_position_df = oms.load_target_positions(\n",
    "    portfolio_path_dict[\"prod\"].strip(\"portfolio\"),\n",
    "    start_timestamp,\n",
    "    end_timestamp,\n",
    "    config[\"meta\"][\"bar_duration\"],\n",
    "    normalize_bar_times=True\n",
    ")\n",
    "hpandas.df_to_str(prod_target_position_df, num_rows=5, log_level=logging.INFO)\n",
    "if False:\n",
    "    # TODO(Grisha): do we need to compare sim also?\n",
    "    sim_target_position_df = oms.load_target_positions(\n",
    "        portfolio_path_dict[\"sim\"].strip(\"portfolio\"),\n",
    "        start_timestamp,\n",
    "        end_timestamp,\n",
    "        config[\"meta\"][\"bar_duration\"],\n",
    "        normalize_bar_times=True\n",
    "    )"
   ]
  },
  {
   "cell_type": "markdown",
   "id": "7998d7f7",
   "metadata": {},
   "source": [
    "## Compare positions target vs executed (prod)"
   ]
  },
  {
   "cell_type": "code",
   "execution_count": null,
   "id": "b809aefc",
=======
   "id": "1fcbbc9a",
>>>>>>> 2df70c1e
   "metadata": {},
   "outputs": [],
   "source": [
    "# TODO(Grisha): decide what is the expected output.\n",
    "df1 = prod_target_position_df[\"target_holdings_shares\"].shift(1)\n",
    "df2 = prod_target_position_df[\"holdings_shares\"]\n",
    "diff = df1 - df2\n",
    "hpandas.df_to_str(diff, num_rows=5, log_level=logging.INFO)"
   ]
  },
  {
   "cell_type": "markdown",
   "id": "efa203e2",
   "metadata": {},
   "source": [
    "## Compare target positions (prod vs research)"
   ]
  },
  {
   "cell_type": "markdown",
   "id": "d322eb6a",
   "metadata": {},
   "source": [
    "### Price"
   ]
  },
  {
   "cell_type": "code",
   "execution_count": null,
   "id": "96b32935",
   "metadata": {},
   "outputs": [],
   "source": [
    "column = \"price\"\n",
    "prod_df = prod_target_position_df[column]\n",
    "display(prod_df.head(2))\n",
    "res_df = research_portfolio_df[column]\n",
    "display(res_df.head(2))\n",
    "\n",
    "# Compute percentage difference.\n",
    "diff_df = hpandas.compare_dfs(\n",
    "    prod_df,\n",
    "    res_df,\n",
    "    diff_mode= \"pct_change\",\n",
    ")\n",
    "# Remove the sign and NaNs.\n",
    "diff_df = diff_df.abs()\n",
    "# Check that data is the same.\n",
    "print(diff_df.max().max())\n",
    "if False:\n",
    "    hpandas.heatmap_df(diff_df.round(2))"
   ]
  },
  {
   "cell_type": "markdown",
   "id": "8eb6ffc1",
   "metadata": {},
   "source": [
    "### Volatility"
   ]
  },
  {
   "cell_type": "code",
   "execution_count": null,
   "id": "dd80c180",
   "metadata": {},
   "outputs": [],
   "source": [
    "column = \"volatility\"\n",
    "prod_df = prod_target_position_df[column]\n",
    "display(prod_df.head(2))\n",
    "res_df = research_portfolio_df[column]\n",
    "display(res_df.head(2))\n",
    "\n",
    "# Compute percentage difference.\n",
    "diff_df = hpandas.compare_dfs(\n",
    "    prod_df,\n",
    "    res_df,\n",
    "    diff_mode= \"pct_change\",\n",
    ")\n",
    "# Remove the sign and NaNs.\n",
    "diff_df = diff_df.abs()\n",
    "# Check that data is the same.\n",
    "print(diff_df.max().max())\n",
    "if False:\n",
    "    hpandas.heatmap_df(diff_df.round(2))"
   ]
  },
  {
   "cell_type": "markdown",
   "id": "097ca47c",
   "metadata": {},
   "source": [
    "### Prediction"
   ]
  },
  {
   "cell_type": "code",
   "execution_count": null,
   "id": "0ffd084c",
   "metadata": {},
   "outputs": [],
   "source": [
    "column = \"prediction\"\n",
    "prod_df = prod_target_position_df[column]\n",
    "display(prod_df.head(2))\n",
    "res_df = research_portfolio_df[column]\n",
    "display(res_df.head(2))\n",
    "\n",
    "# Compute percentage difference.\n",
    "diff_df = hpandas.compare_dfs(\n",
    "    prod_df,\n",
    "    res_df,\n",
    "    diff_mode= \"pct_change\",\n",
    ")\n",
    "# Remove the sign and NaNs.\n",
    "diff_df = diff_df.abs()\n",
    "# Check that data is the same.\n",
    "print(diff_df.max().max())\n",
    "if False:\n",
    "    hpandas.heatmap_df(diff_df.round(2))"
   ]
  },
  {
   "cell_type": "markdown",
   "id": "dccc87a1",
   "metadata": {},
   "source": [
    "### Current holdings"
   ]
  },
  {
   "cell_type": "code",
   "execution_count": null,
   "id": "8b10b87d",
   "metadata": {},
   "outputs": [],
   "source": [
    "column = \"holdings_shares\"\n",
    "prod_df = prod_target_position_df[column]\n",
    "display(prod_df.head(2))\n",
    "res_df = research_portfolio_df[column]\n",
    "display(res_df.head(2))\n",
    "\n",
    "# Compute percentage difference.\n",
    "diff_df = hpandas.compare_dfs(\n",
    "    prod_df,\n",
    "    res_df,\n",
    "    diff_mode= \"pct_change\",\n",
    "    assert_diff_threshold=None,\n",
    ")\n",
    "# Remove the sign and NaNs.\n",
    "diff_df = diff_df.abs()\n",
    "# Check that data is the same.\n",
    "print(diff_df.max().max())\n",
    "if False:\n",
    "    hpandas.heatmap_df(diff_df.round(2))"
   ]
  },
  {
   "cell_type": "markdown",
   "id": "051cbb30",
   "metadata": {},
   "source": [
    "### Target holdings"
   ]
  },
  {
   "cell_type": "code",
   "execution_count": null,
   "id": "d9b8c497",
   "metadata": {},
   "outputs": [],
   "source": [
    "prod_df = prod_target_position_df[\"target_holdings_shares\"].shift(1)\n",
    "display(prod_df.head(5))\n",
    "\n",
    "res_df = research_portfolio_df[\"holdings_shares\"]\n",
    "display(res_df.head(5))\n",
    "\n",
    "# Compute percentage difference.\n",
    "diff_df = hpandas.compare_dfs(\n",
    "    prod_df,\n",
    "    res_df,\n",
    "    diff_mode= \"pct_change\",\n",
    "    assert_diff_threshold=None,\n",
    ")\n",
    "# Remove the sign and NaNs.\n",
    "diff_df = diff_df.abs()\n",
    "# Check that data is the same.\n",
    "print(diff_df.max().max())\n",
    "if False:\n",
    "    hpandas.heatmap_df(diff_df.round(2))"
   ]
  },
  {
   "cell_type": "markdown",
   "id": "43b169b6",
   "metadata": {},
   "source": [
    "# Orders "
   ]
  },
  {
   "cell_type": "markdown",
   "id": "d69a5e37",
   "metadata": {},
   "source": [
    "## Load orders (prod & sim)"
   ]
  },
  {
   "cell_type": "code",
   "execution_count": null,
   "id": "6dc69eaf",
   "metadata": {},
   "outputs": [],
   "source": [
    "prod_order_df = oms.TargetPositionAndOrderGenerator.load_orders(\n",
    "    portfolio_path_dict[\"prod\"].strip(\"portfolio\"),\n",
    ")\n",
    "hpandas.df_to_str(prod_order_df, num_rows=5, log_level=logging.INFO)\n",
    "sim_order_df = oms.TargetPositionAndOrderGenerator.load_orders(\n",
    "    portfolio_path_dict[\"sim\"].strip(\"portfolio\"),\n",
    ")\n",
    "hpandas.df_to_str(sim_order_df, num_rows=5, log_level=logging.INFO)"
   ]
  },
  {
   "cell_type": "markdown",
   "id": "76fcb03c",
   "metadata": {},
   "source": [
    "## Compare orders (prod vs sim)"
   ]
  },
  {
   "cell_type": "code",
   "execution_count": null,
   "id": "8bdca391",
   "metadata": {},
   "outputs": [],
   "source": [
    "# TODO(Grisha): add comparison using the usual `pct_change` approach."
   ]
  },
  {
   "cell_type": "markdown",
   "id": "88ba2415",
   "metadata": {},
   "source": [
    "# Fills statistics"
   ]
  },
  {
   "cell_type": "code",
   "execution_count": null,
   "id": "0c4f4e4c",
   "metadata": {},
   "outputs": [],
   "source": [
    "# TODO(Grisha): what should we do here?\n",
    "fills = oms.compute_fill_stats(prod_target_position_df)\n",
    "hpandas.df_to_str(fills, num_rows=5, log_level=logging.INFO)\n",
    "fills[\"underfill_share_count\"].sum(axis=1).plot()"
   ]
  },
  {
   "cell_type": "markdown",
   "id": "b9ad79ff",
   "metadata": {},
   "source": [
    "# Slippage"
   ]
  },
  {
   "cell_type": "code",
   "execution_count": null,
   "id": "24ed4898",
   "metadata": {},
   "outputs": [],
   "source": [
    "# TODO(Grisha): what should we do here?\n",
    "slippage = oms.compute_share_prices_and_slippage(portfolio_dfs[\"prod\"])\n",
    "hpandas.df_to_str(slippage, num_rows=5, log_level=logging.INFO)\n",
    "slippage[\"slippage_in_bps\"].sum(axis=1).plot()"
   ]
  },
  {
   "cell_type": "code",
   "execution_count": null,
   "id": "0987b211",
   "metadata": {},
   "outputs": [],
   "source": [
    "stacked = slippage[[\"slippage_in_bps\", \"is_benchmark_profitable\"]].stack()\n",
    "stacked[stacked[\"is_benchmark_profitable\"] > 0][\"slippage_in_bps\"].hist(bins=31)\n",
    "stacked[stacked[\"is_benchmark_profitable\"] < 0][\"slippage_in_bps\"].hist(bins=31)"
   ]
  },
  {
   "cell_type": "markdown",
   "id": "2dca7a5c",
   "metadata": {},
   "source": [
    "# Total cost accounting"
   ]
  },
  {
   "cell_type": "code",
   "execution_count": null,
   "id": "cc1c2546",
   "metadata": {},
   "outputs": [],
   "source": [
    "notional_costs = oms.compute_notional_costs(\n",
    "    portfolio_dfs[\"prod\"],\n",
    "    prod_target_position_df, \n",
    ")\n",
    "hpandas.df_to_str(notional_costs, num_rows=5, log_level=logging.INFO)"
   ]
  },
  {
   "cell_type": "code",
   "execution_count": null,
<<<<<<< HEAD
   "id": "e96aefc9",
=======
   "id": "c2f2ceb6",
>>>>>>> 2df70c1e
   "metadata": {},
   "outputs": [],
   "source": [
    "cost_df = oms.apply_costs_to_baseline(\n",
    "    portfolio_stats_dfs[\"research\"],\n",
    "    portfolio_stats_dfs[\"prod\"],\n",
    "    portfolio_dfs[\"prod\"],\n",
    "    prod_target_position_df, \n",
    ")\n",
    "hpandas.df_to_str(cost_df, num_rows=5, log_level=logging.INFO)"
   ]
  },
  {
   "cell_type": "code",
   "execution_count": null,
<<<<<<< HEAD
   "id": "ea0e16c6",
=======
   "id": "d6cec0e1",
>>>>>>> 2df70c1e
   "metadata": {},
   "outputs": [],
   "source": [
    "cost_df[[\"pnl\", \"baseline_pnl_minus_costs\", \"baseline_pnl\"]].plot()\n",
    "cost_df[[\"pnl\", \"baseline_pnl_minus_costs\"]].plot()"
   ]
  },
  {
   "cell_type": "markdown",
   "id": "b6ef4466",
   "metadata": {},
   "source": [
    "# TCA"
   ]
  },
  {
   "cell_type": "code",
   "execution_count": null,
<<<<<<< HEAD
   "id": "d2938995",
=======
   "id": "2400afda",
>>>>>>> 2df70c1e
   "metadata": {},
   "outputs": [],
   "source": [
    "if config[\"meta\"][\"run_tca\"]:\n",
    "    tca = cofinanc.load_and_normalize_tca_csv(tca_csv)\n",
    "    tca = cofinanc.compute_tca_price_annotations(tca, True)\n",
    "    tca = cofinanc.pivot_and_accumulate_holdings(tca, \"\")"
   ]
  }
 ],
 "metadata": {
  "kernelspec": {
   "display_name": "Python 3 (ipykernel)",
   "language": "python",
   "name": "python3"
<<<<<<< HEAD
  },
  "language_info": {
   "codemirror_mode": {
    "name": "ipython",
    "version": 3
   },
   "file_extension": ".py",
   "mimetype": "text/x-python",
   "name": "python",
   "nbconvert_exporter": "python",
   "pygments_lexer": "ipython3"
  },
  "toc": {
   "base_numbering": 1,
   "nav_menu": {},
   "number_sections": true,
   "sideBar": true,
   "skip_h1_title": false,
   "title_cell": "Table of Contents",
   "title_sidebar": "Contents",
   "toc_cell": false,
   "toc_position": {
    "height": "calc(100% - 180px)",
    "left": "10px",
    "top": "150px",
    "width": "288px"
   },
   "toc_section_display": true,
   "toc_window_display": true
=======
>>>>>>> 2df70c1e
  }
 },
 "nbformat": 4,
 "nbformat_minor": 5
}<|MERGE_RESOLUTION|>--- conflicted
+++ resolved
@@ -96,29 +96,7 @@
   {
    "cell_type": "code",
    "execution_count": null,
-<<<<<<< HEAD
-   "id": "b0225351",
-=======
-   "id": "fc5f7ef3",
-   "metadata": {},
-   "outputs": [],
-   "source": [
-    "configs = oms.load_config_from_pickle(system_log_path_dict)\n",
-    "# Diff configs.\n",
-    "diff_config = cconfig.build_config_diff_dataframe(\n",
-    "    {\n",
-    "        \"prod_config\": configs[\"prod\"],\n",
-    "        \"sim_config\": configs[\"sim\"],\n",
-    "    }\n",
-    ")\n",
-    "diff_config"
-   ]
-  },
-  {
-   "cell_type": "code",
-   "execution_count": null,
    "id": "f0155a17",
->>>>>>> 2df70c1e
    "metadata": {},
    "outputs": [],
    "source": [
@@ -156,8 +134,7 @@
   },
   {
    "cell_type": "markdown",
-<<<<<<< HEAD
-   "id": "3116ac22",
+   "id": "3b8e60ca",
    "metadata": {},
    "source": [
     "# Compare configs (prod vs vim)"
@@ -166,7 +143,7 @@
   {
    "cell_type": "code",
    "execution_count": null,
-   "id": "f8df5def",
+   "id": "3cee4c64",
    "metadata": {},
    "outputs": [],
    "source": [
@@ -185,7 +162,7 @@
   },
   {
    "cell_type": "markdown",
-   "id": "a976cc55",
+   "id": "0f370c59",
    "metadata": {},
    "source": [
     "# DAG io"
@@ -193,10 +170,7 @@
   },
   {
    "cell_type": "markdown",
-   "id": "437e0b47",
-=======
-   "id": "3b8e60ca",
->>>>>>> 2df70c1e
+   "id": "7f37d03d",
    "metadata": {},
    "source": [
     "## Compare DAG io (prod vs sim)"
@@ -338,7 +312,7 @@
   },
   {
    "cell_type": "markdown",
-   "id": "4c821c4f",
+   "id": "d2dcf4a8",
    "metadata": {},
    "source": [
     "# Portfolio"
@@ -346,7 +320,7 @@
   },
   {
    "cell_type": "markdown",
-   "id": "d2dcf4a8",
+   "id": "44fcaefe",
    "metadata": {},
    "source": [
     "## Compute research portfolio equivalent"
@@ -463,7 +437,7 @@
   },
   {
    "cell_type": "markdown",
-   "id": "1051c14f",
+   "id": "d94bdbe9",
    "metadata": {},
    "source": [
     "## Compute Portfolio statistics (prod vs research vs sim)"
@@ -504,7 +478,7 @@
   },
   {
    "cell_type": "markdown",
-   "id": "f7ec9d6f",
+   "id": "f3deb90b",
    "metadata": {},
    "source": [
     "### Differences"
@@ -512,7 +486,7 @@
   },
   {
    "cell_type": "markdown",
-   "id": "7d6837e7",
+   "id": "e85f55b8",
    "metadata": {},
    "source": [
     "#### Prod vs sim"
@@ -544,66 +518,7 @@
   },
   {
    "cell_type": "markdown",
-   "id": "d154240f",
-   "metadata": {},
-   "source": [
-    "#### Prod vs research"
-   ]
-  },
-  {
-   "cell_type": "code",
-   "execution_count": null,
-<<<<<<< HEAD
-   "id": "e7652e77",
-   "metadata": {},
-   "outputs": [],
-   "source": [
-    "diff_df = hpandas.compare_multiindex_dfs(\n",
-    "    portfolio_dfs[\"prod\"],\n",
-    "    portfolio_dfs[\"research\"],\n",
-    "    compare_dfs_kwargs=compare_dfs_kwargs,\n",
-    ")\n",
-    "# Remove the sign.\n",
-    "diff_df = diff_df.abs()\n",
-    "# Check that data is the same.\n",
-    "max_diff = diff_df.max().max()\n",
-    "_LOG.info(\"Max difference between prod and research is=%s\", max_diff)\n",
-    "prod_research_diff = diff_df.max().unstack().max(axis=1).map(\"{:,.2f}\".format)\n",
-    "hpandas.df_to_str(prod_research_diff, num_rows=None, log_level=logging.INFO)"
-   ]
-  },
-  {
-   "cell_type": "markdown",
-   "id": "406e5585",
-   "metadata": {},
-   "source": [
-    "#### Sim vs research"
-   ]
-  },
-  {
-   "cell_type": "code",
-   "execution_count": null,
-   "id": "e476c859",
-   "metadata": {},
-   "outputs": [],
-   "source": [
-    "diff_df = hpandas.compare_multiindex_dfs(\n",
-    "    portfolio_dfs[\"sim\"],\n",
-    "    portfolio_dfs[\"research\"],\n",
-    "    compare_dfs_kwargs=compare_dfs_kwargs,\n",
-    ")\n",
-    "# Remove the sign.\n",
-    "diff_df = diff_df.abs()\n",
-    "# Check that data is the same.\n",
-    "max_diff = diff_df.max().max()\n",
-    "_LOG.info(\"Max difference between sim and research is=%s\", max_diff)\n",
-    "sim_research_diff = diff_df.max().unstack().max(axis=1).map(\"{:,.2f}\".format)\n",
-    "hpandas.df_to_str(sim_research_diff, num_rows=None, log_level=logging.INFO)"
-   ]
-  },
-  {
-   "cell_type": "markdown",
-   "id": "7d5cd6a0",
+   "id": "8d615ac5",
    "metadata": {},
    "source": [
     "### Correlations"
@@ -611,7 +526,7 @@
   },
   {
    "cell_type": "markdown",
-   "id": "f600b6ce",
+   "id": "2a7c356d",
    "metadata": {},
    "source": [
     "#### Prod vs sim"
@@ -620,7 +535,7 @@
   {
    "cell_type": "code",
    "execution_count": null,
-   "id": "7f72f3c8",
+   "id": "1fcbbc9a",
    "metadata": {},
    "outputs": [],
    "source": [
@@ -635,7 +550,7 @@
   },
   {
    "cell_type": "markdown",
-   "id": "dffdfeb0",
+   "id": "82d39a69",
    "metadata": {},
    "source": [
     "#### Prod vs research"
@@ -644,7 +559,7 @@
   {
    "cell_type": "code",
    "execution_count": null,
-   "id": "b82ad48f",
+   "id": "c2f2ceb6",
    "metadata": {},
    "outputs": [],
    "source": [
@@ -659,7 +574,7 @@
   },
   {
    "cell_type": "markdown",
-   "id": "e79a5539",
+   "id": "76a90466",
    "metadata": {},
    "source": [
     "#### Sim vs research"
@@ -668,7 +583,7 @@
   {
    "cell_type": "code",
    "execution_count": null,
-   "id": "64420d68",
+   "id": "d6cec0e1",
    "metadata": {},
    "outputs": [],
    "source": [
@@ -683,7 +598,7 @@
   },
   {
    "cell_type": "markdown",
-   "id": "e37b868a",
+   "id": "4392ede9",
    "metadata": {},
    "source": [
     "# Target positions"
@@ -691,7 +606,7 @@
   },
   {
    "cell_type": "markdown",
-   "id": "69ca3df3",
+   "id": "38fb45c0",
    "metadata": {},
    "source": [
     "## Load target positions (prod)"
@@ -700,7 +615,7 @@
   {
    "cell_type": "code",
    "execution_count": null,
-   "id": "6fc95859",
+   "id": "3aeb11ad",
    "metadata": {},
    "outputs": [],
    "source": [
@@ -725,7 +640,7 @@
   },
   {
    "cell_type": "markdown",
-   "id": "7998d7f7",
+   "id": "ad275c62",
    "metadata": {},
    "source": [
     "## Compare positions target vs executed (prod)"
@@ -734,10 +649,7 @@
   {
    "cell_type": "code",
    "execution_count": null,
-   "id": "b809aefc",
-=======
-   "id": "1fcbbc9a",
->>>>>>> 2df70c1e
+   "id": "a1807595",
    "metadata": {},
    "outputs": [],
    "source": [
@@ -750,7 +662,7 @@
   },
   {
    "cell_type": "markdown",
-   "id": "efa203e2",
+   "id": "4daa8386",
    "metadata": {},
    "source": [
     "## Compare target positions (prod vs research)"
@@ -758,7 +670,7 @@
   },
   {
    "cell_type": "markdown",
-   "id": "d322eb6a",
+   "id": "fd2bf3b0",
    "metadata": {},
    "source": [
     "### Price"
@@ -767,7 +679,7 @@
   {
    "cell_type": "code",
    "execution_count": null,
-   "id": "96b32935",
+   "id": "dc3707f7",
    "metadata": {},
    "outputs": [],
    "source": [
@@ -793,7 +705,7 @@
   },
   {
    "cell_type": "markdown",
-   "id": "8eb6ffc1",
+   "id": "6b6b1b3a",
    "metadata": {},
    "source": [
     "### Volatility"
@@ -802,7 +714,7 @@
   {
    "cell_type": "code",
    "execution_count": null,
-   "id": "dd80c180",
+   "id": "ce7f5527",
    "metadata": {},
    "outputs": [],
    "source": [
@@ -828,7 +740,7 @@
   },
   {
    "cell_type": "markdown",
-   "id": "097ca47c",
+   "id": "d7221243",
    "metadata": {},
    "source": [
     "### Prediction"
@@ -837,7 +749,7 @@
   {
    "cell_type": "code",
    "execution_count": null,
-   "id": "0ffd084c",
+   "id": "83f8ecbe",
    "metadata": {},
    "outputs": [],
    "source": [
@@ -863,7 +775,7 @@
   },
   {
    "cell_type": "markdown",
-   "id": "dccc87a1",
+   "id": "32bb7050",
    "metadata": {},
    "source": [
     "### Current holdings"
@@ -872,7 +784,7 @@
   {
    "cell_type": "code",
    "execution_count": null,
-   "id": "8b10b87d",
+   "id": "b9b3076f",
    "metadata": {},
    "outputs": [],
    "source": [
@@ -899,7 +811,7 @@
   },
   {
    "cell_type": "markdown",
-   "id": "051cbb30",
+   "id": "3abdf36e",
    "metadata": {},
    "source": [
     "### Target holdings"
@@ -908,7 +820,7 @@
   {
    "cell_type": "code",
    "execution_count": null,
-   "id": "d9b8c497",
+   "id": "d1d1c277",
    "metadata": {},
    "outputs": [],
    "source": [
@@ -935,7 +847,7 @@
   },
   {
    "cell_type": "markdown",
-   "id": "43b169b6",
+   "id": "68e2b7b1",
    "metadata": {},
    "source": [
     "# Orders "
@@ -943,7 +855,7 @@
   },
   {
    "cell_type": "markdown",
-   "id": "d69a5e37",
+   "id": "0a494b76",
    "metadata": {},
    "source": [
     "## Load orders (prod & sim)"
@@ -952,7 +864,7 @@
   {
    "cell_type": "code",
    "execution_count": null,
-   "id": "6dc69eaf",
+   "id": "b74d0fde",
    "metadata": {},
    "outputs": [],
    "source": [
@@ -968,7 +880,7 @@
   },
   {
    "cell_type": "markdown",
-   "id": "76fcb03c",
+   "id": "6a3d926d",
    "metadata": {},
    "source": [
     "## Compare orders (prod vs sim)"
@@ -977,7 +889,7 @@
   {
    "cell_type": "code",
    "execution_count": null,
-   "id": "8bdca391",
+   "id": "d143ba91",
    "metadata": {},
    "outputs": [],
    "source": [
@@ -986,7 +898,7 @@
   },
   {
    "cell_type": "markdown",
-   "id": "88ba2415",
+   "id": "deafd3af",
    "metadata": {},
    "source": [
     "# Fills statistics"
@@ -995,7 +907,7 @@
   {
    "cell_type": "code",
    "execution_count": null,
-   "id": "0c4f4e4c",
+   "id": "de63d428",
    "metadata": {},
    "outputs": [],
    "source": [
@@ -1007,7 +919,7 @@
   },
   {
    "cell_type": "markdown",
-   "id": "b9ad79ff",
+   "id": "9df30cc5",
    "metadata": {},
    "source": [
     "# Slippage"
@@ -1016,7 +928,7 @@
   {
    "cell_type": "code",
    "execution_count": null,
-   "id": "24ed4898",
+   "id": "8b5135b6",
    "metadata": {},
    "outputs": [],
    "source": [
@@ -1029,7 +941,7 @@
   {
    "cell_type": "code",
    "execution_count": null,
-   "id": "0987b211",
+   "id": "9be0ec4c",
    "metadata": {},
    "outputs": [],
    "source": [
@@ -1040,7 +952,7 @@
   },
   {
    "cell_type": "markdown",
-   "id": "2dca7a5c",
+   "id": "4e6510c0",
    "metadata": {},
    "source": [
     "# Total cost accounting"
@@ -1049,7 +961,7 @@
   {
    "cell_type": "code",
    "execution_count": null,
-   "id": "cc1c2546",
+   "id": "5e0611eb",
    "metadata": {},
    "outputs": [],
    "source": [
@@ -1063,11 +975,7 @@
   {
    "cell_type": "code",
    "execution_count": null,
-<<<<<<< HEAD
-   "id": "e96aefc9",
-=======
-   "id": "c2f2ceb6",
->>>>>>> 2df70c1e
+   "id": "9f6a5a05",
    "metadata": {},
    "outputs": [],
    "source": [
@@ -1083,11 +991,7 @@
   {
    "cell_type": "code",
    "execution_count": null,
-<<<<<<< HEAD
-   "id": "ea0e16c6",
-=======
-   "id": "d6cec0e1",
->>>>>>> 2df70c1e
+   "id": "779e27c7",
    "metadata": {},
    "outputs": [],
    "source": [
@@ -1097,7 +1001,7 @@
   },
   {
    "cell_type": "markdown",
-   "id": "b6ef4466",
+   "id": "036efab1",
    "metadata": {},
    "source": [
     "# TCA"
@@ -1106,11 +1010,7 @@
   {
    "cell_type": "code",
    "execution_count": null,
-<<<<<<< HEAD
-   "id": "d2938995",
-=======
    "id": "2400afda",
->>>>>>> 2df70c1e
    "metadata": {},
    "outputs": [],
    "source": [
@@ -1126,38 +1026,6 @@
    "display_name": "Python 3 (ipykernel)",
    "language": "python",
    "name": "python3"
-<<<<<<< HEAD
-  },
-  "language_info": {
-   "codemirror_mode": {
-    "name": "ipython",
-    "version": 3
-   },
-   "file_extension": ".py",
-   "mimetype": "text/x-python",
-   "name": "python",
-   "nbconvert_exporter": "python",
-   "pygments_lexer": "ipython3"
-  },
-  "toc": {
-   "base_numbering": 1,
-   "nav_menu": {},
-   "number_sections": true,
-   "sideBar": true,
-   "skip_h1_title": false,
-   "title_cell": "Table of Contents",
-   "title_sidebar": "Contents",
-   "toc_cell": false,
-   "toc_position": {
-    "height": "calc(100% - 180px)",
-    "left": "10px",
-    "top": "150px",
-    "width": "288px"
-   },
-   "toc_section_display": true,
-   "toc_window_display": true
-=======
->>>>>>> 2df70c1e
   }
  },
  "nbformat": 4,
