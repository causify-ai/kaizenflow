{
 "cells": [
  {
   "cell_type": "code",
   "execution_count": null,
   "id": "e477dca7",
   "metadata": {},
   "outputs": [],
   "source": [
    "%load_ext autoreload\n",
    "%autoreload 2\n",
    "%matplotlib inline"
   ]
  },
  {
   "cell_type": "code",
   "execution_count": null,
   "id": "48d0e307",
   "metadata": {},
   "outputs": [],
   "source": [
    "import logging\n",
    "import os\n",
    "\n",
    "import numpy as np\n",
    "import pandas as pd\n",
    "\n",
    "import core.config as cconfig\n",
    "import core.finance as cofinanc\n",
    "import core.plotting as coplotti\n",
    "import dataflow.model as dtfmod\n",
    "import helpers.hdbg as hdbg\n",
    "import helpers.henv as henv\n",
    "import helpers.hpandas as hpandas\n",
    "import helpers.hprint as hprint\n",
    "import oms as oms"
   ]
  },
  {
   "cell_type": "code",
   "execution_count": null,
   "id": "629b4976",
   "metadata": {},
   "outputs": [],
   "source": [
    "hdbg.init_logger(verbosity=logging.INFO)\n",
    "\n",
    "_LOG = logging.getLogger(__name__)\n",
    "\n",
    "_LOG.info(\"%s\", henv.get_system_signature()[0])\n",
    "\n",
    "hprint.config_notebook()"
   ]
  },
  {
   "cell_type": "markdown",
   "id": "c4b809bd",
   "metadata": {},
   "source": [
    "# Build the reconciliation config"
   ]
  },
  {
   "cell_type": "code",
   "execution_count": null,
   "id": "b4681c06",
   "metadata": {},
   "outputs": [],
   "source": [
    "date_str = None\n",
    "prod_subdir = None\n",
    "config_list = oms.build_reconciliation_configs(date_str, prod_subdir)\n",
    "config = config_list[0]\n",
    "print(config)"
   ]
  },
  {
   "cell_type": "markdown",
   "id": "792c59a7",
   "metadata": {},
   "source": [
    "# Specify data to load"
   ]
  },
  {
   "cell_type": "code",
   "execution_count": null,
   "id": "360f923c",
   "metadata": {},
   "outputs": [],
   "source": [
    "# The dict points to `system_log_dir` for different experiments.\n",
    "system_log_path_dict = dict(config[\"system_log_path\"].to_dict())"
   ]
  },
  {
   "cell_type": "code",
   "execution_count": null,
   "id": "355b6c82",
   "metadata": {},
   "outputs": [],
   "source": [
    "configs = oms.load_config_from_pickle(system_log_path_dict)\n",
    "# Diff configs.\n",
    "diff_config = cconfig.build_config_diff_dataframe(\n",
    "    {\n",
    "        \"prod_config\": configs[\"prod\"],\n",
    "        \"sim_config\": configs[\"sim\"],\n",
    "    }\n",
    ")\n",
    "diff_config"
   ]
  },
  {
   "cell_type": "code",
   "execution_count": null,
   "id": "2049b173",
   "metadata": {},
   "outputs": [],
   "source": [
    "# This dict points to `system_log_dir/process_forecasts/portfolio` for different experiments.\n",
    "data_type = \"portfolio\"\n",
    "portfolio_path_dict = oms.get_system_log_paths(system_log_path_dict, data_type)\n",
    "portfolio_path_dict"
   ]
  },
  {
   "cell_type": "code",
   "execution_count": null,
   "id": "8ee9be51",
   "metadata": {},
   "outputs": [],
   "source": [
    "# This dict points to `system_log_dir/dag/node_io/node_io.data` for different experiments.\n",
    "data_type = \"dag\"\n",
    "dag_path_dict = oms.get_system_log_paths(system_log_path_dict, data_type)\n",
    "dag_path_dict"
   ]
  },
  {
   "cell_type": "code",
   "execution_count": null,
   "id": "5cf74190",
   "metadata": {},
   "outputs": [],
   "source": [
    "# TODO(gp): Load the TCA data for crypto.\n",
    "if config[\"meta\"][\"run_tca\"]:\n",
    "    tca_csv = os.path.join(root_dir, date_str, \"tca/sau1_tca.csv\")\n",
    "    hdbg.dassert_file_exists(tca_csv)"
   ]
  },
  {
   "cell_type": "code",
   "execution_count": null,
   "id": "a9349309",
   "metadata": {},
   "outputs": [],
   "source": [
    "date_str = config[\"meta\"][\"date_str\"]\n",
    "# TODO(gp): @Grisha infer this from the data from prod Portfolio df, but allow to overwrite.\n",
    "start_timestamp = pd.Timestamp(date_str + \" 07:45:00\", tz=\"America/New_York\")\n",
    "_LOG.info(\"start_timestamp=%s\", start_timestamp)\n",
    "end_timestamp = pd.Timestamp(date_str + \" 09:40:00\", tz=\"America/New_York\")\n",
    "_LOG.info(\"end_timestamp=%s\", end_timestamp)"
   ]
  },
  {
   "cell_type": "markdown",
   "id": "fc19d186",
   "metadata": {},
   "source": [
    "# Compare DAG io"
   ]
  },
  {
   "cell_type": "code",
   "execution_count": null,
   "id": "f1f1bc4e",
   "metadata": {},
   "outputs": [],
   "source": [
    "# Get DAG node names.\n",
    "dag_node_names = oms.get_dag_node_names(dag_path_dict[\"prod\"])\n",
    "dag_node_names"
   ]
  },
  {
   "cell_type": "code",
   "execution_count": null,
   "id": "948fc53a",
   "metadata": {},
   "outputs": [],
   "source": [
    "# Get timestamps for the last DAG node.\n",
    "dag_node_timestamps = oms.get_dag_node_timestamps(\n",
    "    dag_path_dict[\"prod\"], dag_node_names[-1], as_timestamp=True\n",
    ")\n",
    "dag_node_timestamps"
   ]
  },
  {
   "cell_type": "code",
   "execution_count": null,
   "id": "a7d5dde2",
   "metadata": {},
   "outputs": [],
   "source": [
    "# Load DAG output for different experiments.\n",
<<<<<<< HEAD
    "dag_df_dict = {}\n",
    "for name, path in dag_path_dict.items():\n",
    "    # Get DAG node names for every experiment.\n",
    "    dag_nodes = oms.get_dag_node_names(path)\n",
    "    # Get timestamps for the last node.\n",
    "    dag_node_ts = oms.get_dag_node_timestamps(\n",
    "        path, dag_nodes[-1], as_timestamp=True\n",
    "    )\n",
    "    # Get DAG output for the last node and the last timestamp.\n",
    "    timestamp = dag_node_ts[-1]\n",
    "    print(timestamp)\n",
    "    dag_df_dict[name] = oms.get_dag_node_output(\n",
    "        path, dag_nodes[-1], timestamp\n",
    "    )\n",
=======
    "dag_start_timestamp = None\n",
    "dag_end_timestamp = None\n",
    "dag_df_dict = oms.load_dag_outputs(\n",
    "    dag_path_dict,\n",
    "    dag_node_names[-1],\n",
    "    dag_node_timestamps[-1],\n",
    "    dag_start_timestamp,\n",
    "    dag_end_timestamp,\n",
    ")\n",
>>>>>>> afed7194
    "hpandas.df_to_str(dag_df_dict[\"prod\"], num_rows=5, log_level=logging.INFO)"
   ]
  },
  {
   "cell_type": "code",
   "execution_count": null,
   "id": "d68e798e",
   "metadata": {},
   "outputs": [],
   "source": [
    "# Plot diffs over time.\n",
    "diff_df.max(axis=1).plot()"
   ]
  },
  {
   "cell_type": "code",
   "execution_count": null,
   "id": "0ef5838d",
   "metadata": {},
   "outputs": [],
   "source": [
    "# Plot diffs over columns.\n",
    "diff_df.max(axis=0).unstack().max(axis=1).plot(kind=\"bar\")"
   ]
  },
  {
   "cell_type": "code",
   "execution_count": null,
   "id": "8539dae4",
   "metadata": {},
   "outputs": [],
   "source": [
    "# Plot diffs over assets.\n",
    "diff_df.max(axis=0).unstack().max(axis=0).plot(kind=\"bar\")"
   ]
  },
  {
   "cell_type": "code",
   "execution_count": null,
   "id": "10814d35",
   "metadata": {},
   "outputs": [],
   "source": [
    "# Compute correlations.\n",
    "prod_sim_dag_corr = dtfmod.compute_correlations(\n",
    "    dag_df_dict[\"prod\"],\n",
    "    dag_df_dict[\"sim\"],\n",
    ")\n",
    "hpandas.df_to_str(\n",
    "    prod_sim_dag_corr.min(),\n",
    "    num_rows=None,\n",
    "    precision=3,\n",
    "    log_level=logging.INFO,\n",
    ")"
   ]
  },
  {
   "cell_type": "code",
   "execution_count": null,
   "id": "cefd6701",
   "metadata": {},
   "outputs": [],
   "source": [
    "# Make sure they are exactly the same.\n",
    "(dag_df_dict[\"prod\"] - dag_df_dict[\"sim\"]).abs().max().max()"
   ]
  },
  {
   "cell_type": "markdown",
   "id": "570850b2",
   "metadata": {},
   "source": [
    "# Compute research portfolio equivalent"
   ]
  },
  {
   "cell_type": "code",
   "execution_count": null,
   "id": "e5f7f9c4",
   "metadata": {},
   "outputs": [],
   "source": [
    "fep = dtfmod.ForecastEvaluatorFromPrices(\n",
    "    **config[\"research_forecast_evaluator_from_prices\"][\"init\"]\n",
    ")\n",
    "annotate_forecasts_kwargs = config[\"research_forecast_evaluator_from_prices\"][\n",
    "    \"annotate_forecasts_kwargs\"\n",
    "].to_dict()\n",
    "research_portfolio_df, research_portfolio_stats_df = fep.annotate_forecasts(\n",
    "    dag_df_dict[\"prod\"],\n",
    "    **annotate_forecasts_kwargs,\n",
    "    compute_extended_stats=True,\n",
    ")\n",
    "# TODO(gp): Move it to annotate_forecasts?\n",
    "research_portfolio_df = research_portfolio_df.sort_index(axis=1)\n",
    "# Align index with prod and sim portfolios.\n",
    "research_portfolio_df = research_portfolio_df.loc[start_timestamp:end_timestamp]\n",
    "research_portfolio_stats_df = research_portfolio_stats_df.loc[\n",
    "    start_timestamp:end_timestamp\n",
    "]\n",
    "#\n",
    "hpandas.df_to_str(research_portfolio_stats_df, num_rows=5, log_level=logging.INFO)"
   ]
  },
  {
   "cell_type": "markdown",
   "id": "69700fca",
   "metadata": {},
   "source": [
    "# Load logged portfolios"
   ]
  },
  {
   "cell_type": "code",
   "execution_count": null,
   "id": "df9a54ef",
   "metadata": {},
   "outputs": [],
   "source": [
    "portfolio_config = cconfig.Config.from_dict(\n",
    "    {\n",
    "        \"start_timestamp\": start_timestamp,\n",
    "        \"end_timestamp\": end_timestamp,\n",
    "        \"freq\": config[\"meta\"][\"bar_duration\"],\n",
    "        \"normalize_bar_times\": True,\n",
    "    }\n",
    ")\n",
    "portfolio_config"
   ]
  },
  {
   "cell_type": "code",
   "execution_count": null,
   "id": "6412a4cf",
   "metadata": {},
   "outputs": [],
   "source": [
    "portfolio_dfs, portfolio_stats_dfs = oms.load_portfolio_dfs(\n",
    "    portfolio_path_dict,\n",
    "    portfolio_config,\n",
    ")\n",
    "# Add research portfolio.\n",
    "portfolio_dfs[\"research\"] = research_portfolio_df\n",
    "#\n",
    "hpandas.df_to_str(portfolio_dfs[\"prod\"], num_rows=5, log_level=logging.INFO)"
   ]
  },
  {
   "cell_type": "code",
   "execution_count": null,
   "id": "43cb760c",
   "metadata": {},
   "outputs": [],
   "source": [
    "# Add research df and combine into a single df.\n",
    "portfolio_stats_dfs[\"research\"] = research_portfolio_stats_df\n",
    "portfolio_stats_df = pd.concat(portfolio_stats_dfs, axis=1)\n",
    "#\n",
    "hpandas.df_to_str(portfolio_stats_df, num_rows=5, log_level=logging.INFO)"
   ]
  },
  {
   "cell_type": "code",
   "execution_count": null,
   "id": "bc3dc87d",
   "metadata": {},
   "outputs": [],
   "source": [
    "bars_to_burn = 1\n",
    "coplotti.plot_portfolio_stats(portfolio_stats_df.iloc[bars_to_burn:])"
   ]
  },
  {
   "cell_type": "code",
   "execution_count": null,
   "id": "a4b8ce6d",
   "metadata": {},
   "outputs": [],
   "source": [
    "stats_computer = dtfmod.StatsComputer()\n",
    "stats_sxs, _ = stats_computer.compute_portfolio_stats(\n",
    "    portfolio_stats_df.iloc[bars_to_burn:], config[\"meta\"][\"bar_duration\"]\n",
    ")\n",
    "display(stats_sxs)"
   ]
  },
  {
   "cell_type": "markdown",
   "id": "d0264c93",
   "metadata": {},
   "source": [
    "# Compare pairwise portfolio correlations"
   ]
  },
  {
   "cell_type": "code",
   "execution_count": null,
   "id": "bca34313",
   "metadata": {},
   "outputs": [],
   "source": [
    "dtfmod.compute_correlations(\n",
    "    research_portfolio_df,\n",
    "    portfolio_dfs[\"prod\"],\n",
    "    allow_unequal_indices=True,\n",
    "    allow_unequal_columns=True,\n",
    ")"
   ]
  },
  {
   "cell_type": "code",
   "execution_count": null,
   "id": "ba249149",
   "metadata": {},
   "outputs": [],
   "source": [
    "dtfmod.compute_correlations(\n",
    "    portfolio_dfs[\"prod\"],\n",
    "    portfolio_dfs[\"sim\"],\n",
    "    allow_unequal_indices=False,\n",
    "    allow_unequal_columns=False,\n",
    ")"
   ]
  },
  {
   "cell_type": "code",
   "execution_count": null,
   "id": "6f72b1d7",
   "metadata": {},
   "outputs": [],
   "source": [
    "dtfmod.compute_correlations(\n",
    "    research_portfolio_df,\n",
    "    portfolio_dfs[\"sim\"],\n",
    "    allow_unequal_indices=True,\n",
    "    allow_unequal_columns=True,\n",
    ")"
   ]
  },
  {
   "cell_type": "code",
   "execution_count": null,
   "id": "614f3802",
   "metadata": {},
   "outputs": [],
   "source": [
    "if config[\"meta\"][\"run_tca\"]:\n",
    "    tca = cofinanc.load_and_normalize_tca_csv(tca_csv)\n",
    "    tca = cofinanc.compute_tca_price_annotations(tca, True)\n",
    "    tca = cofinanc.pivot_and_accumulate_holdings(tca, \"\")"
   ]
  }
 ],
 "metadata": {
  "kernelspec": {
   "display_name": "Python 3 (ipykernel)",
   "language": "python",
   "name": "python3"
  }
 },
 "nbformat": 4,
 "nbformat_minor": 5
}<|MERGE_RESOLUTION|>--- conflicted
+++ resolved
@@ -3,7 +3,7 @@
   {
    "cell_type": "code",
    "execution_count": null,
-   "id": "e477dca7",
+   "id": "578a31a0",
    "metadata": {},
    "outputs": [],
    "source": [
@@ -15,7 +15,7 @@
   {
    "cell_type": "code",
    "execution_count": null,
-   "id": "48d0e307",
+   "id": "5d2a3739",
    "metadata": {},
    "outputs": [],
    "source": [
@@ -39,7 +39,7 @@
   {
    "cell_type": "code",
    "execution_count": null,
-   "id": "629b4976",
+   "id": "45712e5c",
    "metadata": {},
    "outputs": [],
    "source": [
@@ -54,7 +54,7 @@
   },
   {
    "cell_type": "markdown",
-   "id": "c4b809bd",
+   "id": "ed920216",
    "metadata": {},
    "source": [
     "# Build the reconciliation config"
@@ -63,7 +63,7 @@
   {
    "cell_type": "code",
    "execution_count": null,
-   "id": "b4681c06",
+   "id": "2c4193f7",
    "metadata": {},
    "outputs": [],
    "source": [
@@ -76,7 +76,7 @@
   },
   {
    "cell_type": "markdown",
-   "id": "792c59a7",
+   "id": "5898d890",
    "metadata": {},
    "source": [
     "# Specify data to load"
@@ -85,7 +85,7 @@
   {
    "cell_type": "code",
    "execution_count": null,
-   "id": "360f923c",
+   "id": "58030a0a",
    "metadata": {},
    "outputs": [],
    "source": [
@@ -96,7 +96,7 @@
   {
    "cell_type": "code",
    "execution_count": null,
-   "id": "355b6c82",
+   "id": "1d2be496",
    "metadata": {},
    "outputs": [],
    "source": [
@@ -114,7 +114,7 @@
   {
    "cell_type": "code",
    "execution_count": null,
-   "id": "2049b173",
+   "id": "b0225351",
    "metadata": {},
    "outputs": [],
    "source": [
@@ -127,7 +127,7 @@
   {
    "cell_type": "code",
    "execution_count": null,
-   "id": "8ee9be51",
+   "id": "ba721a89",
    "metadata": {},
    "outputs": [],
    "source": [
@@ -140,7 +140,7 @@
   {
    "cell_type": "code",
    "execution_count": null,
-   "id": "5cf74190",
+   "id": "20ba1406",
    "metadata": {},
    "outputs": [],
    "source": [
@@ -153,21 +153,21 @@
   {
    "cell_type": "code",
    "execution_count": null,
-   "id": "a9349309",
+   "id": "f4377286",
    "metadata": {},
    "outputs": [],
    "source": [
     "date_str = config[\"meta\"][\"date_str\"]\n",
     "# TODO(gp): @Grisha infer this from the data from prod Portfolio df, but allow to overwrite.\n",
-    "start_timestamp = pd.Timestamp(date_str + \" 07:45:00\", tz=\"America/New_York\")\n",
+    "start_timestamp = pd.Timestamp(date_str + \" 06:05:00\", tz=\"America/New_York\")\n",
     "_LOG.info(\"start_timestamp=%s\", start_timestamp)\n",
-    "end_timestamp = pd.Timestamp(date_str + \" 09:40:00\", tz=\"America/New_York\")\n",
+    "end_timestamp = pd.Timestamp(date_str + \" 08:00:00\", tz=\"America/New_York\")\n",
     "_LOG.info(\"end_timestamp=%s\", end_timestamp)"
    ]
   },
   {
    "cell_type": "markdown",
-   "id": "fc19d186",
+   "id": "437e0b47",
    "metadata": {},
    "source": [
     "# Compare DAG io"
@@ -176,7 +176,7 @@
   {
    "cell_type": "code",
    "execution_count": null,
-   "id": "f1f1bc4e",
+   "id": "3b81f4e4",
    "metadata": {},
    "outputs": [],
    "source": [
@@ -188,7 +188,7 @@
   {
    "cell_type": "code",
    "execution_count": null,
-   "id": "948fc53a",
+   "id": "32910976",
    "metadata": {},
    "outputs": [],
    "source": [
@@ -202,27 +202,11 @@
   {
    "cell_type": "code",
    "execution_count": null,
-   "id": "a7d5dde2",
+   "id": "e4f65143",
    "metadata": {},
    "outputs": [],
    "source": [
     "# Load DAG output for different experiments.\n",
-<<<<<<< HEAD
-    "dag_df_dict = {}\n",
-    "for name, path in dag_path_dict.items():\n",
-    "    # Get DAG node names for every experiment.\n",
-    "    dag_nodes = oms.get_dag_node_names(path)\n",
-    "    # Get timestamps for the last node.\n",
-    "    dag_node_ts = oms.get_dag_node_timestamps(\n",
-    "        path, dag_nodes[-1], as_timestamp=True\n",
-    "    )\n",
-    "    # Get DAG output for the last node and the last timestamp.\n",
-    "    timestamp = dag_node_ts[-1]\n",
-    "    print(timestamp)\n",
-    "    dag_df_dict[name] = oms.get_dag_node_output(\n",
-    "        path, dag_nodes[-1], timestamp\n",
-    "    )\n",
-=======
     "dag_start_timestamp = None\n",
     "dag_end_timestamp = None\n",
     "dag_df_dict = oms.load_dag_outputs(\n",
@@ -232,14 +216,36 @@
     "    dag_start_timestamp,\n",
     "    dag_end_timestamp,\n",
     ")\n",
->>>>>>> afed7194
     "hpandas.df_to_str(dag_df_dict[\"prod\"], num_rows=5, log_level=logging.INFO)"
    ]
   },
   {
    "cell_type": "code",
    "execution_count": null,
-   "id": "d68e798e",
+   "id": "54c32051",
+   "metadata": {},
+   "outputs": [],
+   "source": [
+    "# Compute percentage difference.\n",
+    "compare_visually_dataframes_kwargs = {\n",
+    "    \"diff_mode\": \"pct_change\",\n",
+    "    \"background_gradient\": False,\n",
+    "}\n",
+    "diff_df = hpandas.compare_multiindex_dfs(\n",
+    "    dag_df_dict[\"prod\"],\n",
+    "    dag_df_dict[\"sim\"],\n",
+    "    compare_visually_dataframes_kwargs=compare_visually_dataframes_kwargs,\n",
+    ")\n",
+    "# Remove the sign and NaNs.\n",
+    "diff_df = diff_df.replace([np.inf, -np.inf], np.nan).abs()\n",
+    "# Check that data is the same.\n",
+    "diff_df.max().max()"
+   ]
+  },
+  {
+   "cell_type": "code",
+   "execution_count": null,
+   "id": "d6ff4228",
    "metadata": {},
    "outputs": [],
    "source": [
@@ -250,7 +256,7 @@
   {
    "cell_type": "code",
    "execution_count": null,
-   "id": "0ef5838d",
+   "id": "f4e64f1b",
    "metadata": {},
    "outputs": [],
    "source": [
@@ -261,7 +267,7 @@
   {
    "cell_type": "code",
    "execution_count": null,
-   "id": "8539dae4",
+   "id": "749fcf88",
    "metadata": {},
    "outputs": [],
    "source": [
@@ -272,7 +278,7 @@
   {
    "cell_type": "code",
    "execution_count": null,
-   "id": "10814d35",
+   "id": "336f5682",
    "metadata": {},
    "outputs": [],
    "source": [
@@ -292,7 +298,7 @@
   {
    "cell_type": "code",
    "execution_count": null,
-   "id": "cefd6701",
+   "id": "caa38292",
    "metadata": {},
    "outputs": [],
    "source": [
@@ -302,7 +308,7 @@
   },
   {
    "cell_type": "markdown",
-   "id": "570850b2",
+   "id": "5187cb14",
    "metadata": {},
    "source": [
     "# Compute research portfolio equivalent"
@@ -311,7 +317,7 @@
   {
    "cell_type": "code",
    "execution_count": null,
-   "id": "e5f7f9c4",
+   "id": "07ac8a0a",
    "metadata": {},
    "outputs": [],
    "source": [
@@ -339,7 +345,7 @@
   },
   {
    "cell_type": "markdown",
-   "id": "69700fca",
+   "id": "dbbb095b",
    "metadata": {},
    "source": [
     "# Load logged portfolios"
@@ -348,7 +354,7 @@
   {
    "cell_type": "code",
    "execution_count": null,
-   "id": "df9a54ef",
+   "id": "3b3a767c",
    "metadata": {},
    "outputs": [],
    "source": [
@@ -366,7 +372,7 @@
   {
    "cell_type": "code",
    "execution_count": null,
-   "id": "6412a4cf",
+   "id": "ec67bbcc",
    "metadata": {},
    "outputs": [],
    "source": [
@@ -383,7 +389,7 @@
   {
    "cell_type": "code",
    "execution_count": null,
-   "id": "43cb760c",
+   "id": "0f0f23b0",
    "metadata": {},
    "outputs": [],
    "source": [
@@ -397,7 +403,7 @@
   {
    "cell_type": "code",
    "execution_count": null,
-   "id": "bc3dc87d",
+   "id": "dbd0bd6a",
    "metadata": {},
    "outputs": [],
    "source": [
@@ -408,7 +414,7 @@
   {
    "cell_type": "code",
    "execution_count": null,
-   "id": "a4b8ce6d",
+   "id": "dffbbc75",
    "metadata": {},
    "outputs": [],
    "source": [
@@ -421,7 +427,7 @@
   },
   {
    "cell_type": "markdown",
-   "id": "d0264c93",
+   "id": "7c379dba",
    "metadata": {},
    "source": [
     "# Compare pairwise portfolio correlations"
@@ -430,7 +436,7 @@
   {
    "cell_type": "code",
    "execution_count": null,
-   "id": "bca34313",
+   "id": "7f93275d",
    "metadata": {},
    "outputs": [],
    "source": [
@@ -445,7 +451,7 @@
   {
    "cell_type": "code",
    "execution_count": null,
-   "id": "ba249149",
+   "id": "da7de0de",
    "metadata": {},
    "outputs": [],
    "source": [
@@ -460,7 +466,7 @@
   {
    "cell_type": "code",
    "execution_count": null,
-   "id": "6f72b1d7",
+   "id": "64420d68",
    "metadata": {},
    "outputs": [],
    "source": [
@@ -475,7 +481,7 @@
   {
    "cell_type": "code",
    "execution_count": null,
-   "id": "614f3802",
+   "id": "1e27d923",
    "metadata": {},
    "outputs": [],
    "source": [
@@ -491,6 +497,30 @@
    "display_name": "Python 3 (ipykernel)",
    "language": "python",
    "name": "python3"
+  },
+  "language_info": {
+   "codemirror_mode": {
+    "name": "ipython",
+    "version": 3
+   },
+   "file_extension": ".py",
+   "mimetype": "text/x-python",
+   "name": "python",
+   "nbconvert_exporter": "python",
+   "pygments_lexer": "ipython3"
+  },
+  "toc": {
+   "base_numbering": 1,
+   "nav_menu": {},
+   "number_sections": true,
+   "sideBar": true,
+   "skip_h1_title": false,
+   "title_cell": "Table of Contents",
+   "title_sidebar": "Contents",
+   "toc_cell": false,
+   "toc_position": {},
+   "toc_section_display": true,
+   "toc_window_display": false
   }
  },
  "nbformat": 4,
