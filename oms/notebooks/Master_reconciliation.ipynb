--- conflicted
+++ resolved
@@ -3,7 +3,7 @@
   {
    "cell_type": "code",
    "execution_count": null,
-   "id": "3e53041b",
+   "id": "578a31a0",
    "metadata": {},
    "outputs": [],
    "source": [
@@ -15,7 +15,7 @@
   {
    "cell_type": "code",
    "execution_count": null,
-   "id": "9e999d33",
+   "id": "5d2a3739",
    "metadata": {},
    "outputs": [],
    "source": [
@@ -40,7 +40,7 @@
   {
    "cell_type": "code",
    "execution_count": null,
-   "id": "42286a72",
+   "id": "45712e5c",
    "metadata": {},
    "outputs": [],
    "source": [
@@ -55,7 +55,7 @@
   },
   {
    "cell_type": "markdown",
-   "id": "e2050dc1",
+   "id": "ed920216",
    "metadata": {},
    "source": [
     "# Build the reconciliation config"
@@ -64,7 +64,7 @@
   {
    "cell_type": "code",
    "execution_count": null,
-   "id": "fdb39ed1",
+   "id": "2c4193f7",
    "metadata": {},
    "outputs": [],
    "source": [
@@ -75,7 +75,7 @@
   },
   {
    "cell_type": "markdown",
-   "id": "7b5f959f",
+   "id": "5898d890",
    "metadata": {},
    "source": [
     "# Specify data to load"
@@ -84,7 +84,7 @@
   {
    "cell_type": "code",
    "execution_count": null,
-   "id": "bfc82507",
+   "id": "58030a0a",
    "metadata": {},
    "outputs": [],
    "source": [
@@ -96,32 +96,20 @@
   {
    "cell_type": "code",
    "execution_count": null,
-   "id": "dd0f6069",
-   "metadata": {},
-   "outputs": [],
-   "source": [
-<<<<<<< HEAD
+   "id": "1d2be496",
+   "metadata": {},
+   "outputs": [],
+   "source": [
     "config_name = \"system_config.input.values_as_strings.pkl\"\n",
     "configs = oms.get_config_from_pickle(system_log_path_dict)\n",
     "prod_config = configs[\"prod\"]\n",
     "sim_config = configs[\"sim\"]"
-=======
-    "# TODO(Grisha): factor common code.\n",
-    "config_name = \"system_config.input.values_as_strings.pkl\"\n",
-    "\n",
-    "prod_config_path = os.path.join(system_log_path_dict[\"prod\"], config_name)\n",
-    "prod_config_pkl = hpickle.from_pickle(prod_config_path)\n",
-    "prod_config = cconfig.Config.from_dict(prod_config_pkl)\n",
-    "#\n",
-    "sim_config_path = os.path.join(system_log_path_dict[\"sim\"], config_name)\n",
-    "sim_config_pkl = hpickle.from_pickle(sim_config_path)\n",
-    "sim_config = cconfig.Config.from_dict(sim_config_pkl)"
-   ]
-  },
-  {
-   "cell_type": "code",
-   "execution_count": null,
-   "id": "bbfebd11",
+   ]
+  },
+  {
+   "cell_type": "code",
+   "execution_count": null,
+   "id": "988c6b56",
    "metadata": {},
    "outputs": [],
    "source": [
@@ -138,44 +126,7 @@
   {
    "cell_type": "code",
    "execution_count": null,
-   "id": "77bdec1a",
-   "metadata": {},
-   "outputs": [],
-   "source": [
-    "# TODO(gp): @grisha move to `oms/reconciliation.py`.\n",
-    "\n",
-    "\n",
-    "def get_system_log_paths(\n",
-    "    system_log_path_dict: Dict[str, str], data_type: str\n",
-    ") -> Dict[str, str]:\n",
-    "    \"\"\"\n",
-    "    Get paths to data inside a system log dir.\n",
-    "\n",
-    "    :param system_log_path_dict: system log dirs paths for different experiments, e.g.,\n",
-    "        `{\"prod\": \"/shared_data/system_log_dir\", \"sim\": ...}`\n",
-    "    :param data_type: either \"dag\" to load DAG output or \"portfolio\" to load Portfolio\n",
-    "    :return: dir paths inside system log dir for different experiments, e.g.,\n",
-    "        `{\"prod\": \"/shared_data/system_log_dir/process_forecasts/portfolio\", \"sim\": ...}`\n",
-    "    \"\"\"\n",
-    "    data_path_dict = {}\n",
-    "    if data_type == \"portfolio\":\n",
-    "        dir_name = \"process_forecasts/portfolio\"\n",
-    "    elif data_type == \"dag\":\n",
-    "        dir_name = \"dag/node_io/node_io.data\"\n",
-    "    else:\n",
-    "        raise ValueError(f\"Unsupported data type={data_type}\")\n",
-    "    for k, v in system_log_path_dict.items():\n",
-    "        cur_dir = os.path.join(v, dir_name)\n",
-    "        hdbg.dassert_dir_exists(cur_dir)\n",
-    "        data_path_dict[k] = cur_dir\n",
-    "    return data_path_dict"
->>>>>>> f11884fa
-   ]
-  },
-  {
-   "cell_type": "code",
-   "execution_count": null,
-   "id": "2c59a226",
+   "id": "b0225351",
    "metadata": {},
    "outputs": [],
    "source": [
@@ -188,7 +139,7 @@
   {
    "cell_type": "code",
    "execution_count": null,
-   "id": "0f8c074b",
+   "id": "ba721a89",
    "metadata": {},
    "outputs": [],
    "source": [
@@ -201,7 +152,7 @@
   {
    "cell_type": "code",
    "execution_count": null,
-   "id": "53ed73b3",
+   "id": "20ba1406",
    "metadata": {},
    "outputs": [],
    "source": [
@@ -214,7 +165,7 @@
   {
    "cell_type": "code",
    "execution_count": null,
-   "id": "be0bea90",
+   "id": "f4377286",
    "metadata": {},
    "outputs": [],
    "source": [
@@ -228,7 +179,7 @@
   },
   {
    "cell_type": "markdown",
-   "id": "6576f002",
+   "id": "437e0b47",
    "metadata": {},
    "source": [
     "# Compare DAG io"
@@ -237,7 +188,7 @@
   {
    "cell_type": "code",
    "execution_count": null,
-   "id": "b6260f6f",
+   "id": "3b81f4e4",
    "metadata": {},
    "outputs": [],
    "source": [
@@ -251,7 +202,7 @@
   {
    "cell_type": "code",
    "execution_count": null,
-   "id": "691ee93f",
+   "id": "32910976",
    "metadata": {},
    "outputs": [],
    "source": [
@@ -270,7 +221,7 @@
   {
    "cell_type": "code",
    "execution_count": null,
-   "id": "39601136",
+   "id": "caa38292",
    "metadata": {},
    "outputs": [],
    "source": [
@@ -280,7 +231,7 @@
   },
   {
    "cell_type": "markdown",
-   "id": "0f80cec6",
+   "id": "5187cb14",
    "metadata": {},
    "source": [
     "# Compute research portfolio equivalent"
@@ -289,7 +240,7 @@
   {
    "cell_type": "code",
    "execution_count": null,
-   "id": "6c32ee38",
+   "id": "07ac8a0a",
    "metadata": {},
    "outputs": [],
    "source": [
@@ -312,7 +263,7 @@
   },
   {
    "cell_type": "markdown",
-   "id": "eb637a33",
+   "id": "dbbb095b",
    "metadata": {},
    "source": [
     "# Load logged portfolios"
@@ -321,7 +272,7 @@
   {
    "cell_type": "code",
    "execution_count": null,
-   "id": "480903dd",
+   "id": "a9d1b2bc",
    "metadata": {},
    "outputs": [],
    "source": [
@@ -337,7 +288,7 @@
   {
    "cell_type": "code",
    "execution_count": null,
-   "id": "17f0690a",
+   "id": "f6bbc516",
    "metadata": {},
    "outputs": [],
    "source": [
@@ -367,7 +318,7 @@
   {
    "cell_type": "code",
    "execution_count": null,
-   "id": "4731ab71",
+   "id": "dbd0bd6a",
    "metadata": {},
    "outputs": [],
    "source": [
@@ -378,7 +329,7 @@
   {
    "cell_type": "code",
    "execution_count": null,
-   "id": "492744c2",
+   "id": "dffbbc75",
    "metadata": {},
    "outputs": [],
    "source": [
@@ -391,7 +342,7 @@
   },
   {
    "cell_type": "markdown",
-   "id": "3bc263bc",
+   "id": "7c379dba",
    "metadata": {},
    "source": [
     "# Compare pairwise portfolio correlations"
@@ -400,7 +351,7 @@
   {
    "cell_type": "code",
    "execution_count": null,
-   "id": "18e694ed",
+   "id": "7f93275d",
    "metadata": {},
    "outputs": [],
    "source": [
@@ -415,7 +366,7 @@
   {
    "cell_type": "code",
    "execution_count": null,
-   "id": "e2f77c3b",
+   "id": "da7de0de",
    "metadata": {},
    "outputs": [],
    "source": [
@@ -430,7 +381,7 @@
   {
    "cell_type": "code",
    "execution_count": null,
-   "id": "631a23c2",
+   "id": "64420d68",
    "metadata": {},
    "outputs": [],
    "source": [
@@ -445,7 +396,7 @@
   {
    "cell_type": "code",
    "execution_count": null,
-   "id": "7a98cee2",
+   "id": "1e27d923",
    "metadata": {},
    "outputs": [],
    "source": [
@@ -461,30 +412,6 @@
    "display_name": "Python 3 (ipykernel)",
    "language": "python",
    "name": "python3"
-  },
-  "language_info": {
-   "codemirror_mode": {
-    "name": "ipython",
-    "version": 3
-   },
-   "file_extension": ".py",
-   "mimetype": "text/x-python",
-   "name": "python",
-   "nbconvert_exporter": "python",
-   "pygments_lexer": "ipython3"
-  },
-  "toc": {
-   "base_numbering": 1,
-   "nav_menu": {},
-   "number_sections": true,
-   "sideBar": true,
-   "skip_h1_title": false,
-   "title_cell": "Table of Contents",
-   "title_sidebar": "Contents",
-   "toc_cell": false,
-   "toc_position": {},
-   "toc_section_display": true,
-   "toc_window_display": false
   }
  },
  "nbformat": 4,
