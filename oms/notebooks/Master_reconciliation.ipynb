--- conflicted
+++ resolved
@@ -3,11 +3,7 @@
   {
    "cell_type": "code",
    "execution_count": null,
-<<<<<<< HEAD
-   "id": "74887cbd",
-=======
    "id": "3e53041b",
->>>>>>> 05cf6aeb
    "metadata": {},
    "outputs": [],
    "source": [
@@ -19,11 +15,7 @@
   {
    "cell_type": "code",
    "execution_count": null,
-<<<<<<< HEAD
-   "id": "beee641b",
-=======
    "id": "9e999d33",
->>>>>>> 05cf6aeb
    "metadata": {},
    "outputs": [],
    "source": [
@@ -47,11 +39,7 @@
   {
    "cell_type": "code",
    "execution_count": null,
-<<<<<<< HEAD
-   "id": "87fa6454",
-=======
    "id": "42286a72",
->>>>>>> 05cf6aeb
    "metadata": {},
    "outputs": [],
    "source": [
@@ -65,22 +53,7 @@
    ]
   },
   {
-   "cell_type": "code",
-   "execution_count": null,
-   "id": "ad390a31",
-   "metadata": {},
-   "outputs": [],
-   "source": [
-    "config_list = oms.get_reconciliation_config()\n",
-    "config = config_list[0]\n",
-    "print(config)"
-   ]
-  },
-  {
    "cell_type": "markdown",
-<<<<<<< HEAD
-   "id": "9bd4557d",
-=======
    "id": "e2050dc1",
    "metadata": {},
    "source": [
@@ -102,7 +75,6 @@
   {
    "cell_type": "markdown",
    "id": "7b5f959f",
->>>>>>> 05cf6aeb
    "metadata": {},
    "source": [
     "# Specify data to load"
@@ -111,39 +83,23 @@
   {
    "cell_type": "code",
    "execution_count": null,
-<<<<<<< HEAD
-   "id": "220c14d0",
-=======
    "id": "bfc82507",
->>>>>>> 05cf6aeb
    "metadata": {},
    "outputs": [],
    "source": [
     "# TODO(Grisha): factor out common code.\n",
     "prod_dir = config[\"load_data_config\"][\"prod_dir\"]\n",
-<<<<<<< HEAD
-    "print(prod_dir)\n",
-=======
     "_LOG.info(\"Prod_dir=%s\", prod_dir)\n",
->>>>>>> 05cf6aeb
     "hdbg.dassert(prod_dir)\n",
     "hdbg.dassert_dir_exists(prod_dir)\n",
     "\n",
     "cand_dir = config[\"load_data_config\"][\"cand_dir\"]\n",
-<<<<<<< HEAD
-    "print(cand_dir)\n",
-=======
     "_LOG.info(\"Cand_dir=%s\", cand_dir)\n",
->>>>>>> 05cf6aeb
     "hdbg.dassert(cand_dir)\n",
     "hdbg.dassert_dir_exists(cand_dir)\n",
     "\n",
     "sim_dir = config[\"load_data_config\"][\"sim_dir\"]\n",
-<<<<<<< HEAD
-    "print(sim_dir)\n",
-=======
     "_LOG.info(\"Sim_dir=%s\", sim_dir)\n",
->>>>>>> 05cf6aeb
     "hdbg.dassert(sim_dir)\n",
     "hdbg.dassert_dir_exists(sim_dir)"
    ]
@@ -151,18 +107,6 @@
   {
    "cell_type": "code",
    "execution_count": null,
-<<<<<<< HEAD
-   "id": "aa423892",
-   "metadata": {},
-   "outputs": [],
-   "source": [
-    "# TODO(Grisha): factor out common code and use the dict approach for both portfolio_path_dict and\n",
-    "#  dag_path_dict.\n",
-    "\n",
-    "prod_portfolio_dir = os.path.join(prod_dir, \"process_forecasts/portfolio\")\n",
-    "hdbg.dassert_dir_exists(prod_portfolio_dir)\n",
-    "print(\"prod_portfolio_dir=\", prod_portfolio_dir)\n",
-=======
    "id": "dd0f6069",
    "metadata": {},
    "outputs": [],
@@ -191,27 +135,18 @@
     "prod_portfolio_dir = os.path.join(prod_dir, \"process_forecasts/portfolio\")\n",
     "hdbg.dassert_dir_exists(prod_portfolio_dir)\n",
     "_LOG.info(\"prod_portfolio_dir=%s\", prod_portfolio_dir)\n",
->>>>>>> 05cf6aeb
     "prod_dag_dir = os.path.join(prod_dir, \"dag/node_io/node_io.data\")\n",
     "hdbg.dassert_dir_exists(prod_dag_dir)\n",
     "#\n",
     "cand_portfolio_dir = os.path.join(cand_dir, \"process_forecasts/portfolio\")\n",
     "hdbg.dassert_dir_exists(cand_portfolio_dir)\n",
-<<<<<<< HEAD
-    "print(\"cand_portfolio_dir=\", cand_portfolio_dir)\n",
-=======
     "_LOG.info(\"cand_portfolio_dir=%s\", cand_portfolio_dir)\n",
->>>>>>> 05cf6aeb
     "cand_dag_dir = os.path.join(cand_dir, \"dag/node_io/node_io.data\")\n",
     "hdbg.dassert_dir_exists(cand_dag_dir)\n",
     "#\n",
     "sim_portfolio_dir = os.path.join(sim_dir, \"process_forecasts/portfolio\")\n",
     "hdbg.dassert_dir_exists(sim_portfolio_dir)\n",
-<<<<<<< HEAD
-    "print(\"sim_portfolio_dir=\", sim_portfolio_dir)\n",
-=======
     "_LOG.info(\"sim_portfolio_dir=%s\", sim_portfolio_dir)\n",
->>>>>>> 05cf6aeb
     "sim_dag_dir = os.path.join(sim_dir, \"dag/node_io/node_io.data\")\n",
     "hdbg.dassert_dir_exists(sim_dag_dir)\n",
     "\n",
@@ -224,13 +159,6 @@
   {
    "cell_type": "code",
    "execution_count": null,
-<<<<<<< HEAD
-   "id": "4b497fbb",
-   "metadata": {},
-   "outputs": [],
-   "source": [
-    "# !ls /shared_data/prod_reconciliation/20221004/prod/system_log_dir_scheduled__2022-10-03T10:00:00+00:00_2hours/process_forecasts"
-=======
    "id": "9225af29",
    "metadata": {},
    "outputs": [],
@@ -241,54 +169,11 @@
     "    \"cand\": cand_portfolio_dir,\n",
     "    \"sim\": sim_portfolio_dir,\n",
     "}"
->>>>>>> 05cf6aeb
-   ]
-  },
-  {
-   "cell_type": "code",
-   "execution_count": null,
-<<<<<<< HEAD
-   "id": "c47b2347",
-   "metadata": {},
-   "outputs": [],
-   "source": [
-    "# This dict points to `system_log_dir/process_forecasts/portfolio` for different experiments.\n",
-    "portfolio_path_dict = {\n",
-    "    \"prod\": prod_portfolio_dir,\n",
-    "    \"cand\": cand_portfolio_dir,\n",
-    "    \"sim\": sim_portfolio_dir,\n",
-    "}"
-   ]
-  },
-  {
-   "cell_type": "code",
-   "execution_count": null,
-   "id": "4b862996",
-   "metadata": {},
-   "outputs": [],
-   "source": [
-    "# TODO(gp): @Grisha infer this from the data from df.\n",
-    "date_str = config[\"meta\"][\"date_str\"]\n",
-    "# TODO(gp): @Grisha infer this from the data from prod Portfolio df, but allow to overwrite.\n",
-    "\n",
-    "# # Load data from prod Portfolio\n",
-    "# # Extract min max\n",
-    "# if False:\n",
-    "#   start_timestamp = pd.Timestamp(date_str + \" 10:05:00\", tz=\"America/New_York\")\n",
-    "#   _LOG.info(\"start_timestamp=%s\", start_timestamp)\n",
-    "#   end_timestamp = pd.Timestamp(date_str + \" 12:00:00\", tz=\"America/New_York\")\n",
-    "#   _LOG.info(\"end_timestamp=%s\", end_timestamp)\n",
-    "\n",
-    "start_timestamp = pd.Timestamp(date_str + \" 06:05:00\", tz=\"America/New_York\")\n",
-    "_LOG.info(\"start_timestamp=%s\", start_timestamp)\n",
-    "end_timestamp = pd.Timestamp(date_str + \" 08:00:00\", tz=\"America/New_York\")\n",
-    "_LOG.info(\"end_timestamp=%s\", end_timestamp)"
-   ]
-  },
-  {
-   "cell_type": "markdown",
-   "id": "18168129",
-=======
+   ]
+  },
+  {
+   "cell_type": "code",
+   "execution_count": null,
    "id": "be0bea90",
    "metadata": {},
    "outputs": [],
@@ -304,7 +189,6 @@
   {
    "cell_type": "markdown",
    "id": "6576f002",
->>>>>>> 05cf6aeb
    "metadata": {},
    "source": [
     "# Compare DAG io"
@@ -313,20 +197,13 @@
   {
    "cell_type": "code",
    "execution_count": null,
-<<<<<<< HEAD
-   "id": "e4d7ad8c",
-=======
    "id": "c113605a",
->>>>>>> 05cf6aeb
    "metadata": {},
    "outputs": [],
    "source": [
     "# TODO(gp): @grisha move to oms/reconciliation.py\n",
     "\n",
-<<<<<<< HEAD
-=======
-    "\n",
->>>>>>> 05cf6aeb
+    "\n",
     "def get_latest_output_from_last_dag_node(dag_dir: str) -> pd.DataFrame:\n",
     "    \"\"\"\n",
     "    Retrieve the most recent output from the last DAG node.\n",
@@ -348,18 +225,11 @@
   {
    "cell_type": "code",
    "execution_count": null,
-<<<<<<< HEAD
-   "id": "60c44efa",
-   "metadata": {},
-   "outputs": [],
-   "source": [
-=======
    "id": "de2b9785",
    "metadata": {},
    "outputs": [],
    "source": [
     "# TODO(gp): @Grisha\n",
->>>>>>> 05cf6aeb
     "# GOAL: We should be able to specify what exactly we want to run (e.g., prod, cand, sim)\n",
     "# because not everything is always available or important (e.g., for cc we don't have candidate,\n",
     "# for equities we don't always have sim).\n",
@@ -370,11 +240,7 @@
   {
    "cell_type": "code",
    "execution_count": null,
-<<<<<<< HEAD
-   "id": "7d3c8d56",
-=======
    "id": "fe76cca6",
->>>>>>> 05cf6aeb
    "metadata": {},
    "outputs": [],
    "source": [
@@ -385,45 +251,46 @@
   {
    "cell_type": "code",
    "execution_count": null,
-<<<<<<< HEAD
-   "id": "3430409e",
-=======
    "id": "a600a984",
->>>>>>> 05cf6aeb
    "metadata": {},
    "outputs": [],
    "source": [
     "sim_dag_df = get_latest_output_from_last_dag_node(sim_dag_dir)\n",
     "hpandas.df_to_str(sim_dag_df, num_rows=5, log_level=logging.INFO)"
-<<<<<<< HEAD
-   ]
-  },
-  {
-   "cell_type": "code",
-   "execution_count": null,
-   "id": "58e9f9a7",
+   ]
+  },
+  {
+   "cell_type": "code",
+   "execution_count": null,
+   "id": "691ee93f",
    "metadata": {},
    "outputs": [],
    "source": [
     "prod_sim_dag_corr = dtfmod.compute_correlations(\n",
     "    prod_dag_df,\n",
     "    sim_dag_df,\n",
-    ")\n",
+    ")"
+   ]
+  },
+  {
+   "cell_type": "code",
+   "execution_count": null,
+   "id": "c522af30",
+   "metadata": {},
+   "outputs": [],
+   "source": [
     "hpandas.df_to_str(\n",
     "    prod_sim_dag_corr.min(),\n",
     "    num_rows=None,\n",
     "    precision=3,\n",
     "    log_level=logging.INFO,\n",
     ")"
-=======
->>>>>>> 05cf6aeb
-   ]
-  },
-  {
-   "cell_type": "code",
-   "execution_count": null,
-<<<<<<< HEAD
-   "id": "5a03aabb",
+   ]
+  },
+  {
+   "cell_type": "code",
+   "execution_count": null,
+   "id": "39601136",
    "metadata": {},
    "outputs": [],
    "source": [
@@ -433,86 +300,15 @@
   },
   {
    "cell_type": "markdown",
-   "id": "71c941c2",
-=======
-   "id": "691ee93f",
-   "metadata": {},
-   "outputs": [],
-   "source": [
-    "prod_sim_dag_corr = dtfmod.compute_correlations(\n",
-    "    prod_dag_df,\n",
-    "    sim_dag_df,\n",
-    ")"
-   ]
-  },
-  {
-   "cell_type": "code",
-   "execution_count": null,
-   "id": "c522af30",
->>>>>>> 05cf6aeb
-   "metadata": {},
-   "outputs": [],
-   "source": [
-    "hpandas.df_to_str(\n",
-    "    prod_sim_dag_corr.min(),\n",
-    "    num_rows=None,\n",
-    "    precision=3,\n",
-    "    log_level=logging.INFO,\n",
-    ")"
-   ]
-  },
-  {
-   "cell_type": "code",
-   "execution_count": null,
-<<<<<<< HEAD
-   "id": "4fb146ec",
-   "metadata": {},
-   "outputs": [],
-   "source": [
-    "fep = dtfmod.ForecastEvaluatorFromPrices(**config[\"research_forecast_evaluator_from_prices\"][\"init\"])"
-   ]
-  },
-  {
-   "cell_type": "code",
-   "execution_count": null,
-   "id": "96b8e64c",
-=======
-   "id": "39601136",
-   "metadata": {},
-   "outputs": [],
-   "source": [
-    "# Make sure they are exactly the same.\n",
-    "(prod_dag_df - sim_dag_df).abs().max().max()"
-   ]
-  },
-  {
-   "cell_type": "markdown",
    "id": "0f80cec6",
->>>>>>> 05cf6aeb
-   "metadata": {},
-   "source": [
-<<<<<<< HEAD
-    "research_portfolio_df, research_portfolio_stats_df = fep.annotate_forecasts(\n",
-    "    prod_dag_df,\n",
-    "    **config[\"research_forecast_evaluator_from_prices\"][\"annotate_forecasts_kwargs\"],\n",
-    "    compute_extended_stats=True\n",
-    ")"
-=======
+   "metadata": {},
+   "source": [
     "# Compute research portfolio equivalent"
->>>>>>> 05cf6aeb
-   ]
-  },
-  {
-   "cell_type": "code",
-   "execution_count": null,
-<<<<<<< HEAD
-   "id": "f6e67ded",
-   "metadata": {},
-   "outputs": [],
-   "source": [
-    "# TODO(gp): Move it to annotate_forecasts?\n",
-    "research_portfolio_df = research_portfolio_df.sort_index(axis=1)"
-=======
+   ]
+  },
+  {
+   "cell_type": "code",
+   "execution_count": null,
    "id": "6c32ee38",
    "metadata": {},
    "outputs": [],
@@ -520,17 +316,12 @@
     "fep = dtfmod.ForecastEvaluatorFromPrices(\n",
     "    **config[\"research_forecast_evaluator_from_prices\"][\"init\"]\n",
     ")"
->>>>>>> 05cf6aeb
-   ]
-  },
-  {
-   "cell_type": "code",
-   "execution_count": null,
-<<<<<<< HEAD
-   "id": "e6fcd340",
-=======
+   ]
+  },
+  {
+   "cell_type": "code",
+   "execution_count": null,
    "id": "e0344dd3",
->>>>>>> 05cf6aeb
    "metadata": {},
    "outputs": [],
    "source": [
@@ -548,198 +339,8 @@
    ]
   },
   {
-   "cell_type": "code",
-   "execution_count": null,
-   "id": "7c381d32",
-   "metadata": {},
-   "outputs": [],
-   "source": [
-    "# TODO(gp): Move the sorting to annotate_forecasts only for the second level.\n",
-    "# Ideally, we should have assume that things are sorted and if they are not asserts.\n",
-    "# Then there is a switch to acknowledge this problem and solve it.\n",
-    "research_portfolio_df = research_portfolio_df.sort_index(axis=1, level=1)"
-   ]
-  },
-  {
    "cell_type": "markdown",
-<<<<<<< HEAD
-   "id": "4a0909b8",
-   "metadata": {},
-   "source": [
-    "# Target positions"
-   ]
-  },
-  {
-   "cell_type": "code",
-   "execution_count": null,
-   "id": "e7043b25",
-   "metadata": {},
-   "outputs": [],
-   "source": [
-    "!ls {portfolio_path_dict[\"prod\"] + \"/..\"}"
-   ]
-  },
-  {
-   "cell_type": "code",
-   "execution_count": null,
-   "id": "d460d3d7",
-   "metadata": {},
-   "outputs": [],
-   "source": [
-    "portfolio_path_dict[\"prod\"] + \"/..\""
-   ]
-  },
-  {
-   "cell_type": "code",
-   "execution_count": null,
-   "id": "3e1fc805",
-   "metadata": {},
-   "outputs": [],
-   "source": [
-    "# !more '/shared_data/prod_reconciliation/20221004/prod/system_log_dir_scheduled__2022-10-03T10:00:00+00:00_2hours/process_forecasts/portfolio/../target_positions/20221004_120217.csv'"
-   ]
-  },
-  {
-   "cell_type": "code",
-   "execution_count": null,
-   "id": "a793eada",
-   "metadata": {},
-   "outputs": [],
-   "source": [
-    "prod_forecast_df = oms.ForecastProcessor.read_logged_target_positions(\n",
-    "    portfolio_path_dict[\"prod\"] + \"/..\"\n",
-    ")\n",
-    "hpandas.df_to_str(prod_forecast_df, log_level=logging.INFO)"
-   ]
-  },
-  {
-   "cell_type": "code",
-   "execution_count": null,
-   "id": "6a204fa9",
-   "metadata": {},
-   "outputs": [],
-   "source": [
-    "prod_forecast_df.columns.levels[0]"
-   ]
-  },
-  {
-   "cell_type": "code",
-   "execution_count": null,
-   "id": "bcfceca0",
-   "metadata": {},
-   "outputs": [],
-   "source": [
-    "df = prod_forecast_df.copy()\n",
-    "df.index = prod_forecast_df[\"target_position\"].index.round(\"5T\")\n",
-    "df[\"target_position\"].shift(1).head(10)"
-   ]
-  },
-  {
-   "cell_type": "code",
-   "execution_count": null,
-   "id": "d2e0eb37",
-   "metadata": {},
-   "outputs": [],
-   "source": [
-    "research_portfolio_df[\"holdings_shares\"][\"2022-10-04 10:06:45.241662-04:00\":]"
-   ]
-  },
-  {
-   "cell_type": "code",
-   "execution_count": null,
-   "id": "be362b9a",
-   "metadata": {},
-   "outputs": [],
-   "source": [
-    "sim_forecast_df = oms.ForecastProcessor.read_logged_target_positions(\n",
-    "    portfolio_path_dict[\"sim\"] + \"/..\"\n",
-    ")\n",
-    "hpandas.df_to_str(sim_forecast_df, log_level=logging.INFO)"
-   ]
-  },
-  {
-   "cell_type": "markdown",
-   "id": "4392ca87",
-   "metadata": {},
-   "source": [
-    "# Orders"
-   ]
-  },
-  {
-   "cell_type": "code",
-   "execution_count": null,
-   "id": "686ae1eb",
-   "metadata": {},
-   "outputs": [],
-   "source": [
-    "prod_order_df = oms.ForecastProcessor.read_logged_orders(\n",
-    "    portfolio_path_dict[\"prod\"] + \"/..\"\n",
-    ")\n",
-    "hpandas.df_to_str(prod_order_df, log_level=logging.INFO)"
-   ]
-  },
-  {
-   "cell_type": "code",
-   "execution_count": null,
-   "id": "7b36a3c0",
-   "metadata": {},
-   "outputs": [],
-   "source": [
-    "sim_order_df = oms.ForecastProcessor.read_logged_orders(\n",
-    "    portfolio_path_dict[\"sim\"] + \"/..\"\n",
-    ")\n",
-    "hpandas.df_to_str(sim_order_df, log_level=logging.INFO)"
-   ]
-  },
-  {
-   "cell_type": "code",
-   "execution_count": null,
-   "id": "605f0cc0",
-   "metadata": {},
-   "outputs": [],
-   "source": [
-    "research_portfolio_df[\"executed_trades_shares\"]"
-   ]
-  },
-  {
-   "cell_type": "code",
-   "execution_count": null,
-   "id": "9adb0eaa",
-   "metadata": {},
-   "outputs": [],
-   "source": [
-    "prod_order_df = prod_order_df.pivot(\n",
-    "    index=\"end_timestamp\",\n",
-    "    columns=\"asset_id\",\n",
-    "    values=\"diff_num_shares\",\n",
-    ")\n",
-    "freq = \"5T\"\n",
-    "prod_order_df.index = prod_order_df.index.round(freq)\n",
-    "\n",
-    "sim_order_df = sim_order_df.pivot(\n",
-    "    index=\"end_timestamp\",\n",
-    "    columns=\"asset_id\",\n",
-    "    values=\"diff_num_shares\",\n",
-    ")\n",
-    "sim_order_df.index = sim_order_df.index.round(freq)"
-   ]
-  },
-  {
-   "cell_type": "code",
-   "execution_count": null,
-   "id": "0e91e3c8",
-   "metadata": {},
-   "outputs": [],
-   "source": [
-    "asset_id = 1030828978"
-   ]
-  },
-  {
-   "cell_type": "markdown",
-   "id": "9a7cce74",
-=======
    "id": "eb637a33",
->>>>>>> 05cf6aeb
    "metadata": {},
    "source": [
     "# Load logged portfolios"
@@ -748,11 +349,7 @@
   {
    "cell_type": "code",
    "execution_count": null,
-<<<<<<< HEAD
-   "id": "789bda4b",
-=======
    "id": "480903dd",
->>>>>>> 05cf6aeb
    "metadata": {},
    "outputs": [],
    "source": [
@@ -768,11 +365,7 @@
   {
    "cell_type": "code",
    "execution_count": null,
-<<<<<<< HEAD
-   "id": "db022112",
-=======
    "id": "17f0690a",
->>>>>>> 05cf6aeb
    "metadata": {},
    "outputs": [],
    "source": [
@@ -787,15 +380,8 @@
     "        path,\n",
     "        **portfolio_config_dict,\n",
     "    )\n",
-    "    #portfolio_df = portfolio_df.sort_index(axis=1)\n",
     "    portfolio_dfs[name] = portfolio_df\n",
     "    portfolio_stats_dfs[name] = portfolio_stats_df\n",
-<<<<<<< HEAD
-    "    \n",
-    "portfolio_dfs[\"research\"] = research_portfolio_df.loc[start_timestamp:end_timestamp]\n",
-    "portfolio_stats_dfs[\"research\"] = research_portfolio_stats_df.loc[start_timestamp:end_timestamp]\n",
-    "portfolio_stats_df = pd.concat(portfolio_stats_dfs, axis=1)"
-=======
     "portfolio_dfs[\"research\"] = research_portfolio_df.loc[\n",
     "    start_timestamp:end_timestamp\n",
     "]\n",
@@ -804,35 +390,12 @@
     "]\n",
     "portfolio_stats_df = pd.concat(portfolio_stats_dfs, axis=1)\n",
     "hpandas.df_to_str(portfolio_stats_df, num_rows=5, log_level=logging.INFO)"
->>>>>>> 05cf6aeb
-   ]
-  },
-  {
-   "cell_type": "code",
-   "execution_count": null,
-<<<<<<< HEAD
-   "id": "6c39dd56",
-   "metadata": {},
-   "outputs": [],
-   "source": []
-  },
-  {
-   "cell_type": "code",
-   "execution_count": null,
-   "id": "ec0e10e0",
-   "metadata": {},
-   "outputs": [],
-   "source": [
-    "hpandas.df_to_str(portfolio_stats_df, log_level=logging.INFO)"
-   ]
-  },
-  {
-   "cell_type": "code",
-   "execution_count": null,
-   "id": "acaf6f63",
-=======
+   ]
+  },
+  {
+   "cell_type": "code",
+   "execution_count": null,
    "id": "4731ab71",
->>>>>>> 05cf6aeb
    "metadata": {},
    "outputs": [],
    "source": [
@@ -843,11 +406,7 @@
   {
    "cell_type": "code",
    "execution_count": null,
-<<<<<<< HEAD
-   "id": "8ed428cb",
-=======
    "id": "492744c2",
->>>>>>> 05cf6aeb
    "metadata": {},
    "outputs": [],
    "source": [
@@ -860,11 +419,7 @@
   },
   {
    "cell_type": "markdown",
-<<<<<<< HEAD
-   "id": "da58dd97",
-=======
    "id": "3bc263bc",
->>>>>>> 05cf6aeb
    "metadata": {},
    "source": [
     "# Compare pairwise portfolio correlations"
@@ -873,25 +428,6 @@
   {
    "cell_type": "code",
    "execution_count": null,
-<<<<<<< HEAD
-   "id": "db2c7b23",
-   "metadata": {},
-   "outputs": [],
-   "source": [
-    "adapted_prod_df = oms.adapt_portfolio_object_df_to_forecast_evaluator_df(portfolio_dfs[\"prod\"])\n",
-    "adapted_cand_df = oms.adapt_portfolio_object_df_to_forecast_evaluator_df(portfolio_dfs[\"cand\"])\n",
-    "adapted_sim_df = oms.adapt_portfolio_object_df_to_forecast_evaluator_df(portfolio_dfs[\"sim\"])"
-   ]
-  },
-  {
-   "cell_type": "code",
-   "execution_count": null,
-   "id": "8bae8ea1",
-   "metadata": {},
-   "outputs": [],
-   "source": [
-    "adapted_prod_df.columns.levels"
-=======
    "id": "ce772d03",
    "metadata": {},
    "outputs": [],
@@ -905,125 +441,27 @@
     "adapted_sim_df = oms.adapt_portfolio_object_df_to_forecast_evaluator_df(\n",
     "    portfolio_dfs[\"sim\"]\n",
     ")"
->>>>>>> 05cf6aeb
-   ]
-  },
-  {
-   "cell_type": "code",
-   "execution_count": null,
-<<<<<<< HEAD
-   "id": "e1a2839e",
-=======
+   ]
+  },
+  {
+   "cell_type": "code",
+   "execution_count": null,
    "id": "18e694ed",
->>>>>>> 05cf6aeb
-   "metadata": {},
-   "outputs": [],
-   "source": [
-    "adapted_prod_df.columns.levels[0]"
-   ]
-  },
-  {
-   "cell_type": "code",
-   "execution_count": null,
-   "id": "0bc324ba",
-   "metadata": {},
-   "outputs": [],
-   "source": [
-    "adapted_prod_df = adapted_prod_df.sort_index(axis=1)\n",
-    "research_portfolio_df = research_portfolio_df.sort_index(axis=1)"
-   ]
-  },
-  {
-   "cell_type": "code",
-   "execution_count": null,
-<<<<<<< HEAD
-   "id": "999a3164",
-   "metadata": {},
-   "outputs": [],
-   "source": [
-    "col_name = \"holdings_shares\"\n",
-    "#col_name = \"price\"\n",
-    "display(adapted_prod_df[col_name].tail(3))\n",
-    "display(research_portfolio_df[col_name].tail(3))"
-   ]
-  },
-  {
-   "cell_type": "code",
-   "execution_count": null,
-   "id": "856d9934",
-=======
-   "id": "e2f77c3b",
->>>>>>> 05cf6aeb
-   "metadata": {},
-   "outputs": [],
-   "source": [
-    "#col_name = \"pnl\"\n",
-    "#col_name = \"executed_trades_shares\"\n",
-    "col_name = \"holdings_shares\"\n",
+   "metadata": {},
+   "outputs": [],
+   "source": [
     "dtfmod.compute_correlations(\n",
-<<<<<<< HEAD
-    "    adapted_prod_df.iloc[1:],\n",
-    "    research_portfolio_df.iloc[1:],\n",
+    "    research_portfolio_df,\n",
+    "    adapted_prod_df,\n",
     "    allow_unequal_indices=True,\n",
     "    allow_unequal_columns=True,\n",
-    ").sort_values([col_name], ascending=False)"
-=======
-    "    adapted_prod_df,\n",
-    "    adapted_sim_df,\n",
-    "    allow_unequal_indices=False,\n",
-    "    allow_unequal_columns=False,\n",
-    ")"
->>>>>>> 05cf6aeb
-   ]
-  },
-  {
-   "cell_type": "code",
-   "execution_count": null,
-<<<<<<< HEAD
-   "id": "23630cf9",
-   "metadata": {},
-   "outputs": [],
-   "source": [
-    "#col_name = \"price\"\n",
-    "col_name = \"executed_trades_notional\"\n",
-    "#asset_id = 1030828978\n",
-    "#asset_id = 5115052901\n",
-    "asset_id = 5118394986\n",
-    "#df1 = adapted_sim_df[col_name][asset_id]\n",
-    "df1 = adapted_prod_df[col_name][asset_id]\n",
-    "df2 = research_portfolio_df[col_name][asset_id]\n",
-    "\n",
-    "(df1 - df2).dropna().plot()\n",
-    "\n",
-    "df = pd.DataFrame(df1).merge(pd.DataFrame(df2), how=\"outer\", left_index=True, right_index=True, suffixes=[\"_prod\", \"_research\"])\n",
-    "\n",
-    "#df[\"diff\"] = df[\"1030828978_prod\"] - df[\"1030828978_research\"]\n",
-    "\n",
-    "#display(df)\n",
-    "\n",
-    "df.dropna().plot()"
-   ]
-  },
-  {
-   "cell_type": "code",
-   "execution_count": null,
-   "id": "edbd5dba",
-   "metadata": {},
-   "outputs": [],
-   "source": [
-    "dtfmod.compute_correlations(\n",
-    "    #research_portfolio_df,\n",
-    "    adapted_sim_df.iloc[1:],\n",
-    "    research_portfolio_df.iloc[1:],\n",
-    "    allow_unequal_indices=True,\n",
-    "    allow_unequal_columns=True,\n",
-    ").sort_values([\"pnl\"], ascending=False)"
-   ]
-  },
-  {
-   "cell_type": "code",
-   "execution_count": null,
-   "id": "6c0fcad9",
+    ")"
+   ]
+  },
+  {
+   "cell_type": "code",
+   "execution_count": null,
+   "id": "e2f77c3b",
    "metadata": {},
    "outputs": [],
    "source": [
@@ -1032,42 +470,28 @@
     "    adapted_sim_df,\n",
     "    allow_unequal_indices=False,\n",
     "    allow_unequal_columns=False,\n",
-    ").sort_values([\"pnl\"], ascending=False)"
-   ]
-  },
-  {
-   "cell_type": "code",
-   "execution_count": null,
-   "id": "a30bd33e",
-   "metadata": {},
-   "outputs": [],
-   "source": [
-=======
+    ")"
+   ]
+  },
+  {
+   "cell_type": "code",
+   "execution_count": null,
    "id": "631a23c2",
    "metadata": {},
    "outputs": [],
    "source": [
->>>>>>> 05cf6aeb
     "dtfmod.compute_correlations(\n",
     "    research_portfolio_df,\n",
     "    adapted_sim_df,\n",
     "    allow_unequal_indices=True,\n",
     "    allow_unequal_columns=True,\n",
-<<<<<<< HEAD
-    ").sort_values([\"pnl\"], ascending=False)"
-=======
-    ")"
->>>>>>> 05cf6aeb
-   ]
-  },
-  {
-   "cell_type": "code",
-   "execution_count": null,
-<<<<<<< HEAD
-   "id": "2d6faae8",
-=======
+    ")"
+   ]
+  },
+  {
+   "cell_type": "code",
+   "execution_count": null,
    "id": "7a98cee2",
->>>>>>> 05cf6aeb
    "metadata": {},
    "outputs": [],
    "source": [
@@ -1076,17 +500,6 @@
     "    tca = cofinanc.compute_tca_price_annotations(tca, True)\n",
     "    tca = cofinanc.pivot_and_accumulate_holdings(tca, \"\")"
    ]
-<<<<<<< HEAD
-  },
-  {
-   "cell_type": "code",
-   "execution_count": null,
-   "id": "feb0164f",
-   "metadata": {},
-   "outputs": [],
-   "source": []
-=======
->>>>>>> 05cf6aeb
   }
  ],
  "metadata": {
