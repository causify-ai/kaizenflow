"""
An implementation of broker class for CCXT.

Import as:

import oms.ccxt_broker as occxbrok
"""

import logging
import re
import time
from typing import Any, Dict, List, Optional, Tuple

import ccxt
import pandas as pd

import helpers.hdatetime as hdateti
import helpers.hdbg as hdbg
import helpers.hsecrets as hsecret
import im_v2.common.universe.full_symbol as imvcufusy
import im_v2.common.universe.universe as imvcounun
import im_v2.common.universe.universe_utils as imvcuunut
import market_data as mdata
import oms.broker as ombroker
import oms.order as omorder
import oms.secrets as omssec

_LOG = logging.getLogger(__name__)

# Max number of order submission retries.
_MAX_ORDER_SUBMIT_RETRIES = 3


class CcxtBroker(ombroker.Broker):
    def __init__(
        self,
        exchange_id: str,
        # TODO(gp): move this to `Broker` and assign a default value or wire it
        #  everywhere. IMO default value is a better approach.
        universe_version: str,
        # TODO(gp): move this to Broker.
        stage: str,
        account_type: str,
        portfolio_id: str,
        contract_type: str,
        # TODO(gp): @all *args should go first according to our convention of
        #  appending params to the parent class constructor.
        secret_identifier: omssec.SecretIdentifier,
        *args: Any,
        **kwargs: Any,
    ) -> None:
        """
        Constructor.

        :param exchange_id: name of the exchange to initialize the broker for
            (e.g., Binance)
        :param universe_version: version of the universe to use
        :param stage:
            - "preprod" preproduction stage
            - "local" debugging stage
        :param account_type:
            - "trading" launches the broker in trading environment
            - "sandbox" launches the broker in sandbox environment (not supported for
              every exchange)
        :param contract_type: "spot" or "futures"
        :param secret_identifier: a SecretIdentifier holding a full name of secret to look for in
         AWS SecretsManager
        """
        super().__init__(*args, **kwargs)
        self.max_order_submit_retries = _MAX_ORDER_SUBMIT_RETRIES
        self._exchange_id = exchange_id
        #
        hdbg.dassert_in(stage, ["local", "preprod"])
        self.stage = stage
        hdbg.dassert_in(account_type, ["trading", "sandbox"])
        self._account_type = account_type
        self._secret_identifier = secret_identifier
        # TODO(Juraj): not sure how to generalize this coinbasepro-specific parameter.
        self._portfolio_id = portfolio_id
        #
        hdbg.dassert_in(contract_type, ["spot", "futures"])
        self._contract_type = contract_type
        #
        self._exchange = self._log_into_exchange()
        self._assert_order_methods_presence()
        # TODO(gp): @all -> Move this to the `Broker` class.
        # Enable mapping back from asset ids when placing orders.
        self._universe_version = universe_version
        self._asset_id_to_symbol_mapping = (
            self._build_asset_id_to_symbol_mapping()
        )
        self._symbol_to_asset_id_mapping = {
            symbol: asset
            for asset, symbol in self._asset_id_to_symbol_mapping.items()
        }
        # Set minimal order limits.
        self.minimal_order_limits = self._get_minimal_order_limits()
        # Used to determine timestamp since when to fetch orders.
        self.last_order_execution_ts: Optional[pd.Timestamp] = None
        # Set up empty sent orders for the first run of the system.
        self._sent_orders = None

    def get_fills(self) -> List[ombroker.Fill]:
        """
        Return list of fills from the last order execution.

        :return: a list of filled orders
        """
        # Load previously sent orders from class state.
        sent_orders = self._sent_orders
        fills: List[ombroker.Fill] = []
        if sent_orders is None:
            return fills
        _LOG.info("Inside asset_ids")
        asset_ids = [sent_order.asset_id for sent_order in sent_orders]
        if self.last_order_execution_ts:
            # Load orders for each given symbol.
            for asset_id in asset_ids:
                symbol = self._asset_id_to_symbol_mapping[asset_id]
                orders = self._exchange.fetch_orders(
                    since=hdateti.convert_timestamp_to_unix_epoch(
                        self.last_order_execution_ts,
                    ),
                    symbol=symbol,
                )
                # Select closed orders.
                for order in orders:
                    if order["status"] == "closed":
                        # Select order matching to CCXT exchange id.
                        filled_order = [
                            order
                            for sent_order in sent_orders
                            if sent_order.ccxt_id == order["id"]
                        ][0]
                        # Assign an `asset_id` to the filled order.
                        filled_order["asset_id"] = asset_id
                        # Convert CCXT `dict` order to oms.Order.
                        #  TODO(Danya): bind together self._sent_orders and CCXT response
                        #  so we can avoid this conversion while keeping the fill status.
                        filled_order = self._convert_ccxt_order_to_oms_order(
                            filled_order
                        )
                        # Create a Fill object.
                        fill = ombroker.Fill(
                            filled_order,
                            hdateti.convert_unix_epoch_to_timestamp(
                                order["timestamp"]
                            ),
                            num_shares=filled_order.diff_num_shares,
                            price=order["price"],
                        )
                        fills.append(fill)
        return fills

    def get_total_balance(self) -> Dict[str, float]:
        """
        Fetch total available balance via CCXT.

        Example of total balance output:

        {'BNB': 0.0, 'USDT': 5026.22494667, 'BUSD': 1000.10001}

        :return: total balance
        """
        hdbg.dassert(self._exchange.has["fetchBalance"], msg="")
        # Fetch all balance data.
        balance = self._exchange.fetchBalance()
        # Select total balance.
        total_balance = balance["total"]
        return total_balance

    def get_open_positions(self) -> List[Dict[Any, Any]]:
        """
        Select all open futures positions.

        Selects all possible positions and filters out those
        with a non-0 amount.
        Example of an output:

        [{'info': {'symbol': 'BTCUSDT',
            'positionAmt': '-0.200',
            'entryPrice': '23590.549',
            'markPrice': '23988.40000000',
            'unRealizedProfit': '-79.57020000',
            'liquidationPrice': '68370.47429432',
            'leverage': '20',
            'maxNotionalValue': '250000',
            'marginType': 'cross',
            'isolatedMargin': '0.00000000',
            'isAutoAddMargin': 'false',
            'positionSide': 'BOTH',
            'notional': '-4797.68000000',
            'isolatedWallet': '0',
            'updateTime': '1659028521933'},
            'symbol': 'BTC/USDT',
            'contracts': 0.2,
            'contractSize': 1.0,
            'unrealizedPnl': -79.5702,
            'leverage': 20.0,
            'liquidationPrice': 68370.47429432,
            'collateral': 9092.72600745,
            'notional': 4797.68,
            'markPrice': 23988.4,
            'entryPrice': 23590.549,
            'timestamp': 1659028521933,
            'initialMargin': 239.884,
            'initialMarginPercentage': 0.05,
            'maintenanceMargin': 47.9768,
            'maintenanceMarginPercentage': 0.01,
            'marginRatio': 0.0053,
            'datetime': '2022-07-28T17:15:21.933Z',
            'marginType': 'cross',
            'side': 'short',
            'hedged': False,
            'percentage': -33.17}]

        :return: open positions at the exchange.
        """
        hdbg.dassert(
            self._contract_type == "futures",
            "Open positions can be fetched only for futures contracts.",
        )
        # Fetch all open positions.
        positions = self._exchange.fetchPositions()
        open_positions = []
        for position in positions:
            # Get the quantity of assets on short/long positions.
            position_amount = float(position["info"]["positionAmt"])
            if position_amount != 0:
                open_positions.append(position)
        return open_positions

<<<<<<< HEAD
    # TODO(gp): Implement this method in `Broker` in terms of `MarketData`.
    def get_low_market_price(self, asset_id: int) -> float:
        """
        Load the low price for the given ticker.
        """
        symbol = self._asset_id_to_symbol_mapping[asset_id]
        last_price = self._exchange.fetch_ticker(symbol)["low"]
        return last_price

=======
>>>>>>> e82dca23
    @staticmethod
    def _convert_currency_pair_to_ccxt_format(currency_pair: str) -> str:
        """
        Convert full symbol to CCXT format.

        Example: "BTC_USDT" -> "BTC/USDT"
        """
        currency_pair = currency_pair.replace("_", "/")
        return currency_pair

    @staticmethod
    def _check_binance_code_error(e: Exception, error_code: int) -> bool:
        """
        Check if the exception matches the expected error code.

        Example of a Binance exception:
        {"code":-4131,
        "msg":"The counterparty's best price does not meet the PERCENT_PRICE filter limit."}

        :param e: Binance exception raised by CCXT
        :param error_code: expected error code, e.g. -4131
        :return: whether error code is contained in error message
        """
        error_message = str(e)
        error_regex = f'"code":{error_code},'
        return bool(re.search(error_regex, error_message))

    def _convert_ccxt_order_to_oms_order(
        self, ccxt_order: Dict[Any, Any]
    ) -> omorder.Order:
        """
        Convert sent CCXT orders to oms.Order class.

        Example of an input `ccxt_order`:
        ```
        {'info': {'orderId': '3101620940',
                'symbol': 'BTCUSDT',
                'status': 'FILLED',
                'clientOrderId': '***REMOVED***',
                'price': '0',
                'avgPrice': '23480.20000',
                'origQty': '0.001',
                'executedQty': '0.001',
                'cumQuote': '23.48020',
                'timeInForce': 'GTC',
                'type': 'MARKET',
                'reduceOnly': False,
                'closePosition': False,
                'side': 'BUY',
                'positionSide': 'BOTH',
                'stopPrice': '0',
                'workingType': 'CONTRACT_PRICE',
                'priceProtect': False,
                'origType': 'MARKET',
                'time': '1659465769012',
                'updateTime': '1659465769012'},
        'id': '3101620940',
        'clientOrderId': '***REMOVED***',
        'timestamp': 1659465769012,
        'datetime': '2022-08-02T18:42:49.012Z',
        'lastTradeTimestamp': None,
        'symbol': 'BTC/USDT',
        'type': 'market',
        'timeInForce': 'IOC',
        'postOnly': False,
        'side': 'buy',
        'price': 23480.2,
        'stopPrice': None,
        'amount': 0.001,
        'cost': 23.4802,
        'average': 23480.2,
        'filled': 0.001,
        'remaining': 0.0,
        'status': 'closed',
        'fee': None,
        'trades': [],
        'fees': [],
        'asset_id': 1467591036}
        ```
        """
        asset_id = ccxt_order["asset_id"]
        type_ = "market"
        # Select creation and start date.
        creation_timestamp = hdateti.convert_unix_epoch_to_timestamp(
            ccxt_order["timestamp"]
        )
        start_timestamp = creation_timestamp
        # Get an offset end timestamp.
        #  Note: `updateTime` is the timestamp of the latest order status change,
        #  so for filled orders this is a moment when the order is filled.
        end_timestamp = hdateti.convert_unix_epoch_to_timestamp(
            int(ccxt_order["info"]["updateTime"])
        )
        # Add 1 minute to end timestamp.
        # This is done since market orders are filled instantaneously.
        end_timestamp += pd.DateOffset(minutes=1)
        # Get the amount of shares in the filled order.
        diff_num_shares = ccxt_order["filled"]
        if ccxt_order["side"] == "sell":
            diff_num_shares = -diff_num_shares
        #
        # Get the amount of shares in the open position.
        #  Note: This corresponds to the amount of assets
        #  before the filled order has been executed.
        #
        symbol = self._asset_id_to_symbol_mapping[asset_id]
        # Select current position amount.
        curr_num_shares = self._exchange.fetch_positions([symbol])[0]
        curr_num_shares = float(curr_num_shares["info"]["positionAmt"])
        # Calculate position before the order has been filled.
        curr_num_shares = curr_num_shares - diff_num_shares
        oms_order = omorder.Order(
            creation_timestamp,
            asset_id,
            type_,
            start_timestamp,
            end_timestamp,
            curr_num_shares,
            diff_num_shares,
        )
        return oms_order

    # TODO(gp): @all add a manual unit test to save this data in the repo
    # or in scratch. Check in the limits in the repo.
    def _get_minimal_order_limits(self) -> Dict[int, Any]:
        """
        Load minimal amount and total cost for the given exchange.

        The numbers are determined by loading the market metadata from CCXT.

        Example:
        {'active': True,
        'base': 'ADA',
        'baseId': 'ADA',
        'contract': True,
        'contractSize': 1.0,
        'delivery': False,
        'expiry': None,
        'expiryDatetime': None,
        'feeSide': 'get',
        'future': True,
        'id': 'ADAUSDT',
        'info': {'baseAsset': 'ADA',
                'baseAssetPrecision': '8',
                'contractType': 'PERPETUAL',
                'deliveryDate': '4133404800000',
                'filters': [{'filterType': 'PRICE_FILTER',
                            'maxPrice': '25.56420',
                            'minPrice': '0.01530',
                            'tickSize': '0.00010'},
                            {'filterType': 'LOT_SIZE',
                            'maxQty': '10000000',
                            'minQty': '1',
                            'stepSize': '1'},
                            {'filterType': 'MARKET_LOT_SIZE',
                            'maxQty': '10000000',
                            'minQty': '1',
                            'stepSize': '1'},
                            {'filterType': 'MAX_NUM_ORDERS', 'limit': '200'},
                            {'filterType': 'MAX_NUM_ALGO_ORDERS', 'limit': '10'},
                            {'filterType': 'MIN_NOTIONAL', 'notional': '10'},
                            {'filterType': 'PERCENT_PRICE',
                            'multiplierDecimal': '4',
                            'multiplierDown': '0.9000',
                            'multiplierUp': '1.1000'}],
                'liquidationFee': '0.020000',
                'maintMarginPercent': '2.5000',
                'marginAsset': 'USDT',
                'marketTakeBound': '0.10',
                'onboardDate': '1569398400000',
                'orderTypes': ['LIMIT',
                                'MARKET',
                                'STOP',
                                'STOP_MARKET',
                                'TAKE_PROFIT',
                                'TAKE_PROFIT_MARKET',
                                'TRAILING_STOP_MARKET'],
                'pair': 'ADAUSDT',
                'pricePrecision': '5',
                'quantityPrecision': '0',
                'quoteAsset': 'USDT',
                'quotePrecision': '8',
                'requiredMarginPercent': '5.0000',
                'settlePlan': '0',
                'status': 'TRADING',
                'symbol': 'ADAUSDT',
                'timeInForce': ['GTC', 'IOC', 'FOK', 'GTX'],
                'triggerProtect': '0.0500',
                'underlyingSubType': ['HOT'],
                'underlyingType': 'COIN'},
        'inverse': False,
        'limits': {'amount': {'max': 10000000.0, 'min': 1.0},
                    'cost': {'max': None, 'min': 10.0},
                    'leverage': {'max': None, 'min': None},
                    'market': {'max': 10000000.0, 'min': 1.0},
                    'price': {'max': 25.5642, 'min': 0.0153}},
        'linear': True,
        'lowercaseId': 'adausdt',
        'maker': 0.0002,
        'margin': False,
        'option': False,
        'optionType': None,
        'percentage': True,
        'precision': {'amount': 0, 'base': 8, 'price': 4, 'quote': 8},
        'quote': 'USDT',
        'quoteId': 'USDT',
        'settle': 'USDT',
        'settleId': 'USDT',
        'spot': False,
        'strike': None,
        'swap': True,
        'symbol': 'ADA/USDT',
        'taker': 0.0004,
        'tierBased': False,
        'type': 'future'}
        """
        minimal_order_limits: Dict[str, Any] = {}
        # Load market information from CCXT.
        exchange_markets = self._exchange.load_markets()
        for asset_id, symbol in self._asset_id_to_symbol_mapping.items():
            minimal_order_limits[asset_id] = {}
            limits = exchange_markets[symbol]["limits"]
            # Get the minimal amount of asset in the order.
            amount_limit = limits["amount"]["min"]
            minimal_order_limits[asset_id]["min_amount"] = amount_limit
            # Set the minimal cost of asset in the order.
            #  Note: the notional limit can differ between symbols
            #  and subject to fluctuations, so it is set manually to 10.
            notional_limit = 10.0
            minimal_order_limits[asset_id]["min_cost"] = notional_limit
        return minimal_order_limits

    def _assert_order_methods_presence(self) -> None:
        """
        Assert that the requested exchange supports all methods necessary to
        make placing/fetching orders possible.
        """
        methods = ["createOrder", "fetchClosedOrders"]
        abort = False
        for method in methods:
            if not self._exchange.has[method]:
                _LOG.error(
                    "Method %s is unsupported for %s.", method, self._exchange_id
                )
                abort = True
        if abort:
            raise ValueError(
                f"The {self._exchange_id} exchange is not fully supported for placing orders."
            )

    async def _submit_single_order(
        self, order: omorder.Order
    ) -> Optional[omorder.Order]:
        """
        Submit a single order.

        :param order: order to be submitted

        :return: order with ccxt ID appended if the submission was successful, None otherwise.
        """
        submitted_order: Optional[omorder.Order] = None
        symbol = self._asset_id_to_symbol_mapping[order.asset_id]
        side = "buy" if order.diff_num_shares > 0 else "sell"
        # TODO(Juraj): separate the retry logic from the code that does the work.
        for _ in range(self.max_order_submit_retries):
            try:
                order_resp = self._exchange.createOrder(
                    symbol=symbol,
                    type="market",
                    side=side,
                    amount=abs(order.diff_num_shares),
                    # id = order.order_id,
                    # id=order.order_id,
                    # TODO(Juraj): maybe it is possible to somehow abstract this to a general behavior
                    # but most likely the method will need to be overriden per each exchange
                    # to accommodate endpoint specific behavior.
                    params={
                        "portfolio_id": self._portfolio_id,
                        "client_oid": order.order_id,
                    },
                )
                submitted_order = order
                submitted_order.ccxt_id = order_resp["id"]
                # If the submission was successful, don't retry.
                break
            except Exception as e:
                # Check the Binance API error
                if isinstance(e, ccxt.ExchangeNotAvailable):
                    # If there is a temporary server error, wait for
                    # a set amount of seconds and retry.
                    time.sleep(3)
                    continue
                if self._check_binance_code_error(e, -4131):
                    # If the error is connected to liquidity, continue submitting orders.
                    _LOG.warning(
                        "PERCENT_PRICE error has been raised. \
                        The Exception was:\n%s\nContinuing...",
                        e,
                    )
                    break
                else:
                    raise e
        return submitted_order

    async def _submit_orders(
        self,
        orders: List[omorder.Order],
        wall_clock_timestamp: pd.Timestamp,
        *,
        dry_run: bool,
    ) -> Tuple[str, pd.DataFrame]:
        """
        Submit orders.
        """
        self.last_order_execution_ts = pd.Timestamp.now()
        sent_orders: List[omorder.Order] = []
        for order in orders:
            _LOG.info("Submitting %s", str(order))
            sent_order = await self._submit_single_order(order)
            _LOG.info(str(sent_order))
            # If order was submitted successfully append it to
            # the list of sent orders.
            if sent_order:
                sent_orders.append(sent_order)
        # Save sent CCXT orders to class state.
        self._sent_orders = sent_orders
        # TODO(Grisha): what should we use as `receipt` for CCXT? For equities IIUC
        # we use a file name.
        submitted_order_id = self._get_next_submitted_order_id()
        receipt = f"filename_{submitted_order_id}.txt"
        # Combine all orders in a df.
        order_dicts = [order.to_dict() for order in sent_orders]
        order_df = pd.DataFrame(order_dicts)
        return receipt, order_df

    def _build_asset_id_to_symbol_mapping(
        self,
    ) -> Dict[int, str]:
        """
        Build asset id to full symbol mapping.

        E.g.,
        ```
        {
            1528092593: 'BAKE/USDT',
            8968126878: 'BNB/USDT',
            1182743717: 'BTC/BUSD',
        }
        ```
        """
        # Get full symbol universe.
        full_symbol_universe = imvcounun.get_vendor_universe(
            "CCXT", "trade", version=self._universe_version, as_full_symbol=True
        )
        # Filter symbols of the exchange corresponding to this instance.
        full_symbol_universe = list(
            filter(
                lambda s: s.startswith(self._exchange_id), full_symbol_universe
            )
        )
        # Build mapping.
        asset_id_to_full_symbol_mapping = (
            imvcuunut.build_numerical_to_string_id_mapping(full_symbol_universe)
        )
        asset_id_to_symbol_mapping: Dict[int, str] = {}
        for asset_id, symbol in asset_id_to_full_symbol_mapping.items():
            # Select currency pair.
            currency_pair = imvcufusy.parse_full_symbol(symbol)[1]
            # Transform to CCXT format, e.g. 'BTC_USDT' -> 'BTC/USDT'.
            ccxt_symbol = self._convert_currency_pair_to_ccxt_format(
                currency_pair
            )
            asset_id_to_symbol_mapping[asset_id] = ccxt_symbol
        return asset_id_to_symbol_mapping

    async def _wait_for_accepted_orders(
        self,
        file_name: str,
    ) -> None:
        _ = file_name

    def _log_into_exchange(self) -> ccxt.Exchange:
        """
        Log into the exchange and return the `ccxt.Exchange` object.
        """
        secrets_id = str(self._secret_identifier)
        # Select credentials for provided exchange.
        exchange_params = hsecret.get_secret(secrets_id)
        # Enable rate limit.
        exchange_params["rateLimit"] = True
        # Log into futures/spot market.
        if self._contract_type == "futures":
            exchange_params["options"] = {"defaultType": "future"}
        # Create a CCXT Exchange class object.
        ccxt_exchange = getattr(ccxt, self._exchange_id)
        exchange = ccxt_exchange(exchange_params)
        # TODO(Juraj): extract all exchange specific configs into separate function.
        if self._exchange_id == "binance":
            # Necessary option to avoid time out of sync error
            # (CmTask2670 Airflow system run error "Timestamp for this
            # request is outside of the recvWindow.")
            exchange.options["adjustForTimeDifference"] = True
        if self._account_type == "sandbox":
            exchange.set_sandbox_mode(True)
            _LOG.warning("Running in sandbox mode")
        hdbg.dassert(
            exchange.checkRequiredCredentials(),
            msg="Required credentials not passed",
        )
        return exchange


def get_CcxtBroker_prod_instance1(
    market_data: mdata.MarketData,
    universe_version: str,
    strategy_id: str,
    secret_identifier: omssec.SecretIdentifier,
) -> CcxtBroker:
    """
    Build an `CcxtBroker` for production.
    """
    exchange_id = secret_identifier.exchange_id
    stage = secret_identifier.stage
    account_type = secret_identifier.account_type
    contract_type = "futures"
    portfolio_id = "ccxt_portfolio_1"
    broker = CcxtBroker(
        exchange_id,
        universe_version,
        stage,
        account_type,
        portfolio_id,
        contract_type,
        secret_identifier,
        strategy_id=strategy_id,
        market_data=market_data,
    )
    return broker


class SimulatedCcxtBroker(ombroker.SimulatedBroker):

    def __init__(
        self, 
        *args,
        stage,
        minimal_order_limits,
        **kwargs,
    ) -> None:
        super().__init__(*args, **kwargs)
        self.stage = stage
        self.minimal_order_limits = minimal_order_limits

    def get_low_market_price(self, asset_id):
        col_name = "low"
        asset_ids = [asset_id]
        last_price_srs = self.market_data.get_last_price(col_name, asset_ids)
        print("asset_id", asset_id)
        print("last_price_srs", last_price_srs)
        print("last_price_srs.index", last_price_srs.index)
        print("last_price_srs.values", last_price_srs.values)
        if last_price_srs.empty:
            # E.g., there is a missing for asset_id = 1464553467 at 2022-09-08 09:58:00+00:00.
            last_price = 1
        else:
            last_price = last_price_srs.loc[asset_id]
        return last_price


def get_SimulatedCcxtBroker_prod_instance1(market_data: pd.DataFrame):
    import helpers.hio as hio

    # Load pre-saved minimal order limits.
    file_name = "/shared_data/minimal_order_limits.json"
    minimal_order_limits = hio.from_json(file_name)
    # Convert to int, because asset_ids are integers.
    minimal_order_limits = {int(k):v for k,v in minimal_order_limits.items()}
    stage = "preprod"
    account_type = "trading"
    strategy_id = "C1b"
    broker = SimulatedCcxtBroker(
        strategy_id,
        market_data, 
        stage=stage,
        minimal_order_limits=minimal_order_limits,
    )
    return broker<|MERGE_RESOLUTION|>--- conflicted
+++ resolved
@@ -230,18 +230,6 @@
                 open_positions.append(position)
         return open_positions
 
-<<<<<<< HEAD
-    # TODO(gp): Implement this method in `Broker` in terms of `MarketData`.
-    def get_low_market_price(self, asset_id: int) -> float:
-        """
-        Load the low price for the given ticker.
-        """
-        symbol = self._asset_id_to_symbol_mapping[asset_id]
-        last_price = self._exchange.fetch_ticker(symbol)["low"]
-        return last_price
-
-=======
->>>>>>> e82dca23
     @staticmethod
     def _convert_currency_pair_to_ccxt_format(currency_pair: str) -> str:
         """
