--- conflicted
+++ resolved
@@ -799,23 +799,7 @@
 def get_SimulatedCcxtBroker_instance1(
     market_data: pd.DataFrame,
 ) -> ombroker.SimulatedBroker:
-<<<<<<< HEAD
     market_info = load_market_data_info()
-=======
-    # Load pre-saved market info generated with
-    # `TestSaveMarketInfo`.
-    file_path = os.path.join(
-        hgit.get_amp_abs_path(),
-        "oms/test/outcomes/TestSaveMarketInfo/input/binance.market_info.json",
-    )
-    # The data looks like
-    # {"6051632686":
-    #     {"min_amount": 1.0, "min_cost": 10.0, "amount_precision": 3},
-    # ...
-    market_info = hio.from_json(file_path)
-    # Convert to int, because asset ids are integers.
-    market_info = {int(k): v for k, v in market_info.items()}
->>>>>>> 4fc04307
     stage = "preprod"
     strategy_id = "C1b"
     broker = SimulatedCcxtBroker(
