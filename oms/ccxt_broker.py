"""
An implementation of broker class for CCXT.

Import as:

import oms.ccxt_broker as occxbrok
"""

import logging
import os
import re
import time
from typing import Any, Dict, List, Optional, Tuple, Union

import ccxt
import pandas as pd

import helpers.hdatetime as hdateti
import helpers.hdbg as hdbg
import helpers.hgit as hgit
import helpers.hio as hio
import helpers.hlogging as hloggin
import helpers.hpandas as hpandas
import helpers.hprint as hprint
import helpers.hsecrets as hsecret
import im_v2.common.universe.full_symbol as imvcufusy
import im_v2.common.universe.universe as imvcounun
import im_v2.common.universe.universe_utils as imvcuunut
import market_data as mdata
import oms.broker as ombroker
import oms.hsecrets as omssec
import oms.order as omorder

_LOG = logging.getLogger(__name__)

# Max number of order submission retries.
_MAX_ORDER_SUBMIT_RETRIES = 3


# #############################################################################
# CcxtBroker
# #############################################################################


class CcxtBroker(ombroker.Broker):
    def __init__(
        self,
        exchange_id: str,
        # TODO(gp): move this to `Broker` and assign a default value or wire it
        #  everywhere. IMO default value is a better approach.
        universe_version: str,
        # TODO(gp): move this to Broker.
        stage: str,
        account_type: str,
        portfolio_id: str,
        contract_type: str,
        # TODO(gp): @all *args should go first according to our convention of
        #  appending params to the parent class constructor.
        secret_identifier: omssec.SecretIdentifier,
        *args: Any,
        **kwargs: Any,
    ) -> None:
        """
        Constructor.

        :param exchange_id: name of the exchange to initialize the broker for
            (e.g., Binance)
        :param universe_version: version of the universe to use
        :param stage:
            - "preprod" preproduction stage
            - "local" debugging stage
        :param account_type:
            - "trading" launches the broker in trading environment
            - "sandbox" launches the broker in sandbox environment (not supported for
              every exchange)
        :param contract_type: "spot" or "futures"
        :param secret_identifier: a SecretIdentifier holding a full name of secret to look for in
         AWS SecretsManager
        """
        super().__init__(*args, **kwargs)
        self.max_order_submit_retries = _MAX_ORDER_SUBMIT_RETRIES
        self._exchange_id = exchange_id
        #
        hdbg.dassert_in(stage, ["local", "preprod"])
        self.stage = stage
        hdbg.dassert_in(account_type, ["trading", "sandbox"])
        self._account_type = account_type
        _LOG.debug("secret_identifier=%s", secret_identifier)
        self._secret_identifier = secret_identifier
        _LOG.warning("secret_identifier=%s", secret_identifier)
        # TODO(Juraj): not sure how to generalize this coinbasepro-specific parameter.
        self._portfolio_id = portfolio_id
        #
        hdbg.dassert_in(contract_type, ["spot", "futures"])
        self._contract_type = contract_type
        #
        self._exchange = self._log_into_exchange()
        self._assert_order_methods_presence()
        # TODO(gp): @all -> Move this to the `Broker` class.
        # Enable mapping back from asset ids when placing orders.
        self._universe_version = universe_version
        self._asset_id_to_symbol_mapping = (
            self._build_asset_id_to_symbol_mapping()
        )
        self._symbol_to_asset_id_mapping = {
            symbol: asset
            for asset, symbol in self._asset_id_to_symbol_mapping.items()
        }
        # Set minimal order limits and maximum leverage.
        self.market_info = self._get_market_info()
        # Used to determine timestamp since when to fetch orders.
        self.last_order_execution_ts: Optional[pd.Timestamp] = None
        # Set up empty sent orders for the first run of the system.
        self._sent_orders = None

    def get_fills(self) -> List[ombroker.Fill]:
        """
        Return list of fills from the last order execution.

        :return: a list of filled orders
        """
        # Load previously sent orders from class state.
        sent_orders = self._sent_orders
        fills: List[ombroker.Fill] = []
        if sent_orders is None:
            return fills
        _LOG.info("Inside asset_ids")
        asset_ids = [sent_order.asset_id for sent_order in sent_orders]
        _LOG.info(hprint.to_str("asset_ids"))
        if self.last_order_execution_ts:
            # Load orders for each given symbol.
            for asset_id in asset_ids:
                symbol = self._asset_id_to_symbol_mapping[asset_id]
                orders = self._exchange.fetch_orders(
                    since=hdateti.convert_timestamp_to_unix_epoch(
                        self.last_order_execution_ts,
                    ),
                    symbol=symbol,
                )
                # Select closed orders.
                for order in orders:
                    _LOG.debug(hprint.to_str("order"))
                    if order["status"] == "closed":
                        # Select order matching to CCXT exchange id.
                        filled_order = [
                            order
                            for sent_order in sent_orders
                            if sent_order.ccxt_id == order["id"]
                        ][0]
                        # Assign an `asset_id` to the filled order.
                        filled_order["asset_id"] = asset_id
                        # Convert CCXT `dict` order to oms.Order.
                        #  TODO(Danya): bind together self._sent_orders and CCXT response
                        #  so we can avoid this conversion while keeping the fill status.
                        filled_order = self._convert_ccxt_order_to_oms_order(
                            filled_order
                        )
                        _LOG.debug(hprint.to_str("filled_order"))
                        # Create a Fill object.
                        fill = ombroker.Fill(
                            filled_order,
                            hdateti.convert_unix_epoch_to_timestamp(
                                order["timestamp"]
                            ),
                            num_shares=filled_order.diff_num_shares,
                            price=order["price"],
                        )
                        fills.append(fill)
                        _LOG.debug(hprint.to_str("fill"))
        return fills

    def get_total_balance(self) -> Dict[str, float]:
        """
        Fetch total available balance via CCXT.

        Example of total balance output:

        {'BNB': 0.0, 'USDT': 5026.22494667, 'BUSD': 1000.10001}

        :return: total balance
        """
        hdbg.dassert(self._exchange.has["fetchBalance"], msg="")
        # Fetch all balance data.
        balance = self._exchange.fetchBalance()
        # Select total balance.
        total_balance = balance["total"]
        return total_balance

    def get_open_positions(self) -> List[Dict[Any, Any]]:
        """
        Select all open futures positions.

        Selects all possible positions and filters out those
        with a non-zero amount.
        Example of an output:

        [{'info': {'symbol': 'BTCUSDT',
            'positionAmt': '-0.200',
            'entryPrice': '23590.549',
            'markPrice': '23988.40000000',
            'unRealizedProfit': '-79.57020000',
            'liquidationPrice': '68370.47429432',
            'leverage': '20',
            'maxNotionalValue': '250000',
            'marginType': 'cross',
            'isolatedMargin': '0.00000000',
            'isAutoAddMargin': 'false',
            'positionSide': 'BOTH',
            'notional': '-4797.68000000',
            'isolatedWallet': '0',
            'updateTime': '1659028521933'},
            'symbol': 'BTC/USDT',
            'contracts': 0.2,
            'contractSize': 1.0,
            'unrealizedPnl': -79.5702,
            'leverage': 20.0,
            'liquidationPrice': 68370.47429432,
            'collateral': 9092.72600745,
            'notional': 4797.68,
            'markPrice': 23988.4,
            'entryPrice': 23590.549,
            'timestamp': 1659028521933,
            'initialMargin': 239.884,
            'initialMarginPercentage': 0.05,
            'maintenanceMargin': 47.9768,
            'maintenanceMarginPercentage': 0.01,
            'marginRatio': 0.0053,
            'datetime': '2022-07-28T17:15:21.933Z',
            'marginType': 'cross',
            'side': 'short',
            'hedged': False,
            'percentage': -33.17}]

        :return: open positions at the exchange.
        """
        hdbg.dassert(
            self._contract_type == "futures",
            "Open positions can be fetched only for futures contracts.",
        )
        # Fetch all open positions.
        positions = self._exchange.fetchPositions()
        _LOG.debug("fetched_positions=%s", positions)
        open_positions = []
        for position in positions:
            _LOG.debug("fetched_position=%s", position)
            # Get the quantity of assets on short/long positions.
            position_amount = float(position["info"]["positionAmt"])
            _LOG.debug("After rounding: fetched_position=%s", position)
            if position_amount != 0:
                open_positions.append(position)
        return open_positions

    def get_fills_for_time_period(
        self, start_timestamp: pd.Timestamp, end_timestamp: pd.Timestamp
    ) -> List[Dict[str, Any]]:
        """
        Get a list of fills for given time period in JSON format.

        The time period is treated as [a, b].
        Note that in case of longer time periods (>24h) the pagination
        is done by day, which can lead to more data being downloaded than expected.

        Example of output:
        {'info': {'symbol': 'ETHUSDT',
                 'id': '2271885264',
                 'orderId': '8389765544333791328',
                 'side': 'SELL',
                 'price': '1263.68',
                 'qty': '0.016',
                 'realizedPnl': '-3.52385454',
                 'marginAsset': 'USDT',
                 'quoteQty': '20.21888',
                 'commission': '0.00808755',
                 'commissionAsset': 'USDT',
                 'time': '1663859837554',
                 'positionSide': 'BOTH',
                 'buyer': False,
                 'maker': False},
        'timestamp': 1663859837554,
        'datetime': '2022-09-22T15:17:17.554Z',
        'symbol': 'ETH/USDT',
        'id': '2271885264',
        'order': '8389765544333791328',
        'type': None,
        'side': 'sell',
        'takerOrMaker': 'taker',
        'price': 1263.68,
        'amount': 0.016,
        'cost': 20.21888,
        'fee': {'cost': 0.00808755, 'currency': 'USDT'},
        'fees': [{'currency': 'USDT', 'cost': 0.00808755}]}
        """
        hdbg.dassert_isinstance(start_timestamp, pd.Timestamp)
        hdbg.dassert_isinstance(end_timestamp, pd.Timestamp)
        hdbg.dassert_lte(start_timestamp, end_timestamp)
        symbols = list(self._symbol_to_asset_id_mapping.keys())
        fills = []
        start_timestamp = hdateti.convert_timestamp_to_unix_epoch(start_timestamp)
        end_timestamp = hdateti.convert_timestamp_to_unix_epoch(end_timestamp)
        # Get conducted trades (fills) symbol by symbol.
        for symbol in symbols:
            # Download all trades if period is less than 24 hours.
            # TODO(Danya): Maybe return a dataframe so we can trim the df
            #  at the output and avoid downloading extra data?
            if end_timestamp - start_timestamp < 86400000:
                _LOG.debug(
                    "Downloading period=%s, %s", start_timestamp, end_timestamp
                )
                symbol_fills = self._exchange.fetchMyTrades(
                    symbol=symbol,
                    since=start_timestamp,
                    params={"endTime": end_timestamp},
                )
                fills.extend(symbol_fills)
            # Download day-by-day for longer time periods.
            else:
                symbol_fills = []
                for timestamp in range(
                    start_timestamp, end_timestamp + 1, 86400000
                ):
                    _LOG.debug("Downloading period=%s, %s", timestamp, 86400000)
                    day_fills = self._exchange.fetchMyTrades(
                        symbol=symbol,
                        since=timestamp,
                        params={"endTime": timestamp + 86400000},
                    )
                    symbol_fills.extend(day_fills)
            # Add the asset ids to each fill.
            asset_id = self._symbol_to_asset_id_mapping[symbol]
            symbol_fills_with_asset_ids = []
            for item in symbol_fills:
                _LOG.debug("symbol_fill=%s", item)
                # Get the position of the full symbol field to paste the asset id after it.
                hdbg.dassert_in("symbol", item.keys())
                position = list(item.keys()).index("symbol") + 1
                items = list(item.items())
                items.insert(position, ("asset_id", asset_id))
                symbol_fills_with_asset_ids.append(dict(items))
                _LOG.debug("after transformation: symbol_fill=%s", item)
            fills.extend(symbol_fills_with_asset_ids)
        return fills

    @staticmethod
    def _convert_currency_pair_to_ccxt_format(currency_pair: str) -> str:
        """
        Convert full symbol to CCXT format.

        Example: "BTC_USDT" -> "BTC/USDT"
        """
        currency_pair = currency_pair.replace("_", "/")
        return currency_pair

    @staticmethod
    def _check_binance_code_error(e: Exception, error_code: int) -> bool:
        """
        Check if the exception matches the expected error code.

        Example of a Binance exception:
        {"code":-4131,
        "msg":"The counterparty's best price does not meet the PERCENT_PRICE filter limit."}

        :param e: Binance exception raised by CCXT
        :param error_code: expected error code, e.g. -4131
        :return: whether error code is contained in error message
        """
        error_message = str(e)
        error_regex = f'"code":{error_code},'
        return bool(re.search(error_regex, error_message))

    def _convert_ccxt_order_to_oms_order(
        self, ccxt_order: Dict[Any, Any]
    ) -> omorder.Order:
        """
        Convert sent CCXT orders to oms.Order class.

        Example of an input `ccxt_order`:
        ```
        {'info': {'orderId': '3101620940',
                'symbol': 'BTCUSDT',
                'status': 'FILLED',
                'clientOrderId': '***REMOVED***',
                'price': '0',
                'avgPrice': '23480.20000',
                'origQty': '0.001',
                'executedQty': '0.001',
                'cumQuote': '23.48020',
                'timeInForce': 'GTC',
                'type': 'MARKET',
                'reduceOnly': False,
                'closePosition': False,
                'side': 'BUY',
                'positionSide': 'BOTH',
                'stopPrice': '0',
                'workingType': 'CONTRACT_PRICE',
                'priceProtect': False,
                'origType': 'MARKET',
                'time': '1659465769012',
                'updateTime': '1659465769012'},
        'id': '3101620940',
        'clientOrderId': '***REMOVED***',
        'timestamp': 1659465769012,
        'datetime': '2022-08-02T18:42:49.012Z',
        'lastTradeTimestamp': None,
        'symbol': 'BTC/USDT',
        'type': 'market',
        'timeInForce': 'IOC',
        'postOnly': False,
        'side': 'buy',
        'price': 23480.2,
        'stopPrice': None,
        'amount': 0.001,
        'cost': 23.4802,
        'average': 23480.2,
        'filled': 0.001,
        'remaining': 0.0,
        'status': 'closed',
        'fee': None,
        'trades': [],
        'fees': [],
        'asset_id': 1467591036}
        ```
        """
        asset_id = ccxt_order["asset_id"]
        type_ = "market"
        # Select creation and start date.
        creation_timestamp = hdateti.convert_unix_epoch_to_timestamp(
            ccxt_order["timestamp"]
        )
        start_timestamp = creation_timestamp
        # Get an offset end timestamp.
        #  Note: `updateTime` is the timestamp of the latest order status change,
        #  so for filled orders this is a moment when the order is filled.
        end_timestamp = hdateti.convert_unix_epoch_to_timestamp(
            int(ccxt_order["info"]["updateTime"])
        )
        # Add 1 minute to end timestamp.
        # This is done since market orders are filled instantaneously.
        end_timestamp += pd.DateOffset(minutes=1)
        # Get the amount of shares in the filled order.
        diff_num_shares = ccxt_order["filled"]
        if ccxt_order["side"] == "sell":
            diff_num_shares = -diff_num_shares
        #
        # Get the amount of shares in the open position.
        #  Note: This corresponds to the amount of assets
        #  before the filled order has been executed.
        #
        symbol = self._asset_id_to_symbol_mapping[asset_id]
        # Select current position amount.
        curr_num_shares = self._exchange.fetch_positions([symbol])[0]
        _LOG.debug(
            "Before order has been filled: curr_num_shares=%s", curr_num_shares
        )
        curr_num_shares = float(curr_num_shares["info"]["positionAmt"])
        # Convert the retrieved string and round.
        amount_precision = self.market_info[asset_id]["amount_precision"]
        curr_num_shares = round(curr_num_shares, amount_precision)
        # Calculate position before the order has been filled.
        curr_num_shares = curr_num_shares - diff_num_shares
        _LOG.debug(
            "After order has been filled: curr_num_shares=%s", curr_num_shares
        )
        oms_order = omorder.Order(
            creation_timestamp,
            asset_id,
            type_,
            start_timestamp,
            end_timestamp,
            curr_num_shares,
            diff_num_shares,
        )
        _LOG.debug("After CCXT to OMS transform:")
        _LOG.debug("oms_order=%s", str(oms_order))
        return oms_order

    def _get_market_info(self) -> Dict[int, Any]:
        """
        Load market information from the given exchange and map to asset ids.

        Currently the following data is saved:
        - minimal order limits (notional and quantity)
        - asset quantity precision (for rounding of orders)
        - maximum allowed leverage for tier 0

        The numbers are determined by loading the market metadata from CCXT.

        Example:
        {'active': True,
        'base': 'ADA',
        'baseId': 'ADA',
        'contract': True,
        'contractSize': 1.0,
        'delivery': False,
        'expiry': None,
        'expiryDatetime': None,
        'feeSide': 'get',
        'future': True,
        'id': 'ADAUSDT',
        'info': {'baseAsset': 'ADA',
                'baseAssetPrecision': '8',
                'contractType': 'PERPETUAL',
                'deliveryDate': '4133404800000',
                'filters': [{'filterType': 'PRICE_FILTER',
                            'maxPrice': '25.56420',
                            'minPrice': '0.01530',
                            'tickSize': '0.00010'},
                            {'filterType': 'LOT_SIZE',
                            'maxQty': '10000000',
                            'minQty': '1',
                            'stepSize': '1'},
                            {'filterType': 'MARKET_LOT_SIZE',
                            'maxQty': '10000000',
                            'minQty': '1',
                            'stepSize': '1'},
                            {'filterType': 'MAX_NUM_ORDERS', 'limit': '200'},
                            {'filterType': 'MAX_NUM_ALGO_ORDERS', 'limit': '10'},
                            {'filterType': 'MIN_NOTIONAL', 'notional': '10'},
                            {'filterType': 'PERCENT_PRICE',
                            'multiplierDecimal': '4',
                            'multiplierDown': '0.9000',
                            'multiplierUp': '1.1000'}],
                'liquidationFee': '0.020000',
                'maintMarginPercent': '2.5000',
                'marginAsset': 'USDT',
                'marketTakeBound': '0.10',
                'onboardDate': '1569398400000',
                'orderTypes': ['LIMIT',
                                'MARKET',
                                'STOP',
                                'STOP_MARKET',
                                'TAKE_PROFIT',
                                'TAKE_PROFIT_MARKET',
                                'TRAILING_STOP_MARKET'],
                'pair': 'ADAUSDT',
                'pricePrecision': '5',
                'quantityPrecision': '0',
                'quoteAsset': 'USDT',
                'quotePrecision': '8',
                'requiredMarginPercent': '5.0000',
                'settlePlan': '0',
                'status': 'TRADING',
                'symbol': 'ADAUSDT',
                'timeInForce': ['GTC', 'IOC', 'FOK', 'GTX'],
                'triggerProtect': '0.0500',
                'underlyingSubType': ['HOT'],
                'underlyingType': 'COIN'},
        'inverse': False,
        'limits': {'amount': {'max': 10000000.0, 'min': 1.0},
                    'cost': {'max': None, 'min': 10.0},
                    'leverage': {'max': None, 'min': None},
                    'market': {'max': 10000000.0, 'min': 1.0},
                    'price': {'max': 25.5642, 'min': 0.0153}},
        'linear': True,
        'lowercaseId': 'adausdt',
        'maker': 0.0002,
        'margin': False,
        'option': False,
        'optionType': None,
        'percentage': True,
        'precision': {'amount': 0, 'base': 8, 'price': 4, 'quote': 8},
        'quote': 'USDT',
        'quoteId': 'USDT',
        'settle': 'USDT',
        'settleId': 'USDT',
        'spot': False,
        'strike': None,
        'swap': True,
        'symbol': 'ADA/USDT',
        'taker': 0.0004,
        'tierBased': False,
        'type': 'future'}
        """
        minimal_order_limits: Dict[int, Any] = {}
        symbols = list(self._symbol_to_asset_id_mapping.keys())
        # Load market information from CCXT.
        exchange_markets = self._exchange.load_markets()
        # Download leverage information.
        # See more more about the output format:
        # https://docs.ccxt.com/en/latest/manual.html#leverage-tiers-structure.
        leverage_info = self._exchange.fetchLeverageTiers(symbols)
        for asset_id, symbol in self._asset_id_to_symbol_mapping.items():
            minimal_order_limits[asset_id] = {}
            currency_market = exchange_markets[symbol]
            limits = currency_market["limits"]
            # Get the minimal amount of asset in the order.
            amount_limit = limits["amount"]["min"]
            minimal_order_limits[asset_id]["min_amount"] = amount_limit
            # Set the minimal cost of asset in the order.
            #  Note: the notional limit can differ between symbols
            #  and subject to fluctuations, so it is set manually to 10.
            notional_limit = 10.0
            minimal_order_limits[asset_id]["min_cost"] = notional_limit
            # Set the rounding precision for amount of the asset.
            amount_precision = currency_market["precision"]["amount"]
            minimal_order_limits[asset_id]["amount_precision"] = amount_precision
            #
            # For now it is assumed that all positions belong to the lowest tier.
            tier_0_leverage_info = leverage_info[symbol][0]
            max_leverage_float = tier_0_leverage_info["maxLeverage"]
            try:
                # Convert max leverage to int, raw value is a float.
                max_leverage = int(max_leverage_float)
            except ValueError as e:
                _LOG.warning(
                    "Max leverage=%s should be of int type", max_leverage_float
                )
                raise e
            minimal_order_limits[asset_id]["max_leverage"] = max_leverage
        return minimal_order_limits

    def _assert_order_methods_presence(self) -> None:
        """
        Assert that the requested exchange supports all methods necessary to
        make placing/fetching orders possible.
        """
        methods = ["createOrder", "fetchClosedOrders"]
        abort = False
        for method in methods:
            if not self._exchange.has[method]:
                _LOG.error(
                    "Method %s is unsupported for %s.", method, self._exchange_id
                )
                abort = True
        if abort:
            raise ValueError(
                f"The {self._exchange_id} exchange is not fully supported for placing orders."
            )

    async def _submit_single_order(
        self, order: omorder.Order
    ) -> Optional[omorder.Order]:
        """
        Submit a single order.

        :param order: order to be submitted

        :return: order with ccxt ID appended if the submission was successful, None otherwise.
        """
        submitted_order: Optional[omorder.Order] = None
        symbol = self._asset_id_to_symbol_mapping[order.asset_id]
        side = "buy" if order.diff_num_shares > 0 else "sell"
        position_size = abs(order.diff_num_shares)
        # Get max leverage for a given order.
        max_leverage = self.market_info[order.asset_id]["max_leverage"]
        # TODO(Juraj): separate the retry logic from the code that does the work.
        for _ in range(self.max_order_submit_retries):
            try:
                # Make sure that leverage is within the acceptable range
                # before submitting the order.
                _LOG.debug(
                    "Max leverage for symbol=%s and position size=%s is set to %s",
                    symbol,
                    position_size,
                    max_leverage,
                )
                self._exchange.setLeverage(max_leverage, symbol)
                _LOG.debug("Submitting order=%s", str(order))
                order_resp = self._exchange.createOrder(
                    symbol=symbol,
                    type="market",
                    side=side,
                    amount=position_size,
                    # id = order.order_id,
                    # id=order.order_id,
                    # TODO(Juraj): maybe it is possible to somehow abstract this to a general behavior
                    # but most likely the method will need to be overriden per each exchange
                    # to accommodate endpoint specific behavior.
                    params={
                        "portfolio_id": self._portfolio_id,
                        "client_oid": order.order_id,
                    },
                )
                _LOG.debug("CCXT order response order_resp=%s", order_resp)
                submitted_order = order
                submitted_order.ccxt_id = order_resp["id"]
                # If the submission was successful, don't retry.
                break
            except Exception as e:
                # Check the Binance API error
                if isinstance(e, ccxt.ExchangeNotAvailable):
                    # If there is a temporary server error, wait for
                    # a set amount of seconds and retry.
                    time.sleep(3)
                    continue
                if self._check_binance_code_error(e, -4131):
                    # If the error is connected to liquidity, continue submitting orders.
                    _LOG.warning(
                        "PERCENT_PRICE error has been raised. \
                        The Exception was:\n%s\nContinuing...",
                        e,
                    )
                    break
                else:
                    raise e
        return submitted_order

    async def _submit_orders(
        self,
        orders: List[omorder.Order],
        wall_clock_timestamp: pd.Timestamp,
        *,
        dry_run: bool,
    ) -> Tuple[str, pd.DataFrame]:
        """
        Submit orders.
        """
        self.last_order_execution_ts = pd.Timestamp.now()
        sent_orders: List[omorder.Order] = []
        for order in orders:
            sent_order = await self._submit_single_order(order)
            # If order was submitted successfully append it to
            # the list of sent orders.
            if sent_order:
                sent_orders.append(sent_order)
        # Save sent CCXT orders to class state.
        self._sent_orders = sent_orders
        # TODO(Grisha): what should we use as `receipt` for CCXT? For equities IIUC
        # we use a file name.
        submitted_order_id = self._get_next_submitted_order_id()
        receipt = f"filename_{submitted_order_id}.txt"
        # Combine all orders in a df.
        order_dicts = [order.to_dict() for order in sent_orders]
        order_df = pd.DataFrame(order_dicts)
        _LOG.debug("order_df=%s", hpandas.df_to_str(order_df))
        return receipt, order_df

    def _build_asset_id_to_symbol_mapping(
        self,
    ) -> Dict[int, str]:
        """
        Build asset id to full symbol mapping.

        E.g.,
        ```
        {
            1528092593: 'BAKE/USDT',
            8968126878: 'BNB/USDT',
            1182743717: 'BTC/BUSD',
        }
        ```
        """
        # Get full symbol universe.
        full_symbol_universe = imvcounun.get_vendor_universe(
            "CCXT", "trade", version=self._universe_version, as_full_symbol=True
        )
        # Filter symbols of the exchange corresponding to this instance.
        full_symbol_universe = list(
            filter(
                lambda s: s.startswith(self._exchange_id), full_symbol_universe
            )
        )
        # Build mapping.
        asset_id_to_full_symbol_mapping = (
            imvcuunut.build_numerical_to_string_id_mapping(full_symbol_universe)
        )
        asset_id_to_symbol_mapping: Dict[int, str] = {}
        for asset_id, symbol in asset_id_to_full_symbol_mapping.items():
            # Select currency pair.
            currency_pair = imvcufusy.parse_full_symbol(symbol)[1]
            # Transform to CCXT format, e.g. 'BTC_USDT' -> 'BTC/USDT'.
            ccxt_symbol = self._convert_currency_pair_to_ccxt_format(
                currency_pair
            )
            asset_id_to_symbol_mapping[asset_id] = ccxt_symbol
        return asset_id_to_symbol_mapping

    async def _wait_for_accepted_orders(
        self,
        file_name: str,
    ) -> None:
        _ = file_name

    def _log_into_exchange(self) -> ccxt.Exchange:
        """
        Log into the exchange and return the `ccxt.Exchange` object.
        """
        secrets_id = str(self._secret_identifier)
        # Select credentials for provided exchange.
        exchange_params = hsecret.get_secret(secrets_id)
        # Enable rate limit.
        exchange_params["rateLimit"] = True
        # Log into futures/spot market.
        if self._contract_type == "futures":
            exchange_params["options"] = {"defaultType": "future"}
        # Create a CCXT Exchange class object.
        ccxt_exchange = getattr(ccxt, self._exchange_id)
        exchange = ccxt_exchange(exchange_params)
        # TODO(Juraj): extract all exchange specific configs into separate function.
        if self._exchange_id == "binance":
            # Necessary option to avoid time out of sync error
            # (CmTask2670 Airflow system run error "Timestamp for this
            # request is outside of the recvWindow.")
            exchange.options["adjustForTimeDifference"] = True
        if self._account_type == "sandbox":
            exchange.set_sandbox_mode(True)
            _LOG.warning("Running in sandbox mode")
        hdbg.dassert(
            exchange.checkRequiredCredentials(),
            msg="Required credentials not passed",
        )
        # CCXT registers the logger after it's built, so we need to reduce its
        # logger verbosity here.
        hloggin.shutup_chatty_modules()
        return exchange


def get_CcxtBroker_prod_instance1(
    strategy_id: str,
    market_data: mdata.MarketData,
    universe_version: str,
    secret_identifier: omssec.SecretIdentifier,
) -> CcxtBroker:
    """
    Build an `CcxtBroker` for production.
    """
    exchange_id = secret_identifier.exchange_id
    stage = secret_identifier.stage
    account_type = secret_identifier.account_type
    contract_type = "futures"
    portfolio_id = "ccxt_portfolio_1"
    broker = CcxtBroker(
        strategy_id,
        market_data,
        exchange_id,
        universe_version,
        stage,
        account_type,
        portfolio_id,
        contract_type,
        secret_identifier,
    )
    return broker


# #############################################################################
# DataFrameCcxtBroker
# #############################################################################


class DataFrameCcxtBroker(ombroker.DataFrameBroker):
    def __init__(
        self,
        *args: Any,
        stage: str,
        market_info: Dict[int, float],
        **kwargs: Any,
    ) -> None:
        super().__init__(*args, **kwargs)
        self.stage = stage
        self.market_info = market_info


<<<<<<< HEAD
def get_SimulatedCcxtBroker_instance1(
    strategy_id: str,
    market_data: pd.DataFrame,
    column_remap: Dict[str, str],
    stage: str,
) -> ombroker.SimulatedBroker:
    market_info = load_market_data_info()
    broker = SimulatedCcxtBroker(
=======
def get_DataFrameCcxtBroker_instance1(
    market_data: pd.DataFrame,
) -> ombroker.DataFrameBroker:
    market_info = load_market_data_info()
    stage = "preprod"
    strategy_id = "C1b"
    broker = DataFrameCcxtBroker(
>>>>>>> 3d3c21fe
        strategy_id,
        market_data,
        column_remap=column_remap,
        stage=stage,
        market_info=market_info,
    )
    return broker


def subset_market_info(
    market_info: Dict[int, Dict[str, Union[float, int]]], info_type: str
) -> Dict[int, Union[float, int]]:
    """
    Return only the relevant information from market info, e.g., info about
    precision.
    """
    # It is assumed that every asset has the same info type structure.
    available_info = list(market_info.values())[0].keys()
    hdbg.dassert_in(info_type, available_info)
    market_info_keys = list(market_info.keys())
    _LOG.debug("market_info keys=%s", market_info_keys)
    asset_ids_to_decimals = {
        key: market_info[key][info_type] for key in market_info_keys
    }
    return asset_ids_to_decimals


def load_market_data_info() -> Dict[int, Dict[str, Union[float, int]]]:
    """
    Load pre-saved market info.

    The data looks like:
    {"6051632686":
        {"min_amount": 1.0, "min_cost": 10.0, "amount_precision": 3},
     ...
    """
    file_path = os.path.join(
        hgit.get_amp_abs_path(),
        "oms/test/outcomes/TestSaveMarketInfo/input/binance.market_info.json",
    )
    market_info = hio.from_json(file_path)
    # Convert to int, because asset ids are strings.
    market_info = {int(k): v for k, v in market_info.items()}
    return market_info<|MERGE_RESOLUTION|>--- conflicted
+++ resolved
@@ -850,24 +850,14 @@
         self.market_info = market_info
 
 
-<<<<<<< HEAD
-def get_SimulatedCcxtBroker_instance1(
+def get_DataFrameCcxtBroker_instance1(
     strategy_id: str,
     market_data: pd.DataFrame,
     column_remap: Dict[str, str],
     stage: str,
-) -> ombroker.SimulatedBroker:
-    market_info = load_market_data_info()
-    broker = SimulatedCcxtBroker(
-=======
-def get_DataFrameCcxtBroker_instance1(
-    market_data: pd.DataFrame,
 ) -> ombroker.DataFrameBroker:
     market_info = load_market_data_info()
-    stage = "preprod"
-    strategy_id = "C1b"
     broker = DataFrameCcxtBroker(
->>>>>>> 3d3c21fe
         strategy_id,
         market_data,
         column_remap=column_remap,
