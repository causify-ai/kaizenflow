import asyncio
import itertools
import logging
import pprint
import unittest.mock as umock
from typing import Dict, List, Optional, Tuple

import ccxt
import pandas as pd
import pytest

import helpers.hasyncio as hasynci
import helpers.hprint as hprint
import helpers.htimer as htimer
import oms.broker.ccxt.abstract_ccxt_broker as obcaccbr
import oms.broker.ccxt.mock_ccxt_exchange as obcmccex
import oms.broker.ccxt.test.ccxt_broker_test_case as obccbteca
import oms.broker.ccxt.test.mock_exchange_test_case as obcctmetc
import oms.broker.ccxt.test.test_ccxt_utils as obcttcut
import oms.child_order_quantity_computer as ochorquco
import oms.limit_price_computer as oliprcom
import oms.order.order as oordorde

_LOG = logging.getLogger(__name__)


# #############################################################################
# TestCcxtBroker
# #############################################################################


class TestCcxtBroker(obccbteca.TestCcxtBroker_TestCase):
    def test_get_ccxt_order_structure1(self) -> None:
        """
        Test that `_get_ccxt_order_structure()` raises AssertionError if
        ccxt_id is not in order.
        """
        # Prepare inputs.
        broker, order = self._get_mock_broker_and_order()
        # Run test.
        with self.assertRaises(AssertionError) as e:
            self._test_get_ccxt_order_structure_helper(broker, order)
        # Check results.
        excepted_msg = "* Failed assertion *\n'ccxt_id' in '{}'"
        actual_msg = str(e.exception)
        self.assert_equal(excepted_msg, actual_msg, fuzzy_match=True)

    def test_get_ccxt_order_structure2(self) -> None:
        """
        Verify expected results for `ccxt_order` if `ccxt_id` is not -1.
        """
        # Prepare inputs.
        broker, order = self._get_mock_broker_and_order()
        expected_order = "unbelievable order"
        broker._async_exchange.fetch_order = umock.AsyncMock(
            return_value=expected_order
        )
        # Run test.
        order = obcaccbr.AbstractCcxtBroker._set_ccxt_id_to_child_order(order, 1)
        result = self._test_get_ccxt_order_structure_helper(broker, order)
        # Check results.
        self.assert_equal(expected_order, result)

    def test_get_ccxt_order_structure3(self) -> None:
        """
        Verify expected results for `ccxt_order` if `ccxt_id` is -1 without an
        error message.
        """
        # Prepare inputs.
        broker, order = self._get_mock_broker_and_order()
        order = obcaccbr.AbstractCcxtBroker._set_ccxt_id_to_child_order(order, -1)
        # Run test.
        with self.assertRaises(AssertionError) as e:
            self._test_get_ccxt_order_structure_helper(broker, order)
        # Check results.
        excepted_msg = (
            f"* Failed assertion *\n'error_msg' in '{str(order.extra_params)}'"
        )
        actual_msg = str(e.exception)
        self.assert_equal(excepted_msg, actual_msg, fuzzy_match=True)

    def test_get_ccxt_order_structure4(self) -> None:
        """
        Check that it returns None if ccxt_id is -1 with error message.
        """
        broker, order = self._get_mock_broker_and_order()
        order.extra_params["ccxt_id"] = [-1]
        order.extra_params["error_msg"] = "Some error message"
        result = self._test_get_ccxt_order_structure_helper(broker, order)
        self.assertIsNone(result)

    def test_get_ccxt_fills1(self) -> None:
        """
        Test that get_ccxt_fills() returns empty list if ccxt_order is None.

        - List with ccxt_order if ccxt_order is not None.
        """
        # Build broker.
        broker = self._get_local_test_broker()
        # Mock method.
        broker._get_ccxt_order_structure = umock.create_autospec(
            broker._get_ccxt_order_structure, return_value=None
        )
        # Check that it returns empty list if ccxt_order is None.
        order = obccbteca._get_test_order("market")
        with hasynci.solipsism_context() as event_loop:
            coroutine = broker.get_ccxt_fills(order)
            result = hasynci.run(coroutine, event_loop=event_loop)
        self.assertListEqual(result, [])

    def test_get_ccxt_fills2(self) -> None:
        """
        Test that get_ccxt_fills() returns list with ccxt_order if ccxt_order
        is not None.
        """
        # Build broker.
        broker = self._get_local_test_broker()
        # Mock method.
        expected_order = "dummy_order"
        broker._get_ccxt_order_structure = umock.create_autospec(
            broker._get_ccxt_order_structure, return_value=expected_order
        )
        order = obccbteca._get_test_order("market")
        # Check normal case.
        with hasynci.solipsism_context() as event_loop:
            coroutine = broker.get_ccxt_fills(order)
            result = hasynci.run(coroutine, event_loop=event_loop)
        self.assertListEqual(result, [expected_order])

    def test_update_stats_for_order(self) -> None:
        """
        Test that _update_stats_for_order() updates
        order.extra_params["stats"].
        """
        # Build broker.
        broker = self._get_local_test_broker()
        order = obccbteca._get_test_order("market")[0]
        order.id = "123"
        function_name = "test_update_stats_for_order"
        tag = "ccxt_order"
        value = "value"
        # Check that order was updated.
        broker._update_stats_for_order(order, tag, value)
        self.assertDictEqual(
            {function_name + "::" + tag: value}, order.extra_params["stats"]
        )

    def test_submit_orders_empty(self) -> None:
        """
        Test it possible to passing empty list of orders to submit.
        """
        broker = self._get_local_test_broker()
        with hasynci.solipsism_context() as event_loop:
            receipt, orders = hasynci.run(
                broker._submit_twap_orders([]), event_loop=event_loop
            )
        self.assert_equal(receipt, "")
        self.assert_equal(str(orders), "[]")

    def test_skip_wave1(self) -> None:
        """
        Test that the method returns True when there is not enough time left to
        complete the current wave of orders.
        """
        # Prepare inputs.
        execution_start_timestamp = pd.Timestamp("2024-04-29 09:00:00+00:00")
        execution_end_timestamp = pd.Timestamp("2024-04-29 09:10:00+00:00")
        execution_freq = pd.Timedelta("10S")
        wave_start_time = pd.Timestamp("2024-04-29 09:00:30+00:00")
        # Build broker.
        broker = self._get_local_test_broker()
        broker.market_data.get_wall_clock_time.return_value = pd.Timestamp(
            "2024-04-29 09:00:37+00:00"
        )
        num_waves = broker._calculate_num_twap_child_order_waves(
            execution_start_timestamp, execution_end_timestamp, execution_freq
        )
        self.assertEqual(num_waves, 60)
        wave_id = broker._calculate_wave_id(
            num_waves, execution_end_timestamp, execution_freq
        )
        self.assertEqual(wave_id, 3)
        with htimer.TimedScope(logging.INFO, "async_retry_loop") as ts:
            actual = asyncio.run(
                broker._skip_wave(
                    wave_start_time,
                    execution_freq,
                    wave_id,
                )
            )
        # Check that the waiting time was correct.
        self.assertEqual(round(ts.elapsed_time, 1), 3.0)
        self.assertEqual(actual, True)

    def test_skip_wave2(self) -> None:
        """
        Test that the method returns False when there is enough time left to
        complete the current wave of orders.
        """
        # Prepare inputs.
        execution_start_timestamp = pd.Timestamp("2024-04-29 09:00:11+00:00")
        execution_end_timestamp = pd.Timestamp("2024-04-29 09:10:00+00:00")
        execution_freq = pd.Timedelta("10S")
        wave_start_time = pd.Timestamp("2024-04-29 09:00:50+00:00")
        # Build broker.
        broker = self._get_local_test_broker()
        broker.market_data.get_wall_clock_time.return_value = pd.Timestamp(
            "2024-04-29 09:00:52+00:00"
        )
        num_waves = broker._calculate_num_twap_child_order_waves(
            execution_start_timestamp, execution_end_timestamp, execution_freq
        )
        self.assertEqual(num_waves, 60)
        wave_id = broker._calculate_wave_id(
            num_waves, execution_end_timestamp, execution_freq
        )
        self.assertEqual(wave_id, 5)
        actual = asyncio.run(
            broker._skip_wave(
                wave_start_time,
                execution_freq,
                wave_id,
            )
        )
        self.assertEqual(actual, False)

    def test_skip_wave3(self) -> None:
        """
        Test that the method returns True when time exceeds the execution
        frequency for the current wave.
        """
        # Prepare inputs.
        execution_freq = pd.Timedelta("10S")
        wave_start_time = pd.Timestamp("2024-04-29 09:00:40+00:00")
        wave_id = 4
        # Build broker.
        broker = self._get_local_test_broker()
        broker.market_data.get_wall_clock_time.return_value = pd.Timestamp(
            "2024-04-29 09:00:51+00:00"
        )
        with htimer.TimedScope(logging.INFO, "async_retry_loop") as ts:
            actual = asyncio.run(
                broker._skip_wave(
                    wave_start_time,
                    execution_freq,
                    wave_id,
                )
            )
        # Check that the waiting time was correct.
        self.assertEqual(round(ts.elapsed_time, 1), 0.0)
        self.assertEqual(actual, True)

    def test_calculate_wave_id1(self):
        """
        Test that correct `wave_id` is returned according to the current time.
        """
        # Prepare inputs.
        total_num_waves = 30
        execution_end_timestamp = pd.Timestamp("2024-07-01 10:05:00")
        execution_freq = pd.Timedelta("10S")
        # Build broker.
        broker = self._get_local_test_broker()
        for i in range(total_num_waves):
            mock_current_time = pd.Timestamp("2024-07-01 10:00:05") + (
                i * execution_freq
            )
            broker.market_data.get_wall_clock_time.return_value = (
                mock_current_time
            )
            actual = broker._calculate_wave_id(
                total_num_waves,
                execution_end_timestamp,
                execution_freq,
            )
            msg = hprint.to_str(
                "mock_current_time total_num_waves execution_end_timestamp execution_freq"
            )
            # Check.
            self.assertEqual(actual, i, msg)

    def test_cancel_order_with_exception1(self) -> None:
        """
        Test that the method retries the order cancellation if an exception is
        raised and the number of retries is not exceeded.
        """
        # Prepare inputs.
        num_exceptions = {"cancel_all_orders": 3}
        mock_exchange_delay = 1
        get_wall_clock_time = None
        fill_percents = 1.0
        # Build broker.
        broker = self._get_local_test_broker()
        with hasynci.solipsism_context() as event_loop:
            # Create mock exchange with errors.
            broker._async_exchange = obcmccex.MockCcxtExchange_withErrors(
                num_exceptions,
                mock_exchange_delay,
                event_loop,
                get_wall_clock_time,
                fill_percents,
            )
            coroutine = broker._cancel_order_with_exception(None)
            hasynci.run(coroutine, event_loop=event_loop)
        # Check that 3 exceptions were raised.
        self.assertEqual(
            broker._async_exchange._num_exceptions_raised["cancel_all_orders"], 3
        )

    def test_cancel_order_with_exception2(self) -> None:
        """
        Test that the method raises an exception if the number of retries is
        exceeded.
        """
        # Prepare inputs.
        num_exceptions = {"cancel_all_orders": 2}
        mock_exchange_delay = 1
        get_wall_clock_time = None
        fill_percents = 1.0
        max_order_cancel_retries = 2
        # Build broker.
        broker = self._get_local_test_broker(
            max_order_cancel_retries=max_order_cancel_retries
        )
        with hasynci.solipsism_context() as event_loop:
            # Create mock exchange with errors.
            broker._async_exchange = obcmccex.MockCcxtExchange_withErrors(
                num_exceptions,
                mock_exchange_delay,
                event_loop,
                get_wall_clock_time,
                fill_percents,
            )
            coroutine = broker._cancel_order_with_exception(None)
            with self.assertRaises(Exception) as error:
                hasynci.run(coroutine, event_loop=event_loop)
        # Check correct exception was raised.
        actual = str(error.exception)
        expected = r"""
        Error: <class 'ccxt.base.errors.RequestTimeout'>
        """
        self.assert_equal(actual, expected, fuzzy_match=True)
        self.assertEqual(
            broker._async_exchange._num_exceptions_raised["cancel_all_orders"], 2
        )

    def test_cancel_order_with_exception3(self) -> None:
        """
        Test that the method raises an exception if the exception raised is not
        one of the expected exceptions for retry.
        """
        # Prepare inputs.
        num_exceptions = {"cancel_all_orders": 1}
        mock_exchange_delay = 1
        get_wall_clock_time = None
        fill_percents = 1.0
        # Build broker.
        broker = self._get_local_test_broker()
        with hasynci.solipsism_context() as event_loop:
            # Create mock exchange with errors.
            broker._async_exchange = obcmccex.MockCcxtExchange_withErrors(
                num_exceptions,
                mock_exchange_delay,
                event_loop,
                get_wall_clock_time,
                fill_percents,
            )
            # Set exception to be raised to be different from the expected exceptions.
            broker._async_exchange.exceptions_cycler = {
                "cancel_all_orders": itertools.cycle([ccxt.ProxyError])
            }
            coroutine = broker._cancel_order_with_exception(None)
            with self.assertRaises(Exception) as error:
                hasynci.run(coroutine, event_loop=event_loop)
        # Check correct exception was raised.
        actual = str(error.exception)
        expected = r"""
        Error: <class 'ccxt.base.errors.ProxyError'>
        """
        self.assert_equal(actual, expected, fuzzy_match=True)
        self.assertEqual(
            broker._async_exchange._num_exceptions_raised["cancel_all_orders"], 1
        )

    # //////////////////////////////////////////////////////////////////////////

    def _get_local_test_broker(
        self,
        use_mock_data_reader: Optional[bool] = False,
        max_order_cancel_retries: int = 3,
    ) -> obcaccbr.AbstractCcxtBroker:
        """
        Return a CCXT Broker for local testing.
        """
        universe_version = "v5"
        account_type = "trading"
        contract_type = "spot"
        secret_id = 1
        bid_ask_im_client = None
        passivity_factor = 0.5
        broker = self._get_test_broker(
            universe_version,
            account_type,
            contract_type,
            secret_id,
            bid_ask_im_client,
            passivity_factor=passivity_factor,
            use_mock_data_reader=use_mock_data_reader,
            max_order_cancel_retries=max_order_cancel_retries,
        )
        return broker

    def _get_mock_broker_and_order(
        self,
    ) -> Tuple[obcaccbr.AbstractCcxtBroker, oordorde.Order]:
        """
        Create mock broker and order for test.
        """
        broker = self._get_local_test_broker()
        broker._async_exchange = umock.create_autospec(ccxt.Exchange)
        broker.asset_id_to_ccxt_symbol_mapping = umock.MagicMock()
        order = obccbteca._get_test_order("market")[0]
        return broker, order

    # //////////////////////////////////////////////////////////////////////////

    # TODO(gp): Make it staticmethod.
    def _test_get_ccxt_order_structure_helper(
        self,
        broker: obcaccbr.AbstractCcxtBroker,
        order: oordorde.Order,
    ) -> Optional[obcaccbr.CcxtData]:
        """
        Test `_get_ccxt_order_structure()` with async.
        """
        with hasynci.solipsism_context() as event_loop:
            coroutine = broker._get_ccxt_order_structure(order)
            result = hasynci.run(coroutine, event_loop=event_loop)
        return result


# #############################################################################
# TestCcxtBroker_V2_UsingFakeExchange
# #############################################################################


class TestCcxtBroker_V2_UsingFakeExchange(obcctmetc.MockExchangeTestCase):
    @umock.patch.object(
        obcaccbr.AbstractCcxtBroker, "_build_asset_id_to_ccxt_symbol_mapping"
    )
    def test_submit_orders1(
        self,
        mock_build_asset_id_to_ccxt_symbol_mapping: umock.MagicMock,
    ) -> None:
        """
        Test submitting non-twap orders.
        """
        mock_build_asset_id_to_ccxt_symbol_mapping.return_value = {
            6051632686: "APE/USDT:USDT",
            1467591036: "BTC/USDT:USDT",
            1464553467: "ETH/USDT:USDT",
        }
        creation_timestamp = pd.Timestamp("2022-08-05 09:30:55+00:00")
        start_timestamp = pd.Timestamp("2022-08-05 09:31:00+00:00")
        end_timestamp = pd.Timestamp("2022-08-05 09:32:00+00:00")
        curr_num_shares = 0
        passivity_factor = 0.5
        orders = self._get_test_orders(
            creation_timestamp, start_timestamp, end_timestamp
        )
        starting_positions = [
            {"info": {"positionAmt": curr_num_shares}, "symbol": "ETH/USDT"},
        ]
        # Define fills percents for each order.
        fills_percents = [1.0, 0.9]
        orders, broker = self._test_submit_orders(
            orders,
            "limit",
            starting_positions,
            fills_percents,
            oliprcom.LimitPriceComputerUsingSpread(passivity_factor),
            ochorquco.StaticSchedulingChildOrderQuantityComputer(),
        )
        submitted_orders = broker._previous_parent_orders
        exp = r"""
        order_id        creation_timestamp    asset_id  type_  \
        0         0 2022-08-05 05:30:55-04:00  1464553467  limit
        1         1 2022-08-05 05:30:55-04:00  1467591036  limit

                    start_timestamp             end_timestamp  curr_num_shares  \
        0 2022-08-05 05:31:00-04:00 2022-08-05 05:32:00-04:00           2500.0
        1 2022-08-05 05:31:00-04:00 2022-08-05 05:32:00-04:00           1000.0

        diff_num_shares                tz  \
        0             10.0  America/New_York
        1            -20.0  America/New_York

                                                extra_params
        0  {'stats': {'_submit_single_order_to_ccxt::star...
        1  {'stats': {'_submit_single_order_to_ccxt::star...
        """
        actual_orders = pprint.pformat(orders)
        self.assert_equal(actual_orders, exp, fuzzy_match=True)
        submitted_orders = pprint.pformat(submitted_orders)
        exp = r"""
        [Order:
        order_id=0
        creation_timestamp=2022-08-05 05:30:55-04:00
        asset_id=1464553467
        type_=limit
        start_timestamp=2022-08-05 05:31:00-04:00
        end_timestamp=2022-08-05 05:32:00-04:00
        curr_num_shares=2500.0
        diff_num_shares=10.0
        tz=America/New_York
        extra_params={'ccxt_id': [0],
        'stats': {'_submit_single_order_to_ccxt::all_attempts_end.timestamp': Timestamp('2022-08-05 05:30:57-0400', tz='America/New_York'),
                '_submit_single_order_to_ccxt::attempt_num': 1,
                '_submit_single_order_to_ccxt::start.timestamp': Timestamp('2022-08-05 05:30:55-0400', tz='America/New_York')}},
        Order:
        order_id=1
        creation_timestamp=2022-08-05 05:30:55-04:00
        asset_id=1467591036
        type_=limit
        start_timestamp=2022-08-05 05:31:00-04:00
        end_timestamp=2022-08-05 05:32:00-04:00
        curr_num_shares=1000.0
        diff_num_shares=-20.0
        tz=America/New_York
        extra_params={'ccxt_id': [1],
        'stats': {'_submit_single_order_to_ccxt::all_attempts_end.timestamp': Timestamp('2022-08-05 05:30:59-0400', tz='America/New_York'),
                '_submit_single_order_to_ccxt::attempt_num': 1,
                '_submit_single_order_to_ccxt::start.timestamp': Timestamp('2022-08-05 05:30:57-0400', tz='America/New_York')}}]
        """
        self.assert_equal(submitted_orders, exp, fuzzy_match=True)
        # Assert fills.
        exp = r"""
        [Fill: asset_id=1464553467 fill_id=0 timestamp=2022-08-05 09:30:57+00:00 num_shares=10.0 price=20.5,
        Fill: asset_id=1467591036 fill_id=1 timestamp=2022-08-05 09:30:59+00:00 num_shares=-18.0 price=15.0]
        """
        self._test_get_fills(broker, exp)

    @umock.patch.object(
        obcaccbr.AbstractCcxtBroker, "_build_asset_id_to_ccxt_symbol_mapping"
    )
    def test_submit_orders2(
        self,
        mock_build_asset_id_to_ccxt_symbol_mapping: umock.MagicMock,
    ) -> None:
        """
        Submit custom_twap type of orders.
        """
        mock_build_asset_id_to_ccxt_symbol_mapping.return_value = {
            6051632686: "APE/USDT:USDT",
            1467591036: "BTC/USDT:USDT",
            1464553467: "ETH/USDT:USDT",
        }
        curr_num_shares = 0
        passivity_factor = 0.5
        orders_str = "\n".join(
            [
                "Order: order_id=0 creation_timestamp=2023-02-21 02:55:44.508525-05:00 asset_id=1464553467 type_=price@custom_twap start_timestamp=2023-02-21 02:55:44.508525-05:00 end_timestamp=2023-02-21 03:00:00-05:00 curr_num_shares=0.0 diff_num_shares=-0.008 tz=America/New_York extra_params={}",
                "Order: order_id=1 creation_timestamp=2023-02-21 02:55:44.508525-05:00 asset_id=6051632686 type_=price@custom_twap start_timestamp=2023-02-21 02:55:44.508525-05:00 end_timestamp=2023-02-21 03:00:00-05:00 curr_num_shares=0.0 diff_num_shares=0.01 tz=America/New_York extra_params={}",
            ]
        )
        # pylint: disable=line-too-long
        orders = oordorde.orders_from_string(orders_str)
        starting_positions = [
            {"info": {"positionAmt": curr_num_shares}, "symbol": "ETH/USDT"},
        ]
        # We expect to have 5 waves of orders submission.
        # Elements of the list reflect the fills percentage for each wave.
        fills_per_wave = [1.0, 0.8, 0.6, 0.4, 0.2]
        fills_per_order = self._get_fills_percents(len(orders), fills_per_wave)
        orders, broker = self._test_submit_orders(
            orders,
            "price@custom_twap",
            starting_positions,
            fills_per_order,
            oliprcom.LimitPriceComputerUsingSpread(passivity_factor),
            ochorquco.StaticSchedulingChildOrderQuantityComputer(),
        )
        exp = r"""
        order_id               creation_timestamp    asset_id  type_  \
        0         0 2023-02-21 02:55:44.508525-05:00  1464553467  limit
        1         1 2023-02-21 02:55:44.508525-05:00  6051632686  limit
        2         2        2023-02-21 02:56:00-05:00  1464553467  limit
        3         3        2023-02-21 02:56:00-05:00  6051632686  limit
        4         4        2023-02-21 02:57:00-05:00  1464553467  limit
        5         5        2023-02-21 02:57:00-05:00  6051632686  limit
        6         6        2023-02-21 02:58:00-05:00  1464553467  limit
        7         7        2023-02-21 02:58:00-05:00  6051632686  limit

                        start_timestamp             end_timestamp  curr_num_shares  \
        0 2023-02-21 02:55:44.508525-05:00 2023-02-21 02:56:00-05:00              0.0
        1 2023-02-21 02:55:44.508525-05:00 2023-02-21 02:56:00-05:00              0.0
        2        2023-02-21 02:56:00-05:00 2023-02-21 02:57:00-05:00              0.0
        3        2023-02-21 02:56:00-05:00 2023-02-21 02:57:00-05:00              0.0
        4        2023-02-21 02:57:00-05:00 2023-02-21 02:58:00-05:00              0.0
        5        2023-02-21 02:57:00-05:00 2023-02-21 02:58:00-05:00              0.0
        6        2023-02-21 02:58:00-05:00 2023-02-21 02:59:00-05:00              0.0
        7        2023-02-21 02:58:00-05:00 2023-02-21 02:59:00-05:00              0.0

        diff_num_shares                tz  \
        0           -0.001  America/New_York
        1            0.002  America/New_York
        2           -0.001  America/New_York
        3            0.002  America/New_York
        4           -0.001  America/New_York
        5            0.002  America/New_York
        6           -0.001  America/New_York
        7            0.002  America/New_York

                                                extra_params
        0  {'stats': {'_submit_twap_child_order::wave_id'...
        1  {'stats': {'_submit_twap_child_order::wave_id'...
        2  {'stats': {'_submit_twap_child_order::wave_id'...
        3  {'stats': {'_submit_twap_child_order::wave_id'...
        4  {'stats': {'_submit_twap_child_order::wave_id'...
        5  {'stats': {'_submit_twap_child_order::wave_id'...
        6  {'stats': {'_submit_twap_child_order::wave_id'...
        7  {'stats': {'_submit_twap_child_order::wave_id'...
        """
        actual_orders = pprint.pformat(orders)
        self.assert_equal(actual_orders, exp, fuzzy_match=True)
        submitted_orders = broker._previous_parent_orders
        submitted_orders = pprint.pformat(submitted_orders)
        self.check_string(submitted_orders)
        # Assert fills.
        exp = r"""
        [Fill: asset_id=1464553467 fill_id=0 timestamp=2023-02-21 07:58:02+00:00 num_shares=-0.0028 price=20.5,
        Fill: asset_id=6051632686 fill_id=1 timestamp=2023-02-21 07:58:02+00:00 num_shares=0.0056 price=29.500000000000004]
        """
        self._test_get_fills(broker, exp)
        # Check orders were canceled correctly.
        orders = broker._sync_exchange._orders
        self._test_order_cancelation(orders)

    @umock.patch.object(
        obcaccbr.AbstractCcxtBroker, "_build_asset_id_to_ccxt_symbol_mapping"
    )
    def test_submit_twap_orders1(
        self,
        mock_build_asset_id_to_ccxt_symbol_mapping: umock.MagicMock,
    ) -> None:
        """
        Verify that a single TWAP buy order is submitted correctly over a
        single iteration.
        """
        mock_build_asset_id_to_ccxt_symbol_mapping.return_value = {
            6051632686: "APE/USDT:USDT",
            1467591036: "BTC/USDT:USDT",
            1464553467: "ETH/USDT:USDT",
        }
        #
        creation_timestamp = pd.Timestamp("2022-08-05 09:30:55+00:00")
        start_timestamp = pd.Timestamp("2022-08-05 09:31:00+00:00")
        end_timestamp = pd.Timestamp("2022-08-05 09:33:00+00:00")
        curr_num_shares = 0
        # TODO(gp): Split in multiple lines or use an helper function or just
        # create the object directly. Using a string is more complicated at this
        # point than using the `Order` ctor.
        orders_str = "\n".join(
            [
                f"Order: order_id=1 creation_timestamp={creation_timestamp} asset_id=1464553467 type_=limit start_timestamp={start_timestamp} end_timestamp={end_timestamp} curr_num_shares={curr_num_shares} diff_num_shares=1.0 tz=UTC extra_params={{}}",
            ]
        )
        # Get orders and positions.
        orders = oordorde.orders_from_string(orders_str)
        starting_positions = [
            {"info": {"positionAmt": curr_num_shares}, "symbol": "ETH/USDT"},
        ]
        # We want to fully fill all orders.
        fills_rate = 1.0
        # Run TWAP submission.
        orders, broker = self._test_submit_twap_orders(
            orders,
            starting_positions,
            fills_rate,
            oliprcom.LimitPriceComputerUsingSpread(0.5),
            ochorquco.StaticSchedulingChildOrderQuantityComputer(),
        )
        # TODO(gp): Use the check orders, check submitted orders, check fills
        # everywhere.
        # 1) Check orders.
        # TODO(gp): Use `check_string` instead of `assert_equal` and check the
        # important properties of the results (e.g., there is a single order).
        exp = r"""
        [Order:
        order_id=0
        creation_timestamp=2022-08-05 05:31:00-04:00
        asset_id=1464553467
        type_=limit
        start_timestamp=2022-08-05 05:31:00-04:00
        end_timestamp=2022-08-05 05:32:00-04:00
        curr_num_shares=0.0
        diff_num_shares=0.5
        tz=America/New_York
        extra_params={'ccxt_id': [0],
        'oms_parent_order_id': 1,
        'stats': {'_submit_single_order_to_ccxt::all_attempts_end.timestamp': Timestamp('2022-08-05 05:31:02-0400', tz='America/New_York'),
        '_submit_single_order_to_ccxt::attempt_num': 1,
        '_submit_single_order_to_ccxt::start.timestamp': Timestamp('2022-08-05 05:31:00-0400', tz='America/New_York'),
        '_submit_twap_child_order::bid_ask_market_data.done': Timestamp('2022-08-05 05:31:00-0400', tz='America/New_York'),
        '_submit_twap_child_order::bid_ask_market_data.start': Timestamp('2022-08-05 05:31:00-0400', tz='America/New_York'),
        '_submit_twap_child_order::child_order.created': Timestamp('2022-08-05 05:31:00-0400', tz='America/New_York'),
        '_submit_twap_child_order::child_order.limit_price_calculated': Timestamp('2022-08-05 05:31:00-0400', tz='America/New_York'),
        '_submit_twap_child_order::child_order.logged': Timestamp('2022-08-05 05:31:02-0400', tz='America/New_York'),
        '_submit_twap_child_order::child_order.submission_started': Timestamp('2022-08-05 05:31:00-0400', tz='America/New_York'),
        '_submit_twap_child_order::child_order.submitted': Timestamp('2022-08-05 05:31:02-0400', tz='America/New_York'),
        '_submit_twap_child_order::get_open_positions.done': Timestamp('2022-08-05 05:31:00-0400', tz='America/New_York'),
        '_submit_twap_child_order::wave_id': 0,
        '_submit_twap_orders::aligned_with_next_wave.end': Timestamp('2022-08-05 05:32:00-0400', tz='America/New_York')}}]
        """
        actual_orders = pprint.pformat(orders)
        self.assert_equal(actual_orders, exp, fuzzy_match=True)
        # 2) Check submitted_orders.
        submitted_orders = broker._previous_parent_orders
        submitted_orders = pprint.pformat(submitted_orders)
        exp = r"""
        [Order:
        order_id=1
        creation_timestamp=2022-08-05 09:30:55+00:00
        asset_id=1464553467
        type_=limit
        start_timestamp=2022-08-05 09:31:00+00:00
        end_timestamp=2022-08-05 09:33:00+00:00
        curr_num_shares=0.0
        diff_num_shares=1.0
        tz=UTC
        extra_params={'ccxt_id': [0],
        'ccxt_symbol': 'ETH/USDT:USDT',
        'stats': {'_submit_twap_child_order::child_order.id_added_to_parent_order.0': Timestamp('2022-08-05 05:31:02-0400', tz='America/New_York'),
                '_submit_twap_child_order::start.0': Timestamp('2022-08-05 05:31:00-0400', tz='America/New_York'),
                '_submit_twap_child_orders::bid_ask_market_data.done.0': Timestamp('2022-08-05 05:31:00-0400', tz='America/New_York'),
                '_submit_twap_child_orders::bid_ask_market_data.start.0': Timestamp('2022-08-05 05:31:00-0400', tz='America/New_York'),
                '_submit_twap_child_orders::order_coroutines_created.0': Timestamp('2022-08-05 05:31:00-0400', tz='America/New_York'),
                '_submit_twap_orders::align_with_parent_order.end': Timestamp('2022-08-05 05:31:00-0400', tz='America/New_York'),
                '_submit_twap_orders::align_with_parent_order.start': Timestamp('2022-08-05 05:30:55-0400', tz='America/New_York'),
                '_submit_twap_orders::get_open_positions.done.0': Timestamp('2022-08-05 05:31:00-0400', tz='America/New_York'),
                '_submit_twap_orders::get_open_positions.done.1': Timestamp('2022-08-05 05:32:00-0400', tz='America/New_York'),
                '_submit_twap_orders::start': Timestamp('2022-08-05 05:30:55-0400', tz='America/New_York')}}]
        """
        self.assert_equal(submitted_orders, exp, fuzzy_match=True)
        # 3) Check fills.
        exp = r"""
        [Fill: asset_id=1464553467 fill_id=1 timestamp=2022-08-05 09:31:02+00:00 num_shares=0.5 price=20.5]
        """
        self._test_get_fills(broker, exp)
        # Check orders were canceled correctly.
        orders = broker._sync_exchange._orders
        self._test_order_cancelation(orders)

    @umock.patch.object(
        obcaccbr.AbstractCcxtBroker, "_build_asset_id_to_ccxt_symbol_mapping"
    )
    def test_submit_twap_orders2(
        self,
        mock_build_asset_id_to_ccxt_symbol_mapping: umock.MagicMock,
    ) -> None:
        """
        Verify that a single TWAP sell order is submitted correctly over
        multiple iterations.
        """
        mock_build_asset_id_to_ccxt_symbol_mapping.return_value = {
            6051632686: "APE/USDT:USDT",
            1467591036: "BTC/USDT:USDT",
            1464553467: "ETH/USDT:USDT",
        }
        #
        creation_timestamp = pd.Timestamp("2022-08-05 09:29:55+00:00")
        start_timestamp = pd.Timestamp("2022-08-05 09:30:00+00:00")
        end_timestamp = pd.Timestamp("2022-08-05 09:34:00+00:00")
        curr_num_shares = 12
        asset_id = 1464553467
        orders_str = "\n".join(
            [
                f"Order: order_id=1 creation_timestamp={creation_timestamp} asset_id={asset_id} type_=limit start_timestamp={start_timestamp} end_timestamp={end_timestamp} curr_num_shares={curr_num_shares} diff_num_shares=-{curr_num_shares} tz=UTC extra_params={{}}",
            ]
        )
        # Get orders and positions.
        orders = oordorde.orders_from_string(orders_str)
        starting_positions = [
            {
                "info": {"positionAmt": curr_num_shares},
                "symbol": "ETH/USDT:USDT",
            },
        ]
        # We expect to have 3 waves of orders submission.
        # Elements of the list reflect the fills percentage for each wave.
        fills_per_wave = [1.0, 0.7, 0.5, 0.5]
        fills_per_order = self._get_fills_percents(len(orders), fills_per_wave)
        # Run TWAP submission.
        orders, broker = self._test_submit_twap_orders(
            orders,
            starting_positions,
            fills_per_order,
            oliprcom.LimitPriceComputerUsingSpread(0.5),
            ochorquco.StaticSchedulingChildOrderQuantityComputer(),
        )
        submitted_orders = broker._previous_parent_orders
        # 1) Check orders.
        actual_orders = pprint.pformat(orders)
        self.check_string(actual_orders)
        # 2) Check submitted orders.
        submitted_orders = pprint.pformat(submitted_orders)
        exp = r"""
        [Order:
        order_id=1
        creation_timestamp=2022-08-05 09:29:55+00:00
        asset_id=1464553467
        type_=limit
        start_timestamp=2022-08-05 09:30:00+00:00
        end_timestamp=2022-08-05 09:34:00+00:00
        curr_num_shares=12.0
        diff_num_shares=-12.0
        tz=UTC
        extra_params={'ccxt_id': [0, 1, 2],
        'ccxt_symbol': 'ETH/USDT:USDT',
        'stats': {'_submit_twap_child_order::child_order.id_added_to_parent_order.0': Timestamp('2022-08-05 05:30:02-0400', tz='America/New_York'),
        '_submit_twap_child_order::child_order.id_added_to_parent_order.1': Timestamp('2022-08-05 05:31:02-0400', tz='America/New_York'),
        '_submit_twap_child_order::child_order.id_added_to_parent_order.2': Timestamp('2022-08-05 05:32:02-0400', tz='America/New_York'),
        '_submit_twap_child_order::start.0': Timestamp('2022-08-05 05:30:00-0400', tz='America/New_York'),
        '_submit_twap_child_order::start.1': Timestamp('2022-08-05 05:31:00-0400', tz='America/New_York'),
        '_submit_twap_child_order::start.2': Timestamp('2022-08-05 05:32:00-0400', tz='America/New_York'),
        '_submit_twap_child_orders::bid_ask_market_data.done.0': Timestamp('2022-08-05 05:30:00-0400', tz='America/New_York'),
        '_submit_twap_child_orders::bid_ask_market_data.done.1': Timestamp('2022-08-05 05:31:00-0400', tz='America/New_York'),
        '_submit_twap_child_orders::bid_ask_market_data.done.2': Timestamp('2022-08-05 05:32:00-0400', tz='America/New_York'),
        '_submit_twap_child_orders::bid_ask_market_data.start.0': Timestamp('2022-08-05 05:30:00-0400', tz='America/New_York'),
        '_submit_twap_child_orders::bid_ask_market_data.start.1': Timestamp('2022-08-05 05:31:00-0400', tz='America/New_York'),
        '_submit_twap_child_orders::bid_ask_market_data.start.2': Timestamp('2022-08-05 05:32:00-0400', tz='America/New_York'),
        '_submit_twap_child_orders::order_coroutines_created.0': Timestamp('2022-08-05 05:30:00-0400', tz='America/New_York'),
        '_submit_twap_child_orders::order_coroutines_created.1': Timestamp('2022-08-05 05:31:00-0400', tz='America/New_York'),
        '_submit_twap_child_orders::order_coroutines_created.2': Timestamp('2022-08-05 05:32:00-0400', tz='America/New_York'),
        '_submit_twap_orders::align_with_parent_order.end': Timestamp('2022-08-05 05:30:00-0400', tz='America/New_York'),
        '_submit_twap_orders::align_with_parent_order.start': Timestamp('2022-08-05 05:29:55-0400', tz='America/New_York'),
        '_submit_twap_orders::get_open_positions.done.0': Timestamp('2022-08-05 05:30:00-0400', tz='America/New_York'),
        '_submit_twap_orders::get_open_positions.done.1': Timestamp('2022-08-05 05:31:00-0400', tz='America/New_York'),
        '_submit_twap_orders::get_open_positions.done.2': Timestamp('2022-08-05 05:32:00-0400', tz='America/New_York'),
        '_submit_twap_orders::get_open_positions.done.3': Timestamp('2022-08-05 05:33:00-0400', tz='America/New_York'),
        '_submit_twap_orders::start': Timestamp('2022-08-05 05:29:55-0400', tz='America/New_York')}}]
        """
        self.assert_equal(submitted_orders, exp, fuzzy_match=True)
        # Assert fills.
        exp = r"""
        [Fill: asset_id=1464553467 fill_id=1 timestamp=2022-08-05 09:32:02+00:00 num_shares=-6.6 price=20.5]
        """
        self._test_get_fills(broker, exp)
        # Check orders were canceled correctly.
        orders = broker._sync_exchange._orders
        self._test_order_cancelation(orders)

    @umock.patch.object(
        obcaccbr.AbstractCcxtBroker, "_build_asset_id_to_ccxt_symbol_mapping"
    )
    def test_submit_twap_orders3(
        self,
        mock_build_asset_id_to_ccxt_symbol_mapping: umock.MagicMock,
    ) -> None:
        """
        Verify that 2 TWAP orders (1 buy, 1 sell) are submitted correctly.
        """
        mock_build_asset_id_to_ccxt_symbol_mapping.return_value = {
            6051632686: "APE/USDT:USDT",
            1467591036: "BTC/USDT:USDT",
            1464553467: "ETH/USDT:USDT",
        }
        creation_timestamp = pd.Timestamp("2022-08-05 10:35:55-04:00")
        start_timestamp = pd.Timestamp("2022-08-05 10:36:00-04:00")
        end_timestamp = pd.Timestamp("2022-08-05 10:39:00-04:00")
        starting_positions = [
            {"info": {"positionAmt": 2500}, "symbol": "ETH/USDT:USDT"},
            {"info": {"positionAmt": 1000}, "symbol": "BTC/USDT:USDT"},
        ]
        orders = self._get_test_orders(
            creation_timestamp, start_timestamp, end_timestamp
        )
        # We expect to have 2 waves of orders submission.
        # Elements of the list reflect the fills percentage for each wave.
        fills_per_wave = [1.0, 0.7, 0.5]
        fills_per_order = self._get_fills_percents(len(orders), fills_per_wave)
        orders, broker = self._test_submit_twap_orders(
            orders,
            starting_positions,
            fills_per_order,
            oliprcom.LimitPriceComputerUsingSpread(0.5),
            ochorquco.StaticSchedulingChildOrderQuantityComputer(),
        )
        submitted_orders = broker._previous_parent_orders
        # Check the order Dataframe.
        # TODO(Juraj): since this is correlated with the generated input,
        # it should not be hardcoded, instead it should be made programmatically
        # possible to generate the expected output.
        # TODO(Juraj, Danya): check if the expected string is correct.
        actual_orders = pprint.pformat(orders)
        self.check_string(actual_orders)
        submitted_orders = pprint.pformat(submitted_orders)
        # TODO(Grisha): convert to a df and freeze instead of using string.
        # TODO(Juraj): since this is almost the same as the generated input,
        # it should not be hardcoded, instead it should be made programmatically
        # possible to generate the expected output.
        exp = r"""
        [Order:
        order_id=0
        creation_timestamp=2022-08-05 10:35:55-04:00
        asset_id=1464553467
        type_=limit
        start_timestamp=2022-08-05 10:36:00-04:00
        end_timestamp=2022-08-05 10:39:00-04:00
        curr_num_shares=2500.0
        diff_num_shares=10.0
        tz=America/New_York
        extra_params={'ccxt_id': [0, 2],
        'ccxt_symbol': 'ETH/USDT:USDT',
        'stats': {'_submit_twap_child_order::child_order.id_added_to_parent_order.0': Timestamp('2022-08-05 10:36:02-0400', tz='America/New_York'),
        '_submit_twap_child_order::child_order.id_added_to_parent_order.1': Timestamp('2022-08-05 10:37:02-0400', tz='America/New_York'),
        '_submit_twap_child_order::start.0': Timestamp('2022-08-05 10:36:00-0400', tz='America/New_York'),
        '_submit_twap_child_order::start.1': Timestamp('2022-08-05 10:37:00-0400', tz='America/New_York'),
        '_submit_twap_child_orders::bid_ask_market_data.done.0': Timestamp('2022-08-05 10:36:00-0400', tz='America/New_York'),
        '_submit_twap_child_orders::bid_ask_market_data.done.1': Timestamp('2022-08-05 10:37:00-0400', tz='America/New_York'),
        '_submit_twap_child_orders::bid_ask_market_data.start.0': Timestamp('2022-08-05 10:36:00-0400', tz='America/New_York'),
        '_submit_twap_child_orders::bid_ask_market_data.start.1': Timestamp('2022-08-05 10:37:00-0400', tz='America/New_York'),
        '_submit_twap_child_orders::order_coroutines_created.0': Timestamp('2022-08-05 10:36:00-0400', tz='America/New_York'),
        '_submit_twap_child_orders::order_coroutines_created.1': Timestamp('2022-08-05 10:37:00-0400', tz='America/New_York'),
        '_submit_twap_orders::align_with_parent_order.end': Timestamp('2022-08-05 10:36:00-0400', tz='America/New_York'),
        '_submit_twap_orders::align_with_parent_order.start': Timestamp('2022-08-05 10:35:55-0400', tz='America/New_York'),
        '_submit_twap_orders::get_open_positions.done.0': Timestamp('2022-08-05 10:36:00-0400', tz='America/New_York'),
        '_submit_twap_orders::get_open_positions.done.1': Timestamp('2022-08-05 10:37:00-0400', tz='America/New_York'),
        '_submit_twap_orders::get_open_positions.done.2': Timestamp('2022-08-05 10:38:00-0400', tz='America/New_York'),
        '_submit_twap_orders::start': Timestamp('2022-08-05 10:35:55-0400', tz='America/New_York')}},
        Order:
        order_id=1
        creation_timestamp=2022-08-05 10:35:55-04:00
        asset_id=1467591036
        type_=limit
        start_timestamp=2022-08-05 10:36:00-04:00
        end_timestamp=2022-08-05 10:39:00-04:00
        curr_num_shares=1000.0
        diff_num_shares=-20.0
        tz=America/New_York
        extra_params={'ccxt_id': [1, 3],
        'ccxt_symbol': 'BTC/USDT:USDT',
        'stats': {'_submit_twap_child_order::child_order.id_added_to_parent_order.0': Timestamp('2022-08-05 10:36:02-0400', tz='America/New_York'),
        '_submit_twap_child_order::child_order.id_added_to_parent_order.1': Timestamp('2022-08-05 10:37:02-0400', tz='America/New_York'),
        '_submit_twap_child_order::start.0': Timestamp('2022-08-05 10:36:00-0400', tz='America/New_York'),
        '_submit_twap_child_order::start.1': Timestamp('2022-08-05 10:37:00-0400', tz='America/New_York'),
        '_submit_twap_child_orders::bid_ask_market_data.done.0': Timestamp('2022-08-05 10:36:00-0400', tz='America/New_York'),
        '_submit_twap_child_orders::bid_ask_market_data.done.1': Timestamp('2022-08-05 10:37:00-0400', tz='America/New_York'),
        '_submit_twap_child_orders::bid_ask_market_data.start.0': Timestamp('2022-08-05 10:36:00-0400', tz='America/New_York'),
        '_submit_twap_child_orders::bid_ask_market_data.start.1': Timestamp('2022-08-05 10:37:00-0400', tz='America/New_York'),
        '_submit_twap_child_orders::order_coroutines_created.0': Timestamp('2022-08-05 10:36:00-0400', tz='America/New_York'),
        '_submit_twap_child_orders::order_coroutines_created.1': Timestamp('2022-08-05 10:37:00-0400', tz='America/New_York'),
        '_submit_twap_orders::align_with_parent_order.end': Timestamp('2022-08-05 10:36:00-0400', tz='America/New_York'),
        '_submit_twap_orders::align_with_parent_order.start': Timestamp('2022-08-05 10:35:55-0400', tz='America/New_York'),
        '_submit_twap_orders::get_open_positions.done.0': Timestamp('2022-08-05 10:36:00-0400', tz='America/New_York'),
        '_submit_twap_orders::get_open_positions.done.1': Timestamp('2022-08-05 10:37:00-0400', tz='America/New_York'),
        '_submit_twap_orders::get_open_positions.done.2': Timestamp('2022-08-05 10:38:00-0400', tz='America/New_York'),
        '_submit_twap_orders::start': Timestamp('2022-08-05 10:35:55-0400', tz='America/New_York')}}]
        """
        self.assert_equal(submitted_orders, exp, fuzzy_match=True)
        # Assert fills.
        exp = r"""
        [Fill: asset_id=1464553467 fill_id=0 timestamp=2022-08-05 14:37:02+00:00 num_shares=5.6661 price=20.500000000000004,
        Fill: asset_id=1467591036 fill_id=1 timestamp=2022-08-05 14:37:02+00:00 num_shares=-11.3322 price=15.0]
        """
        self._test_get_fills(broker, exp)
        # Check orders were canceled correctly.
        orders = broker._sync_exchange._orders
        self._test_order_cancelation(orders)

    @umock.patch.object(
        obcaccbr.AbstractCcxtBroker, "_build_asset_id_to_ccxt_symbol_mapping"
    )
    def test_submit_twap_orders_with_price_assertion(
        self,
        mock_build_asset_id_to_ccxt_symbol_mapping: umock.MagicMock,
    ) -> None:
        """
        Verify that the fill corresponding to the order has the correct limit
        price.

        This test case uses engineered bid/ask data instead of randomly
        generated ones in order to be able to assert the average price
        calculated in the fill. The test assumes that the obtained price
        is exactly the limit price and each order is fully filled.
        """
        mock_build_asset_id_to_ccxt_symbol_mapping.return_value = {
            6051632686: "APE/USDT:USDT",
            1467591036: "BTC/USDT:USDT",
            1464553467: "ETH/USDT:USDT",
        }
        creation_timestamp = pd.Timestamp("2022-08-05 10:35:55-04:00")
        start_timestamp = pd.Timestamp("2022-08-05 10:35:55-04:00")
        end_timestamp = pd.Timestamp("2022-08-05 10:38:00-04:00")
        curr_num_shares = 0
        asset_id = 1464553467
        orders_str = "\n".join(
            [
                f"Order: order_id=1 creation_timestamp={creation_timestamp} asset_id={asset_id} type_=limit start_timestamp={start_timestamp} end_timestamp={end_timestamp} curr_num_shares={curr_num_shares} diff_num_shares=1.0 tz=UTC extra_params={{}}",
            ]
        )
        # Get orders and positions.
        orders = oordorde.orders_from_string(orders_str)
        starting_positions = [
            {
                "info": {"positionAmt": curr_num_shares},
                "symbol": "ETH/USDT:USDT",
            },
        ]
        # We expect to have 2 waves of orders submission.
        # Elements of the list reflect the fills percentage for each wave.
        fills_per_wave = [1.0, 0.7, 0.5]
        fills_per_order = self._get_fills_percents(len(orders), fills_per_wave)
        # Run TWAP submission.
        bid_ask_df = obcttcut.get_test_bid_ask_data()
        orders, broker = self._test_submit_twap_orders(
            orders,
            starting_positions,
            fills_per_order,
            oliprcom.LimitPriceComputerUsingSpread(0.5),
            ochorquco.StaticSchedulingChildOrderQuantityComputer(),
            bid_ask_df=bid_ask_df,
        )
        # Assert fills.
        # The timestamp is taken as last update time of all child orders.
        # The price corresponds to using passivity factor = 0.5.
        exp = r"""
        [Fill: asset_id=1464553467 fill_id=1 timestamp=2022-08-05 14:36:02+00:00 num_shares=0.5661 price=20.5]
        """
        self._test_get_fills(broker, exp)
        # Check orders were canceled correctly.
        orders = broker._sync_exchange._orders
        self._test_order_cancelation(orders)

    @umock.patch.object(
        obcaccbr.AbstractCcxtBroker, "_build_asset_id_to_ccxt_symbol_mapping"
    )
    def test_submit_twap_orders_with_partial_fill(
        self,
        mock_build_asset_id_to_ccxt_symbol_mapping: umock.MagicMock,
    ) -> None:
        """
        Verify that a single TWAP sell order is submitted correctly over
        multiple iterations with partial fill.
        """
        mock_build_asset_id_to_ccxt_symbol_mapping.return_value = {
            6051632686: "APE/USDT:USDT",
            1467591036: "BTC/USDT:USDT",
            1464553467: "ETH/USDT:USDT",
        }
        creation_timestamp = pd.Timestamp("2022-08-05 09:29:55+00:00")
        start_timestamp = pd.Timestamp("2022-08-05 09:30:00+00:00")
        end_timestamp = pd.Timestamp("2022-08-05 09:34:00+00:00")
        curr_num_shares = 12
        asset_id = 1464553467
        orders_str = "\n".join(
            [
                f"Order: order_id=1 creation_timestamp={creation_timestamp} asset_id={asset_id} type_=limit start_timestamp={start_timestamp} end_timestamp={end_timestamp} curr_num_shares={curr_num_shares} diff_num_shares=-{curr_num_shares} tz=UTC extra_params={{}}",
            ]
        )
        # Get orders and positions.
        orders = oordorde.orders_from_string(orders_str)
        starting_positions = [
            {
                "info": {"positionAmt": curr_num_shares},
                "symbol": "ETH/USDT:USDT",
            },
        ]
        # We expect to have 3 waves of orders submission.
        # Elements of the list reflect the fills percentage for each wave.
        fills_per_wave = [0.8, 0.7, 0.6, 0.5]
        fills_per_order = self._get_fills_percents(len(orders), fills_per_wave)
        # Run TWAP submission.
        orders, broker = self._test_submit_twap_orders(
            orders,
            starting_positions,
            fills_per_order,
            oliprcom.LimitPriceComputerUsingSpread(0.5),
            ochorquco.StaticSchedulingChildOrderQuantityComputer(),
            num_trades_per_order=2,
        )
        submitted_orders = broker._previous_parent_orders
        actual_orders = pprint.pformat(orders)
        self.check_string(actual_orders)
        submitted_orders = pprint.pformat(submitted_orders)
        # TODO(Juraj): since this is correlated with the generated input,
        # it should not be hardcoded, instead it should be made programmatically
        # possible to generate the expected output.
        exp = r"""
        [Order:
        order_id=1
        creation_timestamp=2022-08-05 09:29:55+00:00
        asset_id=1464553467
        type_=limit
        start_timestamp=2022-08-05 09:30:00+00:00
        end_timestamp=2022-08-05 09:34:00+00:00
        curr_num_shares=12.0
        diff_num_shares=-12.0
        tz=UTC
        extra_params={'ccxt_id': [0, 1, 2],
        'ccxt_symbol': 'ETH/USDT:USDT',
        'stats': {'_submit_twap_child_order::child_order.id_added_to_parent_order.0': Timestamp('2022-08-05 05:30:02-0400', tz='America/New_York'),
        '_submit_twap_child_order::child_order.id_added_to_parent_order.1': Timestamp('2022-08-05 05:31:02-0400', tz='America/New_York'),
        '_submit_twap_child_order::child_order.id_added_to_parent_order.2': Timestamp('2022-08-05 05:32:02-0400', tz='America/New_York'),
        '_submit_twap_child_order::start.0': Timestamp('2022-08-05 05:30:00-0400', tz='America/New_York'),
        '_submit_twap_child_order::start.1': Timestamp('2022-08-05 05:31:00-0400', tz='America/New_York'),
        '_submit_twap_child_order::start.2': Timestamp('2022-08-05 05:32:00-0400', tz='America/New_York'),
        '_submit_twap_child_orders::bid_ask_market_data.done.0': Timestamp('2022-08-05 05:30:00-0400', tz='America/New_York'),
        '_submit_twap_child_orders::bid_ask_market_data.done.1': Timestamp('2022-08-05 05:31:00-0400', tz='America/New_York'),
        '_submit_twap_child_orders::bid_ask_market_data.done.2': Timestamp('2022-08-05 05:32:00-0400', tz='America/New_York'),
        '_submit_twap_child_orders::bid_ask_market_data.start.0': Timestamp('2022-08-05 05:30:00-0400', tz='America/New_York'),
        '_submit_twap_child_orders::bid_ask_market_data.start.1': Timestamp('2022-08-05 05:31:00-0400', tz='America/New_York'),
        '_submit_twap_child_orders::bid_ask_market_data.start.2': Timestamp('2022-08-05 05:32:00-0400', tz='America/New_York'),
        '_submit_twap_child_orders::order_coroutines_created.0': Timestamp('2022-08-05 05:30:00-0400', tz='America/New_York'),
        '_submit_twap_child_orders::order_coroutines_created.1': Timestamp('2022-08-05 05:31:00-0400', tz='America/New_York'),
        '_submit_twap_child_orders::order_coroutines_created.2': Timestamp('2022-08-05 05:32:00-0400', tz='America/New_York'),
        '_submit_twap_orders::align_with_parent_order.end': Timestamp('2022-08-05 05:30:00-0400', tz='America/New_York'),
        '_submit_twap_orders::align_with_parent_order.start': Timestamp('2022-08-05 05:29:55-0400', tz='America/New_York'),
        '_submit_twap_orders::get_open_positions.done.0': Timestamp('2022-08-05 05:30:00-0400', tz='America/New_York'),
        '_submit_twap_orders::get_open_positions.done.1': Timestamp('2022-08-05 05:31:00-0400', tz='America/New_York'),
        '_submit_twap_orders::get_open_positions.done.2': Timestamp('2022-08-05 05:32:00-0400', tz='America/New_York'),
        '_submit_twap_orders::get_open_positions.done.3': Timestamp('2022-08-05 05:33:00-0400', tz='America/New_York'),
        '_submit_twap_orders::start': Timestamp('2022-08-05 05:29:55-0400', tz='America/New_York')}}]
        """
        self.assert_equal(submitted_orders, exp, fuzzy_match=True)
        # Assert fills.
        exp = r"""
        [Fill: asset_id=1464553467 fill_id=1 timestamp=2022-08-05 09:32:02+00:00 num_shares=-6.3 price=20.5]
        """
        self._test_get_fills(broker, exp)
        ccxt_fills = self._test_ccxt_fills(broker, orders, "test_ccxt_fills")
        self._test_ccxt_trades(broker, ccxt_fills, "test_ccxt_trades")
        # Check orders were canceled correctly.
        orders = broker._sync_exchange._orders
        self._test_order_cancelation(orders)

    @umock.patch.object(
        obcaccbr.AbstractCcxtBroker, "_build_asset_id_to_ccxt_symbol_mapping"
    )
    def test_submit_twap_orders_with_no_fill(
        self,
        mock_build_asset_id_to_ccxt_symbol_mapping: umock.MagicMock,
    ) -> None:
        """
        Verify that a single TWAP sell order is submitted correctly over
        multiple iterations with no fill.
        """
        mock_build_asset_id_to_ccxt_symbol_mapping.return_value = {
            6051632686: "APE/USDT:USDT",
            1467591036: "BTC/USDT:USDT",
            1464553467: "ETH/USDT:USDT",
        }
        creation_timestamp = pd.Timestamp("2022-08-05 09:29:55+00:00")
        start_timestamp = pd.Timestamp("2022-08-05 09:30:00+00:00")
        end_timestamp = pd.Timestamp("2022-08-05 09:34:00+00:00")
        curr_num_shares = 12
        asset_id = 1464553467
        orders_str = "\n".join(
            [
                f"Order: order_id=1 creation_timestamp={creation_timestamp} asset_id={asset_id} type_=limit start_timestamp={start_timestamp} end_timestamp={end_timestamp} curr_num_shares={curr_num_shares} diff_num_shares=-{curr_num_shares} tz=UTC extra_params={{}}",
            ]
        )
        # Get orders and positions.
        orders = oordorde.orders_from_string(orders_str)
        starting_positions = [
            {
                "info": {"positionAmt": curr_num_shares},
                "symbol": "ETH/USDT:USDT",
            },
        ]
        # Use 0 fill rate for each order.
        fills_rate = 0.0
        # Run TWAP submission.
        orders, broker = self._test_submit_twap_orders(
            orders,
            starting_positions,
            fills_rate,
            oliprcom.LimitPriceComputerUsingSpread(0.5),
            ochorquco.StaticSchedulingChildOrderQuantityComputer(),
            num_trades_per_order=0,
        )
        submitted_orders = broker._previous_parent_orders
        actual_orders = pprint.pformat(orders)
        self.check_string(actual_orders)
        submitted_orders = pprint.pformat(submitted_orders)
        # TODO(Grisha): convert to a df and freeze instead of using string.
        # TODO(Juraj): since this is correlated with the generated input,
        # it should not be hardcoded, instead it should be made programmatically
        # possible to generate the expected output.
        exp = r"""
        [Order:
        order_id=1
        creation_timestamp=2022-08-05 09:29:55+00:00
        asset_id=1464553467
        type_=limit
        start_timestamp=2022-08-05 09:30:00+00:00
        end_timestamp=2022-08-05 09:34:00+00:00
        curr_num_shares=12.0
        diff_num_shares=-12.0
        tz=UTC
        extra_params={'ccxt_id': [0, 1, 2],
        'ccxt_symbol': 'ETH/USDT:USDT',
        'stats': {'_submit_twap_child_order::child_order.id_added_to_parent_order.0': Timestamp('2022-08-05 05:30:02-0400', tz='America/New_York'),
        '_submit_twap_child_order::child_order.id_added_to_parent_order.1': Timestamp('2022-08-05 05:31:02-0400', tz='America/New_York'),
        '_submit_twap_child_order::child_order.id_added_to_parent_order.2': Timestamp('2022-08-05 05:32:02-0400', tz='America/New_York'),
        '_submit_twap_child_order::start.0': Timestamp('2022-08-05 05:30:00-0400', tz='America/New_York'),
        '_submit_twap_child_order::start.1': Timestamp('2022-08-05 05:31:00-0400', tz='America/New_York'),
        '_submit_twap_child_order::start.2': Timestamp('2022-08-05 05:32:00-0400', tz='America/New_York'),
        '_submit_twap_child_orders::bid_ask_market_data.done.0': Timestamp('2022-08-05 05:30:00-0400', tz='America/New_York'),
        '_submit_twap_child_orders::bid_ask_market_data.done.1': Timestamp('2022-08-05 05:31:00-0400', tz='America/New_York'),
        '_submit_twap_child_orders::bid_ask_market_data.done.2': Timestamp('2022-08-05 05:32:00-0400', tz='America/New_York'),
        '_submit_twap_child_orders::bid_ask_market_data.start.0': Timestamp('2022-08-05 05:30:00-0400', tz='America/New_York'),
        '_submit_twap_child_orders::bid_ask_market_data.start.1': Timestamp('2022-08-05 05:31:00-0400', tz='America/New_York'),
        '_submit_twap_child_orders::bid_ask_market_data.start.2': Timestamp('2022-08-05 05:32:00-0400', tz='America/New_York'),
        '_submit_twap_child_orders::order_coroutines_created.0': Timestamp('2022-08-05 05:30:00-0400', tz='America/New_York'),
        '_submit_twap_child_orders::order_coroutines_created.1': Timestamp('2022-08-05 05:31:00-0400', tz='America/New_York'),
        '_submit_twap_child_orders::order_coroutines_created.2': Timestamp('2022-08-05 05:32:00-0400', tz='America/New_York'),
        '_submit_twap_orders::align_with_parent_order.end': Timestamp('2022-08-05 05:30:00-0400', tz='America/New_York'),
        '_submit_twap_orders::align_with_parent_order.start': Timestamp('2022-08-05 05:29:55-0400', tz='America/New_York'),
        '_submit_twap_orders::get_open_positions.done.0': Timestamp('2022-08-05 05:30:00-0400', tz='America/New_York'),
        '_submit_twap_orders::get_open_positions.done.1': Timestamp('2022-08-05 05:31:00-0400', tz='America/New_York'),
        '_submit_twap_orders::get_open_positions.done.2': Timestamp('2022-08-05 05:32:00-0400', tz='America/New_York'),
        '_submit_twap_orders::get_open_positions.done.3': Timestamp('2022-08-05 05:33:00-0400', tz='America/New_York'),
        '_submit_twap_orders::start': Timestamp('2022-08-05 05:29:55-0400', tz='America/New_York')}}]
        """
        self.assert_equal(submitted_orders, exp, fuzzy_match=True)
        # Assert fills.
        exp = "[]"
        self._test_get_fills(broker, exp)
        # Assert ccxt fills.
        ccxt_fills = self._test_ccxt_fills(broker, orders, "test_ccxt_fills")
        # Assert ccxt trades.
        self._test_ccxt_trades(broker, ccxt_fills, "test_ccxt_trades")
        # Check orders were canceled correctly.
        orders = broker._sync_exchange._orders
        self._test_order_cancelation(orders)

    @umock.patch.object(
        obcaccbr.AbstractCcxtBroker, "_build_asset_id_to_ccxt_symbol_mapping"
    )
    def test_submit_twap_orders_skipping_waves1(
        self,
        mock_build_asset_id_to_ccxt_symbol_mapping: umock.MagicMock,
    ) -> None:
        """
        Test case for submitting TWAP orders when the order start time exceeds
        the completion time of the 0th wave, moving directly to the 1st wave.
        """
        mock_build_asset_id_to_ccxt_symbol_mapping.return_value = {
            6051632686: "APE/USDT:USDT",
            1467591036: "BTC/USDT:USDT",
            1464553467: "ETH/USDT:USDT",
        }
        creation_timestamp = pd.Timestamp("2022-08-05 09:30:00+00:00")
        start_timestamp = pd.Timestamp("2022-08-05 09:30:10+00:00")
        end_timestamp = pd.Timestamp("2022-08-05 09:30:40+00:00")
        curr_num_shares = 12
        asset_id = 1464553467
        orders_str = "\n".join(
            [
                f"Order: order_id=1 creation_timestamp={creation_timestamp} asset_id={asset_id} type_=limit start_timestamp={start_timestamp} end_timestamp={end_timestamp} curr_num_shares={curr_num_shares} diff_num_shares=-{curr_num_shares} tz=UTC extra_params={{}}",
            ]
        )
        # Get orders and positions.
        orders = oordorde.orders_from_string(orders_str)
        starting_positions = [
            {
                "info": {"positionAmt": curr_num_shares},
                "symbol": "ETH/USDT:USDT",
            },
        ]
        # We expect to have 2 wave of orders submission for 1 order.
        fill_percents = [0, 0.5, 0.5, 0.5]
        # Run TWAP submission.
        orders, broker = self._test_submit_twap_orders(
            orders,
            starting_positions,
            fill_percents,
            oliprcom.LimitPriceComputerUsingVolatility(0.5),
            ochorquco.StaticSchedulingChildOrderQuantityComputer(),
            num_trades_per_order=2,
            execution_freq="10S",
        )
        submitted_orders = broker._previous_parent_orders
        actual_orders = pprint.pformat(orders)
        self.check_string(actual_orders)
        submitted_orders = pprint.pformat(submitted_orders)
        self.check_string(
            submitted_orders, tag="test_submitted_orders", fuzzy_match=True
        )
        # Assert fills.
        exp = r"""
        [Fill: asset_id=1464553467 fill_id=1 timestamp=2022-08-05 09:30:22+00:00 num_shares=-1.5 price=31.0]
        """
        self._test_get_fills(broker, exp)
        # Assert ccxt fills.
        ccxt_fills = self._test_ccxt_fills(broker, orders, "test_ccxt_fills")
        # Assert ccxt trades.
        self._test_ccxt_trades(broker, ccxt_fills, "test_ccxt_trades")
        # Check orders were canceled correctly.
        orders = broker._sync_exchange._orders
        self._test_order_cancelation(orders)


# #############################################################################
# TestCcxtBroker_V2_UsingFakeExchangeWithErrors
# #############################################################################


class TestCcxtBroker_V2_UsingFakeExchangeWithErrors(
    obcctmetc.MockExchangeTestCase
):
    # Mock CCXT Exchange for exceptions.
    abstract_ccxt_patch = umock.patch.object(obcaccbr, "ccxt", spec=obcaccbr.ccxt)

    # This will be run before and after each test.
    @pytest.fixture(autouse=True)
    def setup_teardown_test(self):
        # Run before each test.
        self.set_up_test2()
        yield
        # Run after each test.
        self.tear_down_test2()

    def set_up_test2(self) -> None:
        self.set_up_test()
        self.abstract_ccxt_mock: umock.MagicMock = (
            self.abstract_ccxt_patch.start()
        )
        for method, exceptions in obcmccex._EXCEPTIONS.items():
            for e in exceptions:
                setattr(self.abstract_ccxt_mock, e.__name__, e)

    def tear_down_test2(self) -> None:
        self.abstract_ccxt_patch.stop()
        self.tear_down_test()

    @umock.patch.object(
        obcaccbr.AbstractCcxtBroker, "_build_asset_id_to_ccxt_symbol_mapping"
    )
    def test_submit_orders1(
        self,
        mock_build_asset_id_to_ccxt_symbol_mapping: umock.MagicMock,
    ) -> None:
        """
        Test non-TWAP orders submission with errors.
        """
        mock_build_asset_id_to_ccxt_symbol_mapping.return_value = {
            6051632686: "APE/USDT:USDT",
            1467591036: "BTC/USDT:USDT",
            1464553467: "ETH/USDT:USDT",
        }
        creation_timestamp = pd.Timestamp("2022-08-05 09:30:55+00:00")
        start_timestamp = pd.Timestamp("2022-08-05 09:31:00+00:00")
        end_timestamp = pd.Timestamp("2022-08-05 09:32:00+00:00")
        orders = self._get_test_orders(
            creation_timestamp, start_timestamp, end_timestamp
        )
        num_exceptions = {"create_order": 1}
        actual_expected_orders = r"""
        order_id        creation_timestamp    asset_id  type_  \
        0         0 2022-08-05 05:30:55-04:00  1464553467  limit
        1         1 2022-08-05 05:30:55-04:00  1467591036  limit

                    start_timestamp             end_timestamp  curr_num_shares  \
        0 2022-08-05 05:31:00-04:00 2022-08-05 05:32:00-04:00           2500.0
        1 2022-08-05 05:31:00-04:00 2022-08-05 05:32:00-04:00           1000.0

        diff_num_shares                tz  \
        0             10.0  America/New_York
        1            -20.0  America/New_York

                                                extra_params
        0  {'stats': {'_submit_single_order_to_ccxt::star...
        1  {'stats': {'_submit_single_order_to_ccxt::star...
        """
        expected_fills = r"""
        [Fill: asset_id=1464553467 fill_id=0 timestamp=2022-08-05 09:30:59.500000+00:00 num_shares=10.0 price=20.5,
        Fill: asset_id=1467591036 fill_id=1 timestamp=2022-08-05 09:31:01.500000+00:00 num_shares=-18.0 price=15.0]
        """
        # Define the expected fills percents for each order.
        fills_percents = [1.0, 0.9]
        self._test_submit_orders_with_errors(
            orders,
            "limit",
            num_exceptions,
            actual_expected_orders,
            expected_fills,
            fills_percents,
            limit_price_computer=oliprcom.LimitPriceComputerUsingSpread(0.5),
            child_order_quantity_computer=ochorquco.StaticSchedulingChildOrderQuantityComputer(),
        )

    @umock.patch.object(
        obcaccbr.AbstractCcxtBroker, "_build_asset_id_to_ccxt_symbol_mapping"
    )
    def test_submit_orders2(
        self, mock_build_asset_id_to_ccxt_symbol_mapping: umock.MagicMock
    ) -> None:
        """
        Test TWAP order submission with errors.
        """
        mock_build_asset_id_to_ccxt_symbol_mapping.return_value = {
            6051632686: "APE/USDT:USDT",
            1467591036: "BTC/USDT:USDT",
            1464553467: "ETH/USDT:USDT",
        }
        orders_str = "\n".join(
            [
                "Order: order_id=0 creation_timestamp=2023-02-21 02:55:44.508525-05:00 asset_id=1464553467 type_=price@custom_twap start_timestamp=2023-02-21 02:55:44.508525-05:00 end_timestamp=2023-02-21 03:00:00-05:00 curr_num_shares=0.0 diff_num_shares=-0.008 tz=America/New_York extra_params={}",
                "Order: order_id=1 creation_timestamp=2023-02-21 02:55:44.508525-05:00 asset_id=6051632686 type_=price@custom_twap start_timestamp=2023-02-21 02:55:44.508525-05:00 end_timestamp=2023-02-21 03:00:00-05:00 curr_num_shares=0.0 diff_num_shares=0.01 tz=America/New_York extra_params={}",
            ]
        )
        # pylint: disable=line-too-long
        orders = oordorde.orders_from_string(orders_str)
        num_exceptions = {"create_order": 1}
        actual_expected_orders = r"""
        order_id               creation_timestamp    asset_id  type_  \
        0         0 2023-02-21 02:55:44.508525-05:00  1464553467  limit
        1         1 2023-02-21 02:55:44.508525-05:00  6051632686  limit
        2         2        2023-02-21 02:56:00-05:00  1464553467  limit
        3         3        2023-02-21 02:56:00-05:00  6051632686  limit
        4         4        2023-02-21 02:57:00-05:00  1464553467  limit
        5         5        2023-02-21 02:57:00-05:00  6051632686  limit
        6         6        2023-02-21 02:58:00-05:00  1464553467  limit
        7         7        2023-02-21 02:58:00-05:00  6051632686  limit

                        start_timestamp             end_timestamp  curr_num_shares  \
        0 2023-02-21 02:55:44.508525-05:00 2023-02-21 02:56:00-05:00              0.0
        1 2023-02-21 02:55:44.508525-05:00 2023-02-21 02:56:00-05:00              0.0
        2        2023-02-21 02:56:00-05:00 2023-02-21 02:57:00-05:00              0.0
        3        2023-02-21 02:56:00-05:00 2023-02-21 02:57:00-05:00              0.0
        4        2023-02-21 02:57:00-05:00 2023-02-21 02:58:00-05:00              0.0
        5        2023-02-21 02:57:00-05:00 2023-02-21 02:58:00-05:00              0.0
        6        2023-02-21 02:58:00-05:00 2023-02-21 02:59:00-05:00              0.0
        7        2023-02-21 02:58:00-05:00 2023-02-21 02:59:00-05:00              0.0

        diff_num_shares                tz  \
        0           -0.001  America/New_York
        1            0.002  America/New_York
        2           -0.001  America/New_York
        3            0.002  America/New_York
        4           -0.001  America/New_York
        5            0.002  America/New_York
        6           -0.001  America/New_York
        7            0.002  America/New_York

                                                extra_params
        0  {'stats': {'_submit_twap_child_order::wave_id'...
        1  {'stats': {'_submit_twap_child_order::wave_id'...
        2  {'stats': {'_submit_twap_child_order::wave_id'...
        3  {'stats': {'_submit_twap_child_order::wave_id'...
        4  {'stats': {'_submit_twap_child_order::wave_id'...
        5  {'stats': {'_submit_twap_child_order::wave_id'...
        6  {'stats': {'_submit_twap_child_order::wave_id'...
        7  {'stats': {'_submit_twap_child_order::wave_id'...
        """
        expected_fills = r"""
        [Fill: asset_id=1464553467 fill_id=0 timestamp=2023-02-21 07:58:02+00:00 num_shares=-0.0031 price=20.5,
        Fill: asset_id=6051632686 fill_id=1 timestamp=2023-02-21 07:58:02+00:00 num_shares=0.0062 price=29.499999999999996]
        """
        # We expect to have 5 waves of orders submission.
        # Elements of the list reflect the fills percentage for each wave.
        fills_per_wave = [1.0, 0.8, 0.7, 0.6, 0.5]
        fills_per_order = self._get_fills_percents(len(orders), fills_per_wave)
        self._test_submit_orders_with_errors(
            orders,
            "price@custom_twap",
            num_exceptions,
            actual_expected_orders,
            expected_fills,
            fills_per_order,
            limit_price_computer=oliprcom.LimitPriceComputerUsingSpread(0.5),
            child_order_quantity_computer=ochorquco.StaticSchedulingChildOrderQuantityComputer(),
        )

    @umock.patch.object(
        obcaccbr.AbstractCcxtBroker, "_build_asset_id_to_ccxt_symbol_mapping"
    )
    def test_submit_twap_orders1(
        self,
        mock_build_asset_id_to_ccxt_symbol_mapping: umock.MagicMock,
    ) -> None:
        mock_build_asset_id_to_ccxt_symbol_mapping.return_value = {
            6051632686: "APE/USDT:USDT",
            1467591036: "BTC/USDT:USDT",
            1464553467: "ETH/USDT:USDT",
        }
        num_exceptions = {"create_order": 1, "cancel_all_orders": 1}
        actual_expected_orders = r"""
        [Order:
        order_id=0
        creation_timestamp=2022-08-05 05:31:00-04:00
        asset_id=1464553467
        type_=limit
        start_timestamp=2022-08-05 05:31:00-04:00
        end_timestamp=2022-08-05 05:32:00-04:00
        curr_num_shares=0.0
        diff_num_shares=0.5
        tz=America/New_York
        extra_params={'ccxt_id': [0],
        'error_msg': "Error: <class 'ccxt.base.errors.ExchangeNotAvailable'>",
        'oms_parent_order_id': 1,
        'stats': {'_submit_single_order_to_ccxt::all_attempts_end.timestamp': Timestamp('2022-08-05 05:31:04.500000-0400', tz='America/New_York'),
        '_submit_single_order_to_ccxt::attempt_num': 2,
        '_submit_single_order_to_ccxt::exception_on_retry.1': 'Error: '
                                                                '<class '
                                                                "'ccxt.base.errors.ExchangeNotAvailable'>",
        '_submit_single_order_to_ccxt::start.timestamp': Timestamp('2022-08-05 05:31:00-0400', tz='America/New_York'),
        '_submit_twap_child_order::bid_ask_market_data.done': Timestamp('2022-08-05 05:31:00-0400', tz='America/New_York'),
        '_submit_twap_child_order::bid_ask_market_data.start': Timestamp('2022-08-05 05:31:00-0400', tz='America/New_York'),
        '_submit_twap_child_order::child_order.created': Timestamp('2022-08-05 05:31:00-0400', tz='America/New_York'),
        '_submit_twap_child_order::child_order.limit_price_calculated': Timestamp('2022-08-05 05:31:00-0400', tz='America/New_York'),
        '_submit_twap_child_order::child_order.logged': Timestamp('2022-08-05 05:31:04.500000-0400', tz='America/New_York'),
        '_submit_twap_child_order::child_order.submission_started': Timestamp('2022-08-05 05:31:00-0400', tz='America/New_York'),
        '_submit_twap_child_order::child_order.submitted': Timestamp('2022-08-05 05:31:04.500000-0400', tz='America/New_York'),
        '_submit_twap_child_order::get_open_positions.done': Timestamp('2022-08-05 05:31:00-0400', tz='America/New_York'),
        '_submit_twap_child_order::wave_id': 0,
        '_submit_twap_orders::aligned_with_next_wave.end': Timestamp('2022-08-05 05:32:01.800000-0400', tz='America/New_York')}}]
        """
        submitted_expected_orders = r"""
        [Order:
        order_id=1
        creation_timestamp=2022-08-05 09:30:55+00:00
        asset_id=1464553467
        type_=limit
        start_timestamp=2022-08-05 09:31:00+00:00
        end_timestamp=2022-08-05 09:33:00+00:00
        curr_num_shares=0.0
        diff_num_shares=1.0
        tz=UTC
        extra_params={'ccxt_id': [0],
        'ccxt_symbol': 'ETH/USDT:USDT',
        'stats': {'_submit_twap_child_order::child_order.id_added_to_parent_order.0': Timestamp('2022-08-05 05:31:04.500000-0400', tz='America/New_York'),
                '_submit_twap_child_order::start.0': Timestamp('2022-08-05 05:31:00-0400', tz='America/New_York'),
                '_submit_twap_child_orders::bid_ask_market_data.done.0': Timestamp('2022-08-05 05:31:00-0400', tz='America/New_York'),
                '_submit_twap_child_orders::bid_ask_market_data.start.0': Timestamp('2022-08-05 05:31:00-0400', tz='America/New_York'),
                '_submit_twap_child_orders::order_coroutines_created.0': Timestamp('2022-08-05 05:31:00-0400', tz='America/New_York'),
                '_submit_twap_orders::align_with_parent_order.end': Timestamp('2022-08-05 05:31:00-0400', tz='America/New_York'),
                '_submit_twap_orders::align_with_parent_order.start': Timestamp('2022-08-05 05:30:55-0400', tz='America/New_York'),
                '_submit_twap_orders::get_open_positions.done.0': Timestamp('2022-08-05 05:31:00-0400', tz='America/New_York'),
                '_submit_twap_orders::get_open_positions.done.1': Timestamp('2022-08-05 05:32:01.800000-0400', tz='America/New_York'),
                '_submit_twap_orders::start': Timestamp('2022-08-05 05:30:55-0400', tz='America/New_York')}}]
        """
        expected_fills = r"""
        [Fill: asset_id=1464553467 fill_id=1 timestamp=2022-08-05 09:31:04.500000+00:00 num_shares=0.5 price=20.5]
        """
        # We expect to have 1 wave of orders submission for 1 order.
        fill_percents = 1.0
        self._test_submit_twap_orders_with_errors(
            num_exceptions,
            actual_expected_orders,
            submitted_expected_orders,
            expected_fills,
            fill_percents,
            limit_price_computer=oliprcom.LimitPriceComputerUsingSpread(0.5),
            child_order_quantity_computer=ochorquco.StaticSchedulingChildOrderQuantityComputer(),
        )

    @umock.patch.object(
        obcaccbr.AbstractCcxtBroker, "_build_asset_id_to_ccxt_symbol_mapping"
    )
    def test_submit_twap_orders2(
        self, mock_build_asset_id_to_ccxt_symbol_mapping: umock.MagicMock
    ) -> None:
        mock_build_asset_id_to_ccxt_symbol_mapping.return_value = {
            6051632686: "APE/USDT:USDT",
            1467591036: "BTC/USDT:USDT",
            1464553467: "ETH/USDT:USDT",
        }
        num_exceptions = {"create_order": 2}
        actual_expected_orders = r"""
        [Order:
        order_id=0
        creation_timestamp=2022-08-05 05:31:00-04:00
        asset_id=1464553467
        type_=limit
        start_timestamp=2022-08-05 05:31:00-04:00
        end_timestamp=2022-08-05 05:32:00-04:00
        curr_num_shares=0.0
        diff_num_shares=0.5
        tz=America/New_York
        extra_params={'ccxt_id': [0],
        'error_msg': "Error: <class 'ccxt.base.errors.OnMaintenance'>",
        'oms_parent_order_id': 1,
        'stats': {'_submit_single_order_to_ccxt::all_attempts_end.timestamp': Timestamp('2022-08-05 05:31:07-0400', tz='America/New_York'),
        '_submit_single_order_to_ccxt::attempt_num': 3,
        '_submit_single_order_to_ccxt::exception_on_retry.1': 'Error: '
                                                                '<class '
                                                                "'ccxt.base.errors.ExchangeNotAvailable'>",
        '_submit_single_order_to_ccxt::exception_on_retry.2': 'Error: '
                                                                '<class '
                                                                "'ccxt.base.errors.OnMaintenance'>",
        '_submit_single_order_to_ccxt::start.timestamp': Timestamp('2022-08-05 05:31:00-0400', tz='America/New_York'),
        '_submit_twap_child_order::bid_ask_market_data.done': Timestamp('2022-08-05 05:31:00-0400', tz='America/New_York'),
        '_submit_twap_child_order::bid_ask_market_data.start': Timestamp('2022-08-05 05:31:00-0400', tz='America/New_York'),
        '_submit_twap_child_order::child_order.created': Timestamp('2022-08-05 05:31:00-0400', tz='America/New_York'),
        '_submit_twap_child_order::child_order.limit_price_calculated': Timestamp('2022-08-05 05:31:00-0400', tz='America/New_York'),
        '_submit_twap_child_order::child_order.logged': Timestamp('2022-08-05 05:31:07-0400', tz='America/New_York'),
        '_submit_twap_child_order::child_order.submission_started': Timestamp('2022-08-05 05:31:00-0400', tz='America/New_York'),
        '_submit_twap_child_order::child_order.submitted': Timestamp('2022-08-05 05:31:07-0400', tz='America/New_York'),
        '_submit_twap_child_order::get_open_positions.done': Timestamp('2022-08-05 05:31:00-0400', tz='America/New_York'),
        '_submit_twap_child_order::wave_id': 0,
        '_submit_twap_orders::aligned_with_next_wave.end': Timestamp('2022-08-05 05:32:00-0400', tz='America/New_York')}}]
        """
        submitted_expected_orders = r"""
        [Order:
        order_id=1
        creation_timestamp=2022-08-05 09:30:55+00:00
        asset_id=1464553467
        type_=limit
        start_timestamp=2022-08-05 09:31:00+00:00
        end_timestamp=2022-08-05 09:33:00+00:00
        curr_num_shares=0.0
        diff_num_shares=1.0
        tz=UTC
        extra_params={'ccxt_id': [0],
        'ccxt_symbol': 'ETH/USDT:USDT',
        'stats': {'_submit_twap_child_order::child_order.id_added_to_parent_order.0': Timestamp('2022-08-05 05:31:07-0400', tz='America/New_York'),
                '_submit_twap_child_order::start.0': Timestamp('2022-08-05 05:31:00-0400', tz='America/New_York'),
                '_submit_twap_child_orders::bid_ask_market_data.done.0': Timestamp('2022-08-05 05:31:00-0400', tz='America/New_York'),
                '_submit_twap_child_orders::bid_ask_market_data.start.0': Timestamp('2022-08-05 05:31:00-0400', tz='America/New_York'),
                '_submit_twap_child_orders::order_coroutines_created.0': Timestamp('2022-08-05 05:31:00-0400', tz='America/New_York'),
                '_submit_twap_orders::align_with_parent_order.end': Timestamp('2022-08-05 05:31:00-0400', tz='America/New_York'),
                '_submit_twap_orders::align_with_parent_order.start': Timestamp('2022-08-05 05:30:55-0400', tz='America/New_York'),
                '_submit_twap_orders::get_open_positions.done.0': Timestamp('2022-08-05 05:31:00-0400', tz='America/New_York'),
                '_submit_twap_orders::get_open_positions.done.1': Timestamp('2022-08-05 05:32:00-0400', tz='America/New_York'),
                '_submit_twap_orders::start': Timestamp('2022-08-05 05:30:55-0400', tz='America/New_York')}}]
        """
        expected_fills = r"""
        [Fill: asset_id=1464553467 fill_id=1 timestamp=2022-08-05 09:31:07+00:00 num_shares=0.5 price=20.5]
        """
        # We expect to have 1 wave of orders submission for 1 order.
        fill_percents = 1.0
        self._test_submit_twap_orders_with_errors(
            num_exceptions,
            actual_expected_orders,
            submitted_expected_orders,
            expected_fills,
            fill_percents,
            limit_price_computer=oliprcom.LimitPriceComputerUsingSpread(0.5),
            child_order_quantity_computer=ochorquco.StaticSchedulingChildOrderQuantityComputer(),
        )

    @umock.patch.object(
        obcaccbr.AbstractCcxtBroker, "_build_asset_id_to_ccxt_symbol_mapping"
    )
    def test_submit_twap_orders3(
        self,
        mock_build_asset_id_to_ccxt_symbol_mapping: umock.MagicMock,
    ) -> None:
        mock_build_asset_id_to_ccxt_symbol_mapping.return_value = {
            6051632686: "APE/USDT:USDT",
            1467591036: "BTC/USDT:USDT",
            1464553467: "ETH/USDT:USDT",
        }
        num_exceptions = {"create_order": 3}
        actual_expected_orders = r"""
        [Order:
        order_id=0
        creation_timestamp=2022-08-05 05:31:00-04:00
        asset_id=1464553467
        type_=limit
        start_timestamp=2022-08-05 05:31:00-04:00
        end_timestamp=2022-08-05 05:32:00-04:00
        curr_num_shares=0.0
        diff_num_shares=0.5
        tz=America/New_York
        extra_params={'ccxt_id': [-1],
        'error_msg': "Error: <class 'ccxt.base.errors.ExchangeNotAvailable'>",
        'oms_parent_order_id': 1,
        'stats': {'_submit_single_order_to_ccxt::all_attempts_end.timestamp': Timestamp('2022-08-05 05:31:07.500000-0400', tz='America/New_York'),
        '_submit_single_order_to_ccxt::attempt_num': 3,
        '_submit_single_order_to_ccxt::exception_on_retry.1': 'Error: '
                                                                '<class '
                                                                "'ccxt.base.errors.ExchangeNotAvailable'>",
        '_submit_single_order_to_ccxt::exception_on_retry.2': 'Error: '
                                                                '<class '
                                                                "'ccxt.base.errors.OnMaintenance'>",
        '_submit_single_order_to_ccxt::exception_on_retry.3': 'Error: '
                                                                '<class '
                                                                "'ccxt.base.errors.ExchangeNotAvailable'>",
        '_submit_single_order_to_ccxt::start.timestamp': Timestamp('2022-08-05 05:31:00-0400', tz='America/New_York'),
        '_submit_twap_child_order::bid_ask_market_data.done': Timestamp('2022-08-05 05:31:00-0400', tz='America/New_York'),
        '_submit_twap_child_order::bid_ask_market_data.start': Timestamp('2022-08-05 05:31:00-0400', tz='America/New_York'),
        '_submit_twap_child_order::child_order.created': Timestamp('2022-08-05 05:31:00-0400', tz='America/New_York'),
        '_submit_twap_child_order::child_order.limit_price_calculated': Timestamp('2022-08-05 05:31:00-0400', tz='America/New_York'),
        '_submit_twap_child_order::child_order.logged': Timestamp('2022-08-05 05:31:07.500000-0400', tz='America/New_York'),
        '_submit_twap_child_order::child_order.submission_started': Timestamp('2022-08-05 05:31:00-0400', tz='America/New_York'),
        '_submit_twap_child_order::child_order.submitted': Timestamp('2022-08-05 05:31:07.500000-0400', tz='America/New_York'),
        '_submit_twap_child_order::get_open_positions.done': Timestamp('2022-08-05 05:31:00-0400', tz='America/New_York'),
        '_submit_twap_child_order::wave_id': 0,
        '_submit_twap_orders::aligned_with_next_wave.end': Timestamp('2022-08-05 05:32:00-0400', tz='America/New_York')}}]
        """
        submitted_expected_orders = r"""
        [Order:
        order_id=1
        creation_timestamp=2022-08-05 09:30:55+00:00
        asset_id=1464553467
        type_=limit
        start_timestamp=2022-08-05 09:31:00+00:00
        end_timestamp=2022-08-05 09:33:00+00:00
        curr_num_shares=0.0
        diff_num_shares=1.0
        tz=UTC
        extra_params={'ccxt_id': [],
        'ccxt_symbol': 'ETH/USDT:USDT',
        'stats': {'_submit_twap_child_order::child_order.id_added_to_parent_order.0': Timestamp('2022-08-05 05:31:07.500000-0400', tz='America/New_York'),
                '_submit_twap_child_order::start.0': Timestamp('2022-08-05 05:31:00-0400', tz='America/New_York'),
                '_submit_twap_child_orders::bid_ask_market_data.done.0': Timestamp('2022-08-05 05:31:00-0400', tz='America/New_York'),
                '_submit_twap_child_orders::bid_ask_market_data.start.0': Timestamp('2022-08-05 05:31:00-0400', tz='America/New_York'),
                '_submit_twap_child_orders::order_coroutines_created.0': Timestamp('2022-08-05 05:31:00-0400', tz='America/New_York'),
                '_submit_twap_orders::align_with_parent_order.end': Timestamp('2022-08-05 05:31:00-0400', tz='America/New_York'),
                '_submit_twap_orders::align_with_parent_order.start': Timestamp('2022-08-05 05:30:55-0400', tz='America/New_York'),
                '_submit_twap_orders::get_open_positions.done.0': Timestamp('2022-08-05 05:31:00-0400', tz='America/New_York'),
                '_submit_twap_orders::get_open_positions.done.1': Timestamp('2022-08-05 05:32:00-0400', tz='America/New_York'),
                '_submit_twap_orders::start': Timestamp('2022-08-05 05:30:55-0400', tz='America/New_York')}}]
        """
        expected_fills = "[]"
        # We expect to have 1 wave for 1 orders submission.
        fill_percents = 1.0
        self._test_submit_twap_orders_with_errors(
            num_exceptions,
            actual_expected_orders,
            submitted_expected_orders,
            expected_fills,
            fill_percents,
            limit_price_computer=oliprcom.LimitPriceComputerUsingSpread(0.5),
            child_order_quantity_computer=ochorquco.StaticSchedulingChildOrderQuantityComputer(),
        )

    @umock.patch.object(
        obcaccbr.AbstractCcxtBroker, "_build_asset_id_to_ccxt_symbol_mapping"
    )
    def test_submit_twap_orders4(
        self,
        mock_build_asset_id_to_ccxt_symbol_mapping: umock.MagicMock,
    ) -> None:
        """
        Verify that the cancellation of orders works correctly even in the
        presence of multiple errors.
        """
        mock_build_asset_id_to_ccxt_symbol_mapping.return_value = {
            6051632686: "APE/USDT:USDT",
            1467591036: "BTC/USDT:USDT",
            1464553467: "ETH/USDT:USDT",
        }
        num_exceptions = {"cancel_all_orders": 2}
        actual_expected_orders = r"""
        [Order:
        order_id=0
        creation_timestamp=2022-08-05 05:31:00-04:00
        asset_id=1464553467
        type_=limit
        start_timestamp=2022-08-05 05:31:00-04:00
        end_timestamp=2022-08-05 05:32:00-04:00
        curr_num_shares=0.0
        diff_num_shares=0.5
        tz=America/New_York
        extra_params={'ccxt_id': [0],
        'oms_parent_order_id': 1,
        'stats': {'_submit_single_order_to_ccxt::all_attempts_end.timestamp': Timestamp('2022-08-05 05:31:02-0400', tz='America/New_York'),
                '_submit_single_order_to_ccxt::attempt_num': 1,
                '_submit_single_order_to_ccxt::start.timestamp': Timestamp('2022-08-05 05:31:00-0400', tz='America/New_York'),
                '_submit_twap_child_order::bid_ask_market_data.done': Timestamp('2022-08-05 05:31:00-0400', tz='America/New_York'),
                '_submit_twap_child_order::bid_ask_market_data.start': Timestamp('2022-08-05 05:31:00-0400', tz='America/New_York'),
                '_submit_twap_child_order::child_order.created': Timestamp('2022-08-05 05:31:00-0400', tz='America/New_York'),
                '_submit_twap_child_order::child_order.limit_price_calculated': Timestamp('2022-08-05 05:31:00-0400', tz='America/New_York'),
                '_submit_twap_child_order::child_order.logged': Timestamp('2022-08-05 05:31:02-0400', tz='America/New_York'),
                '_submit_twap_child_order::child_order.submission_started': Timestamp('2022-08-05 05:31:00-0400', tz='America/New_York'),
                '_submit_twap_child_order::child_order.submitted': Timestamp('2022-08-05 05:31:02-0400', tz='America/New_York'),
                '_submit_twap_child_order::get_open_positions.done': Timestamp('2022-08-05 05:31:00-0400', tz='America/New_York'),
                '_submit_twap_child_order::wave_id': 0,
                '_submit_twap_orders::aligned_with_next_wave.end': Timestamp('2022-08-05 05:32:03.800000-0400', tz='America/New_York')}}]
        """
        submitted_expected_orders = r"""
        [Order:
        order_id=1
        creation_timestamp=2022-08-05 09:30:55+00:00
        asset_id=1464553467
        type_=limit
        start_timestamp=2022-08-05 09:31:00+00:00
        end_timestamp=2022-08-05 09:33:00+00:00
        curr_num_shares=0.0
        diff_num_shares=1.0
        tz=UTC
        extra_params={'ccxt_id': [0],
        'ccxt_symbol': 'ETH/USDT:USDT',
        'stats': {'_submit_twap_child_order::child_order.id_added_to_parent_order.0': Timestamp('2022-08-05 05:31:02-0400', tz='America/New_York'),
                '_submit_twap_child_order::start.0': Timestamp('2022-08-05 05:31:00-0400', tz='America/New_York'),
                '_submit_twap_child_orders::bid_ask_market_data.done.0': Timestamp('2022-08-05 05:31:00-0400', tz='America/New_York'),
                '_submit_twap_child_orders::bid_ask_market_data.start.0': Timestamp('2022-08-05 05:31:00-0400', tz='America/New_York'),
                '_submit_twap_child_orders::order_coroutines_created.0': Timestamp('2022-08-05 05:31:00-0400', tz='America/New_York'),
                '_submit_twap_orders::align_with_parent_order.end': Timestamp('2022-08-05 05:31:00-0400', tz='America/New_York'),
                '_submit_twap_orders::align_with_parent_order.start': Timestamp('2022-08-05 05:30:55-0400', tz='America/New_York'),
                '_submit_twap_orders::get_open_positions.done.0': Timestamp('2022-08-05 05:31:00-0400', tz='America/New_York'),
                '_submit_twap_orders::get_open_positions.done.1': Timestamp('2022-08-05 05:32:03.800000-0400', tz='America/New_York'),
                '_submit_twap_orders::start': Timestamp('2022-08-05 05:30:55-0400', tz='America/New_York')}}]
        """
        expected_fills = r"""
        [Fill: asset_id=1464553467 fill_id=1 timestamp=2022-08-05 09:31:02+00:00 num_shares=0.25 price=20.5]
        """
        # We expect to have 1 wave for 1 orders submission.
        fill_percents = 0.5
        limit_price_computer = oliprcom.LimitPriceComputerUsingSpread(0.5)
        child_order_quantity_computer = (
            ochorquco.StaticSchedulingChildOrderQuantityComputer()
        )
        self._test_submit_twap_orders_with_errors(
            num_exceptions,
            actual_expected_orders,
            submitted_expected_orders,
            expected_fills,
            fill_percents,
            limit_price_computer=limit_price_computer,
            child_order_quantity_computer=child_order_quantity_computer,
        )

    @umock.patch.object(
        obcaccbr.AbstractCcxtBroker, "_build_asset_id_to_ccxt_symbol_mapping"
    )
    def test_submit_twap_orders_with_partial_fill(
        self,
        mock_build_asset_id_to_ccxt_symbol_mapping: umock.MagicMock,
    ) -> None:
        """
        Verify that a single TWAP sell order is submitted correctly over
        multiple iterations with partial fill.
        """
        mock_build_asset_id_to_ccxt_symbol_mapping.return_value = {
            6051632686: "APE/USDT:USDT",
            1467591036: "BTC/USDT:USDT",
            1464553467: "ETH/USDT:USDT",
        }
        num_exceptions = {"create_order": 2, "cancel_all_orders": 2}
        actual_expected_orders = r"""
        [Order:
        order_id=0
        creation_timestamp=2022-08-05 05:31:00-04:00
        asset_id=1464553467
        type_=limit
        start_timestamp=2022-08-05 05:31:00-04:00
        end_timestamp=2022-08-05 05:32:00-04:00
        curr_num_shares=0.0
        diff_num_shares=0.5
        tz=America/New_York
        extra_params={'ccxt_id': [0],
        'error_msg': "Error: <class 'ccxt.base.errors.OnMaintenance'>",
        'oms_parent_order_id': 1,
        'stats': {'_submit_single_order_to_ccxt::all_attempts_end.timestamp': Timestamp('2022-08-05 05:31:07-0400', tz='America/New_York'),
        '_submit_single_order_to_ccxt::attempt_num': 3,
        '_submit_single_order_to_ccxt::exception_on_retry.1': 'Error: '
                                                                '<class '
                                                                "'ccxt.base.errors.ExchangeNotAvailable'>",
        '_submit_single_order_to_ccxt::exception_on_retry.2': 'Error: '
                                                                '<class '
                                                                "'ccxt.base.errors.OnMaintenance'>",
        '_submit_single_order_to_ccxt::start.timestamp': Timestamp('2022-08-05 05:31:00-0400', tz='America/New_York'),
        '_submit_twap_child_order::bid_ask_market_data.done': Timestamp('2022-08-05 05:31:00-0400', tz='America/New_York'),
        '_submit_twap_child_order::bid_ask_market_data.start': Timestamp('2022-08-05 05:31:00-0400', tz='America/New_York'),
        '_submit_twap_child_order::child_order.created': Timestamp('2022-08-05 05:31:00-0400', tz='America/New_York'),
        '_submit_twap_child_order::child_order.limit_price_calculated': Timestamp('2022-08-05 05:31:00-0400', tz='America/New_York'),
        '_submit_twap_child_order::child_order.logged': Timestamp('2022-08-05 05:31:07-0400', tz='America/New_York'),
        '_submit_twap_child_order::child_order.submission_started': Timestamp('2022-08-05 05:31:00-0400', tz='America/New_York'),
        '_submit_twap_child_order::child_order.submitted': Timestamp('2022-08-05 05:31:07-0400', tz='America/New_York'),
        '_submit_twap_child_order::get_open_positions.done': Timestamp('2022-08-05 05:31:00-0400', tz='America/New_York'),
        '_submit_twap_child_order::wave_id': 0,
        '_submit_twap_orders::aligned_with_next_wave.end': Timestamp('2022-08-05 05:32:03.800000-0400', tz='America/New_York')}}]
        """
        submitted_expected_orders = r"""
        [Order:
        order_id=1
        creation_timestamp=2022-08-05 09:30:55+00:00
        asset_id=1464553467
        type_=limit
        start_timestamp=2022-08-05 09:31:00+00:00
        end_timestamp=2022-08-05 09:33:00+00:00
        curr_num_shares=0.0
        diff_num_shares=1.0
        tz=UTC
        extra_params={'ccxt_id': [0],
        'ccxt_symbol': 'ETH/USDT:USDT',
        'stats': {'_submit_twap_child_order::child_order.id_added_to_parent_order.0': Timestamp('2022-08-05 05:31:07-0400', tz='America/New_York'),
                '_submit_twap_child_order::start.0': Timestamp('2022-08-05 05:31:00-0400', tz='America/New_York'),
                '_submit_twap_child_orders::bid_ask_market_data.done.0': Timestamp('2022-08-05 05:31:00-0400', tz='America/New_York'),
                '_submit_twap_child_orders::bid_ask_market_data.start.0': Timestamp('2022-08-05 05:31:00-0400', tz='America/New_York'),
                '_submit_twap_child_orders::order_coroutines_created.0': Timestamp('2022-08-05 05:31:00-0400', tz='America/New_York'),
                '_submit_twap_orders::align_with_parent_order.end': Timestamp('2022-08-05 05:31:00-0400', tz='America/New_York'),
                '_submit_twap_orders::align_with_parent_order.start': Timestamp('2022-08-05 05:30:55-0400', tz='America/New_York'),
                '_submit_twap_orders::get_open_positions.done.0': Timestamp('2022-08-05 05:31:00-0400', tz='America/New_York'),
                '_submit_twap_orders::get_open_positions.done.1': Timestamp('2022-08-05 05:32:03.800000-0400', tz='America/New_York'),
                '_submit_twap_orders::start': Timestamp('2022-08-05 05:30:55-0400', tz='America/New_York')}}]
        """
        expected_fills = r"""
        [Fill: asset_id=1464553467 fill_id=1 timestamp=2022-08-05 09:31:07+00:00 num_shares=0.25 price=20.5]
        """
        # We expect to have 1 wave for 1 orders submission.
        fill_percents = 0.5
        self._test_submit_twap_orders_with_errors(
            num_exceptions,
            actual_expected_orders,
            submitted_expected_orders,
            expected_fills,
            fill_percents,
            limit_price_computer=oliprcom.LimitPriceComputerUsingSpread(0.5),
            child_order_quantity_computer=ochorquco.StaticSchedulingChildOrderQuantityComputer(),
        )

    @umock.patch.object(
        obcaccbr.AbstractCcxtBroker, "_build_asset_id_to_ccxt_symbol_mapping"
    )
    def test_submit_twap_orders_with_no_fill(
        self,
        mock_build_asset_id_to_ccxt_symbol_mapping: umock.MagicMock,
    ) -> None:
        """
        Verify that a single TWAP sell order is submitted correctly over
        multiple iterations with no fill.
        """
        mock_build_asset_id_to_ccxt_symbol_mapping.return_value = {
            6051632686: "APE/USDT:USDT",
            1467591036: "BTC/USDT:USDT",
            1464553467: "ETH/USDT:USDT",
        }
        num_exceptions = {"create_order": 2}
        actual_expected_orders = r"""
        [Order:
        order_id=0
        creation_timestamp=2022-08-05 05:31:00-04:00
        asset_id=1464553467
        type_=limit
        start_timestamp=2022-08-05 05:31:00-04:00
        end_timestamp=2022-08-05 05:32:00-04:00
        curr_num_shares=0.0
        diff_num_shares=0.5
        tz=America/New_York
        extra_params={'ccxt_id': [0],
        'error_msg': "Error: <class 'ccxt.base.errors.OnMaintenance'>",
        'oms_parent_order_id': 1,
        'stats': {'_submit_single_order_to_ccxt::all_attempts_end.timestamp': Timestamp('2022-08-05 05:31:07-0400', tz='America/New_York'),
        '_submit_single_order_to_ccxt::attempt_num': 3,
        '_submit_single_order_to_ccxt::exception_on_retry.1': 'Error: '
                                                                '<class '
                                                                "'ccxt.base.errors.ExchangeNotAvailable'>",
        '_submit_single_order_to_ccxt::exception_on_retry.2': 'Error: '
                                                                '<class '
                                                                "'ccxt.base.errors.OnMaintenance'>",
        '_submit_single_order_to_ccxt::start.timestamp': Timestamp('2022-08-05 05:31:00-0400', tz='America/New_York'),
        '_submit_twap_child_order::bid_ask_market_data.done': Timestamp('2022-08-05 05:31:00-0400', tz='America/New_York'),
        '_submit_twap_child_order::bid_ask_market_data.start': Timestamp('2022-08-05 05:31:00-0400', tz='America/New_York'),
        '_submit_twap_child_order::child_order.created': Timestamp('2022-08-05 05:31:00-0400', tz='America/New_York'),
        '_submit_twap_child_order::child_order.limit_price_calculated': Timestamp('2022-08-05 05:31:00-0400', tz='America/New_York'),
        '_submit_twap_child_order::child_order.logged': Timestamp('2022-08-05 05:31:07-0400', tz='America/New_York'),
        '_submit_twap_child_order::child_order.submission_started': Timestamp('2022-08-05 05:31:00-0400', tz='America/New_York'),
        '_submit_twap_child_order::child_order.submitted': Timestamp('2022-08-05 05:31:07-0400', tz='America/New_York'),
        '_submit_twap_child_order::get_open_positions.done': Timestamp('2022-08-05 05:31:00-0400', tz='America/New_York'),
        '_submit_twap_child_order::wave_id': 0,
        '_submit_twap_orders::aligned_with_next_wave.end': Timestamp('2022-08-05 05:32:00-0400', tz='America/New_York')}}]
        """
        submitted_expected_orders = r"""
        [Order:
        order_id=1
        creation_timestamp=2022-08-05 09:30:55+00:00
        asset_id=1464553467
        type_=limit
        start_timestamp=2022-08-05 09:31:00+00:00
        end_timestamp=2022-08-05 09:33:00+00:00
        curr_num_shares=0.0
        diff_num_shares=1.0
        tz=UTC
        extra_params={'ccxt_id': [0],
        'ccxt_symbol': 'ETH/USDT:USDT',
        'stats': {'_submit_twap_child_order::child_order.id_added_to_parent_order.0': Timestamp('2022-08-05 05:31:07-0400', tz='America/New_York'),
                '_submit_twap_child_order::start.0': Timestamp('2022-08-05 05:31:00-0400', tz='America/New_York'),
                '_submit_twap_child_orders::bid_ask_market_data.done.0': Timestamp('2022-08-05 05:31:00-0400', tz='America/New_York'),
                '_submit_twap_child_orders::bid_ask_market_data.start.0': Timestamp('2022-08-05 05:31:00-0400', tz='America/New_York'),
                '_submit_twap_child_orders::order_coroutines_created.0': Timestamp('2022-08-05 05:31:00-0400', tz='America/New_York'),
                '_submit_twap_orders::align_with_parent_order.end': Timestamp('2022-08-05 05:31:00-0400', tz='America/New_York'),
                '_submit_twap_orders::align_with_parent_order.start': Timestamp('2022-08-05 05:30:55-0400', tz='America/New_York'),
                '_submit_twap_orders::get_open_positions.done.0': Timestamp('2022-08-05 05:31:00-0400', tz='America/New_York'),
                '_submit_twap_orders::get_open_positions.done.1': Timestamp('2022-08-05 05:32:00-0400', tz='America/New_York'),
                '_submit_twap_orders::start': Timestamp('2022-08-05 05:30:55-0400', tz='America/New_York')}}]
        """
        expected_fills = "[]"
        # We expect to have 1 wave for 1 orders submission.
        fill_percents = [0]
        self._test_submit_twap_orders_with_errors(
            num_exceptions,
            actual_expected_orders,
            submitted_expected_orders,
            expected_fills,
            fill_percents,
            num_trades_per_order=0,
            limit_price_computer=oliprcom.LimitPriceComputerUsingSpread(0.5),
            child_order_quantity_computer=ochorquco.StaticSchedulingChildOrderQuantityComputer(),
        )

    def _test_submit_orders_with_errors(
        self,
        orders: List[oordorde.Order],
        orders_type: str,
        num_exceptions: int,
        actual_expected_orders: str,
        expected_fills: str,
        fill_percents: List[float],
        limit_price_computer=oliprcom.AbstractLimitPriceComputer,
        child_order_quantity_computer=ochorquco.AbstractChildOrderQuantityComputer,
        *,
        num_trades_per_order: int = 1,
    ) -> None:
        """
        Test non-twap type of orders.
        """
        # Get orders and postions.
        starting_positions = [
            {"info": {"positionAmt": 0}, "symbol": "ETH/USDT"},
        ]
        # Run TWAP submission.
        orders, broker = self._test_submit_orders(
            orders,
            orders_type,
            starting_positions,
            limit_price_computer=limit_price_computer,
            child_order_quantity_computer=child_order_quantity_computer,
            num_exceptions=num_exceptions,
            fill_percents=fill_percents,
            num_trades_per_order=num_trades_per_order,
        )
        submitted_orders = broker._previous_parent_orders
        actual_orders = pprint.pformat(orders)
        self.assert_equal(actual_orders, actual_expected_orders, fuzzy_match=True)
        submitted_orders = pprint.pformat(submitted_orders)
        # TODO(Grisha): convert to a df and freeze instead of using string.
        # TODO(Juraj): since this is almost the same as the generated input, it should not be hardcoded,
        # instead it should be made programmatically possible to generate the expected output.
        self.check_string(submitted_orders)
        # TODO(Juraj): Assert final positions.
        # Assert fills.
        self._test_get_fills(broker, expected_fills)

    def _test_submit_twap_orders_with_errors(
        self,
        num_exceptions: Dict,
        actual_expected_orders: str,
        submitted_expected_orders: str,
        expected_fills: str,
        fill_percent: List[float],
        limit_price_computer=oliprcom.AbstractLimitPriceComputer,
        child_order_quantity_computer=ochorquco.AbstractChildOrderQuantityComputer,
        *,
        num_trades_per_order: int = 1,
    ) -> None:
        """
        Verify that a single TWAP buy order is submitted correctly over a
        single time interval.
        """
        creation_timestamp = pd.Timestamp("2022-08-05 09:30:55+00:00")
        start_timestamp = pd.Timestamp("2022-08-05 09:31:00+00:00")
        end_timestamp = pd.Timestamp("2022-08-05 09:33:00+00:00")
        orders_str = "\n".join(
            [
                f"Order: order_id=1 creation_timestamp={creation_timestamp} "
                + "asset_id=1464553467 "
                + f"type_=limit start_timestamp={start_timestamp} "
                + f"end_timestamp={end_timestamp} curr_num_shares=0.0 "
                + f"diff_num_shares=1.0 tz=UTC extra_params={{}}",
            ]
        )
        # Get orders and positions.
        orders = oordorde.orders_from_string(orders_str)
        starting_positions = [
            {"info": {"positionAmt": 0}, "symbol": "ETH/USDT"},
        ]
        # Run TWAP submission.
        orders, broker = self._test_submit_twap_orders(
            orders,
            starting_positions,
            fill_percent,
            num_exceptions=num_exceptions,
            num_trades_per_order=num_trades_per_order,
            limit_price_computer=limit_price_computer,
            child_order_quantity_computer=child_order_quantity_computer,
        )
        submitted_orders = broker._previous_parent_orders
        actual_orders = pprint.pformat(orders)
        self.assert_equal(actual_orders, actual_expected_orders, fuzzy_match=True)
        #
        submitted_orders = pprint.pformat(submitted_orders)
        # TODO(Grisha): convert to a df and freeze instead of using string.
        # TODO(Juraj): since this is almost the same as the generated input, it
        # should not be hardcoded, instead it should be made programmatically
        # possible to generate the expected output.
        self.assert_equal(
            submitted_orders, submitted_expected_orders, fuzzy_match=True
        )
        # TODO(Juraj): Assert final positions.
        # Assert fills.
        self._test_get_fills(broker, expected_fills)
        # Check orders were canceled correctly.
        orders = broker._sync_exchange._orders
        self._test_order_cancelation(orders)


# #############################################################################
# TestCcxtBroker_UsingFakeExchangeWithDynamicScheduler
# #############################################################################


class TestCcxtBroker_UsingFakeExchangeWithDynamicScheduler(
    obcctmetc.MockExchangeTestCase
):
    @umock.patch.object(
        obcaccbr.AbstractCcxtBroker, "_build_asset_id_to_ccxt_symbol_mapping"
    )
    def test_submit_twap_orders_with_partial_fill(
        self,
        mock_build_asset_id_to_ccxt_symbol_mapping: umock.MagicMock,
    ) -> None:
        """
        Verify that a single TWAP sell order is submitted correctly over
        multiple iterations with partial fill.
        """
        mock_build_asset_id_to_ccxt_symbol_mapping.return_value = {
            6051632686: "APE/USDT:USDT",
            1467591036: "BTC/USDT:USDT",
            1464553467: "ETH/USDT:USDT",
        }
        creation_timestamp = pd.Timestamp("2022-08-05 09:29:55+00:00")
        start_timestamp = pd.Timestamp("2022-08-05 09:30:00+00:00")
        end_timestamp = pd.Timestamp("2022-08-05 09:34:00+00:00")
        curr_num_shares = 12
        asset_id = 1464553467
        orders_str = "\n".join(
            [
                f"Order: order_id=1 creation_timestamp={creation_timestamp} asset_id={asset_id} type_=limit start_timestamp={start_timestamp} end_timestamp={end_timestamp} curr_num_shares={curr_num_shares} diff_num_shares=-{curr_num_shares} tz=UTC extra_params={{}}",
            ]
        )
        # Get orders and positions.
        orders = oordorde.orders_from_string(orders_str)
        starting_positions = [
            {
                "info": {"positionAmt": curr_num_shares},
                "symbol": "ETH/USDT:USDT",
            },
        ]
        # We expect to have 3 wave of orders submission for 1 order.
        fill_percents = [0.6, 0.5, 0.4, 0.5]
        # Run TWAP submission.
        orders, broker = self._test_submit_twap_orders(
            orders,
            starting_positions,
            fill_percents,
            oliprcom.LimitPriceComputerUsingVolatility(0.5),
            ochorquco.DynamicSchedulingChildOrderQuantityComputer(),
            num_trades_per_order=2,
        )
        submitted_orders = broker._previous_parent_orders
        actual_orders = pprint.pformat(orders)
        self.check_string(actual_orders)
        submitted_orders = pprint.pformat(submitted_orders)
        # TODO(Juraj): since this is correlated with the generated input,
        # it should not be hardcoded, instead it should be made programmatically
        # possible to generate the expected output.
        self.check_string(
            submitted_orders, tag="test_submitted_orders", fuzzy_match=True
        )
        # Assert fills.
        exp = r"""
        [Fill: asset_id=1464553467 fill_id=1 timestamp=2022-08-05 09:32:02+00:00 num_shares=-10.559999999999999 price=31.0]
        """
        self._test_get_fills(broker, exp)
        # Assert ccxt fills.
        ccxt_fills = self._test_ccxt_fills(broker, orders, "test_ccxt_fills")
        # Assert ccxt trades.
        self._test_ccxt_trades(broker, ccxt_fills, "test_ccxt_trades")
        # Check orders were canceled correctly.
        orders = broker._sync_exchange._orders
        self._test_order_cancelation(orders)

    # Mocking the wave completion time threshold to be greater than the
    # execution frequency inorder to skip all the waves.
    @umock.patch(
        "oms.broker.ccxt.ccxt_broker._WAVE_COMPLETION_TIME_THRESHOLD", new=61
    )
    @umock.patch.object(
        obcaccbr.AbstractCcxtBroker, "_build_asset_id_to_ccxt_symbol_mapping"
    )
    def test_submit_twap_orders_skipping_waves1(
        self,
        mock_build_asset_id_to_ccxt_symbol_mapping: umock.MagicMock,
    ) -> None:
        """
        Check no orders are submitted since threshold to process all the waves
        is greater than the execution freq.
        """
        mock_build_asset_id_to_ccxt_symbol_mapping.return_value = {
            6051632686: "APE/USDT:USDT",
            1467591036: "BTC/USDT:USDT",
            1464553467: "ETH/USDT:USDT",
        }
        creation_timestamp = pd.Timestamp("2022-08-05 09:29:55+00:00")
        start_timestamp = pd.Timestamp("2022-08-05 09:30:00+00:00")
        end_timestamp = pd.Timestamp("2022-08-05 09:34:00+00:00")
        curr_num_shares = 12
        asset_id = 1464553467
        orders_str = "\n".join(
            [
                f"Order: order_id=1 creation_timestamp={creation_timestamp} asset_id={asset_id} type_=limit start_timestamp={start_timestamp} end_timestamp={end_timestamp} curr_num_shares={curr_num_shares} diff_num_shares=-{curr_num_shares} tz=UTC extra_params={{}}",
            ]
        )
        # Get orders and positions.
        orders = oordorde.orders_from_string(orders_str)
        starting_positions = [
            {
                "info": {"positionAmt": curr_num_shares},
                "symbol": "ETH/USDT:USDT",
            },
        ]
        # We expect to have 3 wave of orders submission for 1 order.
        fill_percents = [0, 0.5, 0.5, 0.5]
        # Run TWAP submission.
        orders, broker = self._test_submit_twap_orders(
            orders,
            starting_positions,
            fill_percents,
            oliprcom.LimitPriceComputerUsingVolatility(0.5),
            ochorquco.DynamicSchedulingChildOrderQuantityComputer(),
            num_trades_per_order=2,
        )
        submitted_orders = broker._previous_parent_orders
        actual_orders = pprint.pformat(orders)
        self.check_string(actual_orders)
        submitted_orders = pprint.pformat(submitted_orders)
        self.check_string(
            submitted_orders, tag="test_submitted_orders", fuzzy_match=True
        )
        # Assert fills.
        exp = r"""
        []
        """
        self._test_get_fills(broker, exp)
        # Assert ccxt fills.
        ccxt_fills = self._test_ccxt_fills(broker, orders, "test_ccxt_fills")
        # Assert ccxt trades.
        self._test_ccxt_trades(broker, ccxt_fills, "test_ccxt_trades")
<<<<<<< HEAD
=======
        # Check orders were canceled correctly.
        orders = broker._sync_exchange._orders
        self._test_order_cancelation(orders)
>>>>>>> 8652a047

    @umock.patch.object(
        obcaccbr.AbstractCcxtBroker, "_build_asset_id_to_ccxt_symbol_mapping"
    )
<<<<<<< HEAD
    def test_submit_twap_orders_multiple_submission(
=======
    def test_submit_twap_orders_skipping_waves2(
>>>>>>> 8652a047
        self,
        mock_build_asset_id_to_ccxt_symbol_mapping: umock.MagicMock,
    ) -> None:
        """
<<<<<<< HEAD
        Verify that TWAP orders are submitted correctly when using the same
        broker instance to call submit_twap_orders twice.
=======
        Test case for submitting TWAP orders while skipping the wave if the
        previous wave exceed its time period and time to complete the current
        wave is less than the threshold.
>>>>>>> 8652a047
        """
        mock_build_asset_id_to_ccxt_symbol_mapping.return_value = {
            6051632686: "APE/USDT:USDT",
            1467591036: "BTC/USDT:USDT",
            1464553467: "ETH/USDT:USDT",
        }
<<<<<<< HEAD
        initial_timestamps = [
            (
                pd.Timestamp("2022-08-05 09:30:00+00:00"),
                pd.Timestamp("2022-08-05 09:30:00+00:00"),
                pd.Timestamp("2022-08-05 09:31:00+00:00"),
            ),
            (
                pd.Timestamp("2022-08-05 09:31:00+00:00"),
                pd.Timestamp("2022-08-05 09:31:00+00:00"),
                pd.Timestamp("2022-08-05 09:32:00+00:00"),
            ),
        ]
        curr_num_shares = 0
        asset_id = 1464553467
        fill_percents = 0.5
        initial_position_amt = curr_num_shares
        positions = [
            {
                "info": {"positionAmt": initial_position_amt},
                "symbol": "ETH/USDT:USDT",
            }
        ]
        curr_num_shares = [40, 20]
        shares = [39.375, 19.6875]
        with hasynci.solipsism_context() as event_loop:
            broker = self.get_test_broker(
                initial_timestamps[0][0],
                positions,
                event_loop,
                fill_percents,
                limit_price_computer=oliprcom.LimitPriceComputerUsingVolatility(
                    0.5
                ),
                child_order_quantity_computer=ochorquco.DynamicSchedulingChildOrderQuantityComputer(),
                num_trades_per_order=2,
            )
            for i, (
                creation_timestamp,
                start_timestamp,
                end_timestamp,
            ) in enumerate(initial_timestamps, start=1):
                orders_str = f"Order: order_id={i} creation_timestamp={creation_timestamp} asset_id={asset_id} type_=limit start_timestamp={start_timestamp} end_timestamp={end_timestamp} curr_num_shares={curr_num_shares[i-1]} diff_num_shares={curr_num_shares[i-1]} tz=UTC extra_params={{}}"
                orders = oordorde.orders_from_string(orders_str)
                coroutine = broker._submit_twap_orders(
                    orders, execution_freq="10S"
                )
                # Close the event loop after all the iterations are run i.e in the last iteration
                close_event_loop = i == len(initial_timestamps)
                receipt, orders = hasynci.run(
                    coroutine,
                    event_loop=event_loop,
                    close_event_loop=close_event_loop,
                )
                # TODO(Sameep): make updating positions automatic
                positions[0]["info"]["positionAmt"] = 39.375
                broker._async_exchange._positions = positions
                actual_orders = pprint.pformat(orders)
                self.check_string(
                    actual_orders, tag=f"actual_orders{i}", fuzzy_match=True
                )
                submitted_orders = pprint.pformat(broker._previous_parent_orders)
                self.check_string(
                    submitted_orders,
                    tag=f"test_submitted_orders{i}",
                    fuzzy_match=True,
                )
                exp = f"""
                [Fill: asset_id=1464553467 fill_id={i} timestamp={creation_timestamp + pd.Timedelta(seconds=52)} num_shares={shares[i-1]} price=10.0]
                """
                # Check get_fills for all indices
                self._test_get_fills(broker, exp)
                # Check ccxt fills and trades.
                ccxt_fills = self._test_ccxt_fills(
                    broker, orders, f"test_ccxt_fills{i}"
                )
                self._test_ccxt_trades(broker, ccxt_fills, f"test_ccxt_trades{i}")
=======
        creation_timestamp = pd.Timestamp("2022-08-05 09:29:55+00:00")
        start_timestamp = pd.Timestamp("2022-08-05 09:30:00+00:00")
        end_timestamp = pd.Timestamp("2022-08-05 09:34:00+00:00")
        curr_num_shares = 12
        asset_id = 1464553467
        orders_str = "\n".join(
            [
                f"Order: order_id=1 creation_timestamp={creation_timestamp} asset_id={asset_id} type_=limit start_timestamp={start_timestamp} end_timestamp={end_timestamp} curr_num_shares={curr_num_shares} diff_num_shares=-{curr_num_shares} tz=UTC extra_params={{}}",
            ]
        )
        # Get orders and positions.
        orders = oordorde.orders_from_string(orders_str)
        starting_positions = [
            {
                "info": {"positionAmt": curr_num_shares},
                "symbol": "ETH/USDT:USDT",
            },
        ]
        # We expect to have 3 wave of orders submission for 1 order.
        fill_percents = [0, 0.5, 0.5, 0.5]
        # Run TWAP submission.
        orders, broker = self._test_submit_twap_orders(
            orders,
            starting_positions,
            fill_percents,
            oliprcom.LimitPriceComputerUsingVolatility(0.5),
            ochorquco.DynamicSchedulingChildOrderQuantityComputer(),
            num_exceptions={"create_order": 1},
            num_trades_per_order=2,
            mock_exchange_delay=58,
        )
        submitted_orders = broker._previous_parent_orders
        actual_orders = pprint.pformat(orders)
        self.check_string(actual_orders)
        submitted_orders = pprint.pformat(submitted_orders)
        self.check_string(
            submitted_orders, tag="test_submitted_orders", fuzzy_match=True
        )
        # Assert fills.
        exp = r"""
        [Fill: asset_id=1464553467 fill_id=1 timestamp=2022-08-05 09:32:58+00:00 num_shares=-6.0 price=31.0]
        """
        self._test_get_fills(broker, exp)
        # Assert ccxt fills.
        ccxt_fills = self._test_ccxt_fills(broker, orders, "test_ccxt_fills")
        # Assert ccxt trades.
        self._test_ccxt_trades(broker, ccxt_fills, "test_ccxt_trades")
        # Check orders were canceled correctly.
        orders = broker._sync_exchange._orders
        self._test_order_cancelation(orders)

    @umock.patch.object(
        obcaccbr.AbstractCcxtBroker, "_build_asset_id_to_ccxt_symbol_mapping"
    )
    def test_submit_twap_orders_skipping_waves3(
        self,
        mock_build_asset_id_to_ccxt_symbol_mapping: umock.MagicMock,
    ) -> None:
        """
        Test case for submitting TWAP orders when the order start time exceeds
        the completion time of the 0th wave, moving directly to the 1st wave.
        """
        mock_build_asset_id_to_ccxt_symbol_mapping.return_value = {
            6051632686: "APE/USDT:USDT",
            1467591036: "BTC/USDT:USDT",
            1464553467: "ETH/USDT:USDT",
        }
        creation_timestamp = pd.Timestamp("2022-08-05 09:30:00+00:00")
        start_timestamp = pd.Timestamp("2022-08-05 09:30:10+00:00")
        end_timestamp = pd.Timestamp("2022-08-05 09:30:40+00:00")
        curr_num_shares = 12
        asset_id = 1464553467
        orders_str = "\n".join(
            [
                f"Order: order_id=1 creation_timestamp={creation_timestamp} asset_id={asset_id} type_=limit start_timestamp={start_timestamp} end_timestamp={end_timestamp} curr_num_shares={curr_num_shares} diff_num_shares=-{curr_num_shares} tz=UTC extra_params={{}}",
            ]
        )
        # Get orders and positions.
        orders = oordorde.orders_from_string(orders_str)
        starting_positions = [
            {
                "info": {"positionAmt": curr_num_shares},
                "symbol": "ETH/USDT:USDT",
            },
        ]
        # We expect to have 2 wave of orders submission for 1 order.
        fill_percents = [0, 0.5, 0.5, 0.5]
        # Run TWAP submission.
        orders, broker = self._test_submit_twap_orders(
            orders,
            starting_positions,
            fill_percents,
            oliprcom.LimitPriceComputerUsingVolatility([0.5, 0.7, 1, 1]),
            ochorquco.DynamicSchedulingChildOrderQuantityComputer(),
            num_trades_per_order=2,
            execution_freq="10S",
        )
        submitted_orders = broker._previous_parent_orders
        actual_orders = pprint.pformat(orders)
        self.check_string(actual_orders)
        submitted_orders = pprint.pformat(submitted_orders)
        self.check_string(
            submitted_orders, tag="test_submitted_orders", fuzzy_match=True
        )
        # Assert fills.
        exp = r"""
        [Fill: asset_id=1464553467 fill_id=1 timestamp=2022-08-05 09:30:22+00:00 num_shares=-6.0 price=31.0]
        """
        self._test_get_fills(broker, exp)
        # Assert ccxt fills.
        ccxt_fills = self._test_ccxt_fills(broker, orders, "test_ccxt_fills")
        # Assert ccxt trades.
        self._test_ccxt_trades(broker, ccxt_fills, "test_ccxt_trades")
        # Check orders were canceled correctly.
        orders = broker._sync_exchange._orders
        self._test_order_cancelation(orders)
>>>>>>> 8652a047
<|MERGE_RESOLUTION|>--- conflicted
+++ resolved
@@ -2242,40 +2242,160 @@
         ccxt_fills = self._test_ccxt_fills(broker, orders, "test_ccxt_fills")
         # Assert ccxt trades.
         self._test_ccxt_trades(broker, ccxt_fills, "test_ccxt_trades")
-<<<<<<< HEAD
-=======
         # Check orders were canceled correctly.
         orders = broker._sync_exchange._orders
         self._test_order_cancelation(orders)
->>>>>>> 8652a047
 
     @umock.patch.object(
         obcaccbr.AbstractCcxtBroker, "_build_asset_id_to_ccxt_symbol_mapping"
     )
-<<<<<<< HEAD
-    def test_submit_twap_orders_multiple_submission(
-=======
     def test_submit_twap_orders_skipping_waves2(
->>>>>>> 8652a047
         self,
         mock_build_asset_id_to_ccxt_symbol_mapping: umock.MagicMock,
     ) -> None:
         """
-<<<<<<< HEAD
-        Verify that TWAP orders are submitted correctly when using the same
-        broker instance to call submit_twap_orders twice.
-=======
         Test case for submitting TWAP orders while skipping the wave if the
         previous wave exceed its time period and time to complete the current
         wave is less than the threshold.
->>>>>>> 8652a047
         """
         mock_build_asset_id_to_ccxt_symbol_mapping.return_value = {
             6051632686: "APE/USDT:USDT",
             1467591036: "BTC/USDT:USDT",
             1464553467: "ETH/USDT:USDT",
         }
-<<<<<<< HEAD
+        creation_timestamp = pd.Timestamp("2022-08-05 09:29:55+00:00")
+        start_timestamp = pd.Timestamp("2022-08-05 09:30:00+00:00")
+        end_timestamp = pd.Timestamp("2022-08-05 09:34:00+00:00")
+        curr_num_shares = 12
+        asset_id = 1464553467
+        orders_str = "\n".join(
+            [
+                f"Order: order_id=1 creation_timestamp={creation_timestamp} asset_id={asset_id} type_=limit start_timestamp={start_timestamp} end_timestamp={end_timestamp} curr_num_shares={curr_num_shares} diff_num_shares=-{curr_num_shares} tz=UTC extra_params={{}}",
+            ]
+        )
+        # Get orders and positions.
+        orders = oordorde.orders_from_string(orders_str)
+        starting_positions = [
+            {
+                "info": {"positionAmt": curr_num_shares},
+                "symbol": "ETH/USDT:USDT",
+            },
+        ]
+        # We expect to have 3 wave of orders submission for 1 order.
+        fill_percents = [0, 0.5, 0.5, 0.5]
+        # Run TWAP submission.
+        orders, broker = self._test_submit_twap_orders(
+            orders,
+            starting_positions,
+            fill_percents,
+            oliprcom.LimitPriceComputerUsingVolatility(0.5),
+            ochorquco.DynamicSchedulingChildOrderQuantityComputer(),
+            num_exceptions={"create_order": 1},
+            num_trades_per_order=2,
+            mock_exchange_delay=58,
+        )
+        submitted_orders = broker._previous_parent_orders
+        actual_orders = pprint.pformat(orders)
+        self.check_string(actual_orders)
+        submitted_orders = pprint.pformat(submitted_orders)
+        self.check_string(
+            submitted_orders, tag="test_submitted_orders", fuzzy_match=True
+        )
+        # Assert fills.
+        exp = r"""
+        [Fill: asset_id=1464553467 fill_id=1 timestamp=2022-08-05 09:32:58+00:00 num_shares=-6.0 price=31.0]
+        """
+        self._test_get_fills(broker, exp)
+        # Assert ccxt fills.
+        ccxt_fills = self._test_ccxt_fills(broker, orders, "test_ccxt_fills")
+        # Assert ccxt trades.
+        self._test_ccxt_trades(broker, ccxt_fills, "test_ccxt_trades")
+        # Check orders were canceled correctly.
+        orders = broker._sync_exchange._orders
+        self._test_order_cancelation(orders)
+
+    @umock.patch.object(
+        obcaccbr.AbstractCcxtBroker, "_build_asset_id_to_ccxt_symbol_mapping"
+    )
+    def test_submit_twap_orders_skipping_waves3(
+        self,
+        mock_build_asset_id_to_ccxt_symbol_mapping: umock.MagicMock,
+    ) -> None:
+        """
+        Test case for submitting TWAP orders when the order start time exceeds
+        the completion time of the 0th wave, moving directly to the 1st wave.
+        """
+        mock_build_asset_id_to_ccxt_symbol_mapping.return_value = {
+            6051632686: "APE/USDT:USDT",
+            1467591036: "BTC/USDT:USDT",
+            1464553467: "ETH/USDT:USDT",
+        }
+        creation_timestamp = pd.Timestamp("2022-08-05 09:30:00+00:00")
+        start_timestamp = pd.Timestamp("2022-08-05 09:30:10+00:00")
+        end_timestamp = pd.Timestamp("2022-08-05 09:30:40+00:00")
+        curr_num_shares = 12
+        asset_id = 1464553467
+        orders_str = "\n".join(
+            [
+                f"Order: order_id=1 creation_timestamp={creation_timestamp} asset_id={asset_id} type_=limit start_timestamp={start_timestamp} end_timestamp={end_timestamp} curr_num_shares={curr_num_shares} diff_num_shares=-{curr_num_shares} tz=UTC extra_params={{}}",
+            ]
+        )
+        # Get orders and positions.
+        orders = oordorde.orders_from_string(orders_str)
+        starting_positions = [
+            {
+                "info": {"positionAmt": curr_num_shares},
+                "symbol": "ETH/USDT:USDT",
+            },
+        ]
+        # We expect to have 2 wave of orders submission for 1 order.
+        fill_percents = [0, 0.5, 0.5, 0.5]
+        # Run TWAP submission.
+        orders, broker = self._test_submit_twap_orders(
+            orders,
+            starting_positions,
+            fill_percents,
+            oliprcom.LimitPriceComputerUsingVolatility([0.5, 0.7, 1, 1]),
+            ochorquco.DynamicSchedulingChildOrderQuantityComputer(),
+            num_trades_per_order=2,
+            execution_freq="10S",
+        )
+        submitted_orders = broker._previous_parent_orders
+        actual_orders = pprint.pformat(orders)
+        self.check_string(actual_orders)
+        submitted_orders = pprint.pformat(submitted_orders)
+        self.check_string(
+            submitted_orders, tag="test_submitted_orders", fuzzy_match=True
+        )
+        # Assert fills.
+        exp = r"""
+        [Fill: asset_id=1464553467 fill_id=1 timestamp=2022-08-05 09:30:22+00:00 num_shares=-6.0 price=31.0]
+        """
+        self._test_get_fills(broker, exp)
+        # Assert ccxt fills.
+        ccxt_fills = self._test_ccxt_fills(broker, orders, "test_ccxt_fills")
+        # Assert ccxt trades.
+        self._test_ccxt_trades(broker, ccxt_fills, "test_ccxt_trades")
+        # Check orders were canceled correctly.
+        orders = broker._sync_exchange._orders
+        self._test_order_cancelation(orders)
+
+    @umock.patch.object(
+        obcaccbr.AbstractCcxtBroker, "_build_asset_id_to_ccxt_symbol_mapping"
+    )
+    def test_submit_twap_orders_multiple_submission(
+        self,
+        mock_build_asset_id_to_ccxt_symbol_mapping: umock.MagicMock,
+    ) -> None:
+        """
+        Verify that TWAP orders are submitted correctly when using the same
+        broker instance to call submit_twap_orders twice.
+        """
+        mock_build_asset_id_to_ccxt_symbol_mapping.return_value = {
+            6051632686: "APE/USDT:USDT",
+            1467591036: "BTC/USDT:USDT",
+            1464553467: "ETH/USDT:USDT",
+        }
         initial_timestamps = [
             (
                 pd.Timestamp("2022-08-05 09:30:00+00:00"),
@@ -2351,122 +2471,4 @@
                 ccxt_fills = self._test_ccxt_fills(
                     broker, orders, f"test_ccxt_fills{i}"
                 )
-                self._test_ccxt_trades(broker, ccxt_fills, f"test_ccxt_trades{i}")
-=======
-        creation_timestamp = pd.Timestamp("2022-08-05 09:29:55+00:00")
-        start_timestamp = pd.Timestamp("2022-08-05 09:30:00+00:00")
-        end_timestamp = pd.Timestamp("2022-08-05 09:34:00+00:00")
-        curr_num_shares = 12
-        asset_id = 1464553467
-        orders_str = "\n".join(
-            [
-                f"Order: order_id=1 creation_timestamp={creation_timestamp} asset_id={asset_id} type_=limit start_timestamp={start_timestamp} end_timestamp={end_timestamp} curr_num_shares={curr_num_shares} diff_num_shares=-{curr_num_shares} tz=UTC extra_params={{}}",
-            ]
-        )
-        # Get orders and positions.
-        orders = oordorde.orders_from_string(orders_str)
-        starting_positions = [
-            {
-                "info": {"positionAmt": curr_num_shares},
-                "symbol": "ETH/USDT:USDT",
-            },
-        ]
-        # We expect to have 3 wave of orders submission for 1 order.
-        fill_percents = [0, 0.5, 0.5, 0.5]
-        # Run TWAP submission.
-        orders, broker = self._test_submit_twap_orders(
-            orders,
-            starting_positions,
-            fill_percents,
-            oliprcom.LimitPriceComputerUsingVolatility(0.5),
-            ochorquco.DynamicSchedulingChildOrderQuantityComputer(),
-            num_exceptions={"create_order": 1},
-            num_trades_per_order=2,
-            mock_exchange_delay=58,
-        )
-        submitted_orders = broker._previous_parent_orders
-        actual_orders = pprint.pformat(orders)
-        self.check_string(actual_orders)
-        submitted_orders = pprint.pformat(submitted_orders)
-        self.check_string(
-            submitted_orders, tag="test_submitted_orders", fuzzy_match=True
-        )
-        # Assert fills.
-        exp = r"""
-        [Fill: asset_id=1464553467 fill_id=1 timestamp=2022-08-05 09:32:58+00:00 num_shares=-6.0 price=31.0]
-        """
-        self._test_get_fills(broker, exp)
-        # Assert ccxt fills.
-        ccxt_fills = self._test_ccxt_fills(broker, orders, "test_ccxt_fills")
-        # Assert ccxt trades.
-        self._test_ccxt_trades(broker, ccxt_fills, "test_ccxt_trades")
-        # Check orders were canceled correctly.
-        orders = broker._sync_exchange._orders
-        self._test_order_cancelation(orders)
-
-    @umock.patch.object(
-        obcaccbr.AbstractCcxtBroker, "_build_asset_id_to_ccxt_symbol_mapping"
-    )
-    def test_submit_twap_orders_skipping_waves3(
-        self,
-        mock_build_asset_id_to_ccxt_symbol_mapping: umock.MagicMock,
-    ) -> None:
-        """
-        Test case for submitting TWAP orders when the order start time exceeds
-        the completion time of the 0th wave, moving directly to the 1st wave.
-        """
-        mock_build_asset_id_to_ccxt_symbol_mapping.return_value = {
-            6051632686: "APE/USDT:USDT",
-            1467591036: "BTC/USDT:USDT",
-            1464553467: "ETH/USDT:USDT",
-        }
-        creation_timestamp = pd.Timestamp("2022-08-05 09:30:00+00:00")
-        start_timestamp = pd.Timestamp("2022-08-05 09:30:10+00:00")
-        end_timestamp = pd.Timestamp("2022-08-05 09:30:40+00:00")
-        curr_num_shares = 12
-        asset_id = 1464553467
-        orders_str = "\n".join(
-            [
-                f"Order: order_id=1 creation_timestamp={creation_timestamp} asset_id={asset_id} type_=limit start_timestamp={start_timestamp} end_timestamp={end_timestamp} curr_num_shares={curr_num_shares} diff_num_shares=-{curr_num_shares} tz=UTC extra_params={{}}",
-            ]
-        )
-        # Get orders and positions.
-        orders = oordorde.orders_from_string(orders_str)
-        starting_positions = [
-            {
-                "info": {"positionAmt": curr_num_shares},
-                "symbol": "ETH/USDT:USDT",
-            },
-        ]
-        # We expect to have 2 wave of orders submission for 1 order.
-        fill_percents = [0, 0.5, 0.5, 0.5]
-        # Run TWAP submission.
-        orders, broker = self._test_submit_twap_orders(
-            orders,
-            starting_positions,
-            fill_percents,
-            oliprcom.LimitPriceComputerUsingVolatility([0.5, 0.7, 1, 1]),
-            ochorquco.DynamicSchedulingChildOrderQuantityComputer(),
-            num_trades_per_order=2,
-            execution_freq="10S",
-        )
-        submitted_orders = broker._previous_parent_orders
-        actual_orders = pprint.pformat(orders)
-        self.check_string(actual_orders)
-        submitted_orders = pprint.pformat(submitted_orders)
-        self.check_string(
-            submitted_orders, tag="test_submitted_orders", fuzzy_match=True
-        )
-        # Assert fills.
-        exp = r"""
-        [Fill: asset_id=1464553467 fill_id=1 timestamp=2022-08-05 09:30:22+00:00 num_shares=-6.0 price=31.0]
-        """
-        self._test_get_fills(broker, exp)
-        # Assert ccxt fills.
-        ccxt_fills = self._test_ccxt_fills(broker, orders, "test_ccxt_fills")
-        # Assert ccxt trades.
-        self._test_ccxt_trades(broker, ccxt_fills, "test_ccxt_trades")
-        # Check orders were canceled correctly.
-        orders = broker._sync_exchange._orders
-        self._test_order_cancelation(orders)
->>>>>>> 8652a047
+                self._test_ccxt_trades(broker, ccxt_fills, f"test_ccxt_trades{i}")