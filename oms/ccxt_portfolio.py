--- conflicted
+++ resolved
@@ -11,10 +11,6 @@
 import oms.ccxt_broker as occxbrok
 import oms.hsecrets as omssec
 import oms.portfolio as omportfo
-<<<<<<< HEAD
-=======
-
->>>>>>> feb9de36
 
 _LOG = logging.getLogger(__name__)
 
@@ -40,17 +36,10 @@
 
 
 def get_CcxtPortfolio_prod_instance1(
-<<<<<<< HEAD
-    use_simulation: bool,
-    strategy_id: str,
-    market_data: mdata.MarketData,
-    column_remap: Dict[str, str],
-=======
     run_mode: str,
     strategy_id: str,
     market_data: mdata.MarketData,
     column_remap: Optional[Dict[str, str]],
->>>>>>> feb9de36
     universe_version: str,
     secret_identifier: omssec.SecretIdentifier,
     pricing_method: str,
@@ -59,11 +48,7 @@
     """
     Initialize the `CcxtPortfolio` with cash using `CcxtBroker`.
 
-<<<<<<< HEAD
-    :param use_simulation: see `_Cx_ProdSystem`
-=======
     :param run_mode: see `_Cx_ProdSystem`
->>>>>>> feb9de36
     :param strategy_id: see `Broker`
     :param market_data: see `Broker`
     :param universe_version: see `CcxtBroker`
@@ -72,32 +57,13 @@
     :param asset_ids: see `Portfolio.from_cash()`
     """
     # We prefer to configure code statically (e.g., without switches) but in this
-<<<<<<< HEAD
-    # case the prod Porfolio vs its simulat-able version are so close (and we want to
-    # keep them close) that we use a switch.
-    if not use_simulation:
-=======
     # case the prod Porfolio vs its paper-trading version are so close
     # (and we want to keep them close) that we use a switch.
     if run_mode == "prod":
->>>>>>> feb9de36
         # Build `CcxtBroker` that is connected to the real exchange.
         broker = occxbrok.get_CcxtBroker_prod_instance1(
             strategy_id, market_data, universe_version, secret_identifier
         )
-<<<<<<< HEAD
-    else:
-        _LOG.warning("Running the system with the simulated Broker")
-        # Use the `SimulatedCcxtBroker`, i.e. no interaction with
-        # the real exchange.
-        stage = secret_identifier.stage
-        broker = occxbrok.get_SimulatedCcxtBroker_instance1(
-            strategy_id,
-            market_data,
-            column_remap,
-            stage,
-        )
-=======
     elif run_mode == "paper_trading":
         _LOG.warning("Running the system with the `DataFrameCcxtBroker`")
         # Use the `DataFrameCcxtBroker`, i.e. no interaction with
@@ -111,7 +77,6 @@
         )
     else:
         raise ValueError(f"Invalid run_mode='{run_mode}'")
->>>>>>> feb9de36
     # Build CcxtPortfolio.
     mark_to_market_col = "close"
     initial_cash = 700
