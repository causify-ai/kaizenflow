--- conflicted
+++ resolved
@@ -12,12 +12,8 @@
 _LOG = logging.getLogger(__name__)
 
 
-<<<<<<< HEAD
 # TODO(gp): -> CreateDb
 class TestCreateDB(hunitest.TestCase):
-=======
-class CreateDB(hunitest.TestCase):
->>>>>>> 6545cbaa
     def setUp(self) -> None:
         """
         Initialize the test database inside test container.
