--- conflicted
+++ resolved
@@ -142,13 +142,11 @@
             pair_data = exchange.download_ohlcv_data(
                 start_datetime, end_datetime, curr_symbol=pair, step=args.step
             )
-<<<<<<< HEAD
+            #
             time.sleep(60)
-=======
             # Create file name based on exchange and pair, replacing '/' with '_'.
             file_name = f"{exchange_id}_{pair.replace('/', '_')}.csv.gz"
             full_path = os.path.join(args.dst_dir, file_name)
->>>>>>> 3c8e7fd8
             # Save file.
             pair_data.to_csv(
                 full_path,
