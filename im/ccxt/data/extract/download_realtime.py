--- conflicted
+++ resolved
@@ -38,12 +38,7 @@
 import helpers.parser as hparser
 import helpers.sql as hsql
 import im.ccxt.data.extract.exchange_class as imcdeexcl
-<<<<<<< HEAD
-import im.ccxt.db.utils as imccdbuti
 import im_v2.data.universe as imdatuniv
-=======
-import im.data.universe as imdatuniv
->>>>>>> a7827da5
 
 _LOG = logging.getLogger(__name__)
 
