--- conflicted
+++ resolved
@@ -185,12 +185,8 @@
         Test that TWAP is computed correctly.
         """
         # Build MarketDataInterface.
-<<<<<<< HEAD
-        asset_ids = [1467591036]
-=======
-        asset_id = "binance::BTC_USDT"
+        asset_id = 1467591036
         asset_ids = [asset_id]
->>>>>>> ad6840ef
         columns = []
         column_remap = None
         market_data_client = mdmdclex.get_MarketDataImClient_example1(
@@ -201,15 +197,9 @@
         end_ts = pd.Timestamp("2018-08-17T00:05:00+00:00")
         ts_col_name = "end_ts"
         actual = market_data_client.get_twap_price(
-<<<<<<< HEAD
             start_ts, end_ts, ts_col_name, asset_id, column="close"
         )
         self.assertEqual(round(actual, 2), 6295.72)
-=======
-            start_ts, end_ts, ts_col_name, asset_ids, column="close"
-        ).round(2)[asset_id]
-        self.assertEqual(actual, 6295.72)
->>>>>>> ad6840ef
 
     def test_get_twap_price2(self) -> None:
         """
