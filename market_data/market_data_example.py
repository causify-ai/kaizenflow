--- conflicted
+++ resolved
@@ -51,8 +51,8 @@
     Build a `ReplayedMarketData` backed by data stored in a dataframe.
 
     The integer approach for `replayed_delay_in_mins_or_timestamp` is possible
-    only when there is a time reference (e.g., the initial or end of data) and 
-    then one can say "N minutes" before/after and in that case we want to use 
+    only when there is a time reference (e.g., the initial or end of data) and
+    then one can say "N minutes" before/after and in that case we want to use
     `replayed_delay_in_mins_or_timestamp` as int to resolve it. However, using
     timestamp is preffered whenever possible since it is clearer.
 
@@ -75,7 +75,7 @@
     # `replayed_delay_in_mins_or_timestamp`.
     min_start_time_col_name = df[start_time_col_name].min()
     hdbg.dassert_isinstance(replayed_delay_in_mins_or_timestamp, int)
-    # We can't enable this assertion since some tests 
+    # We can't enable this assertion since some tests
     # (e.g., `TestReplayedMarketData3::test_is_last_bar_available1`)
     # use a negative offset to start replaying the data, before data is available.
     # hdbg.dassert_lte(0, replayed_delay_in_mins_or_timestamp)
@@ -119,25 +119,6 @@
     return market_data, get_wall_clock_time
 
 
-<<<<<<< HEAD
-# def get_ReplayedTimeMarketData_from_file(
-#     *args,
-#     laod_market_data_kwargs,
-#     **kwargs,
-# ) -> Tuple[mdremada.ReplayedMarketData, hdateti.GetWallClockTime]:
-#     market_data_df = mdata.load_market_data(
-#         file_path,
-#         aws_profile=aws_profile,
-#         column_remap=column_remap,
-#         timestamp_db_column=timestamp_db_column,
-#         datetime_columns=datetime_columns,
-#     )
-
-
-
-# TODO(gp): initial_replayed_delay -> initial_delay_in_mins (or in secs).
-=======
->>>>>>> 8086ff2b
 def get_ReplayedTimeMarketData_example2(
     event_loop: asyncio.AbstractEventLoop,
     start_datetime: pd.Timestamp,
