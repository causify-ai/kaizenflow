--- conflicted
+++ resolved
@@ -327,26 +327,6 @@
     start_time_col_name = "start_timestamp"
     end_time_col_name = "end_timestamp"
     columns = None
-<<<<<<< HEAD
-    # # Build a `ReplayedMarketData`.
-    # tz = "ET"
-    # # TODO(Grisha): @Dan use the same timezone as above, explore `hdatetime`.
-    # initial_replayed_dt = pd.Timestamp(
-    #     "2022-07-21 09:30:00-04:00", tz="America/New_York"
-    # )
-    # speed_up_factor = 1.0
-    # get_wall_clock_time = creatime.get_replayed_wall_clock_time(
-    #     tz,
-    #     initial_replayed_dt,
-    #     event_loop=event_loop,
-    #     speed_up_factor=speed_up_factor,
-    # )
-    # TODO(Grisha): We need to have a get_RealTimeImClientMarketData_prod_instance1().
-    # We use a real time clock since there is RT market data.
-    event_loop = None
-    get_wall_clock_time = lambda: hdateti.get_current_time(
-        tz="ET", event_loop=event_loop
-=======
     # Build a `ReplayedMarketData`.
     tz = "ET"
     # TODO(Grisha): @Dan use the same timezone as above, explore `hdatetime`.
@@ -360,7 +340,6 @@
         initial_replayed_dt,
         event_loop=event_loop,
         speed_up_factor=speed_up_factor,
->>>>>>> 8d5e859b
     )
     # Build a `ReplayedMarketData`.
     market_data = mdrtmada.RealTimeMarketData2(
