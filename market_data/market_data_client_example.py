--- conflicted
+++ resolved
@@ -7,11 +7,7 @@
 from typing import Dict, List, Optional
 
 import helpers.hdatetime as hdateti
-<<<<<<< HEAD
-import im_v2.ccxt.data.client.ccxt_clients_example as ivcdcccex
-=======
 import im_v2.ccxt.data.client.test.ccxt_clients_example as ivcdctcce
->>>>>>> 94d73cc0
 import market_data.market_data_im_client as mdmdimcl
 
 
@@ -21,11 +17,7 @@
     columns: List[str],
     column_remap: Optional[Dict[str, str]],
 ) -> mdmdimcl.MarketDataInterface:
-<<<<<<< HEAD
-    ccxt_client = ivcdcccex.get_CcxtCsvClient_example1()
-=======
     ccxt_client = ivcdctcce.get_CcxtCsvClient_example1()
->>>>>>> 94d73cc0
     #
     asset_id_col = "asset_id"
     start_time_col_name = "start_ts"
