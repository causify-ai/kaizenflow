"""
Import as:

import market_data.replayed_market_data as mdremada
"""

import logging
from typing import Any, Dict, List, Optional

import pandas as pd

import core.real_time as creatime
import helpers.hdbg as hdbg
import helpers.hpandas as hpandas
import helpers.hprint as hprint
import helpers.hs3 as hs3
import helpers.htimer as htimer
import market_data.abstract_market_data as mdabmada

_LOG = logging.getLogger(__name__)


_LOG.verb_debug = hprint.install_log_verb_debug(_LOG, verbose=False)

# #############################################################################
# ReplayedMarketData
# #############################################################################


# TODO(gp): This should have a delay and / or we should use timestamp_db.
class ReplayedMarketData(mdabmada.MarketData):
    """
    Implement an interface to a replayed time historical / RT database.

    Another approach to achieve the same goal is to mock the IM directly
    instead of this class.
    """

    def __init__(
        self,
        df: pd.DataFrame,
        knowledge_datetime_col_name: str,
        delay_in_secs: int,
        # Params from `MarketData`.
        *args: Any,
        **kwargs: Any,
    ):
        """
        Constructor.

        :param df: dataframe in the same format of an SQL based data (i.e., not in
            dataflow format, e.g., indexed by `end_time`)
        :param knowledge_datetime_col_name: column with the knowledge time for the
            corresponding data
        :param delay_in_secs: how many seconds to wait beyond the timestamp in
            `knowledge_datetime_col_name`
        """
        _LOG.debug(hprint.to_str("knowledge_datetime_col_name delay_in_secs"))
        _LOG.debug("df=\n%s", hpandas.df_to_str(df))
        super().__init__(*args, **kwargs)  # type: ignore[arg-type]
        self._df = df
        self._knowledge_datetime_col_name = knowledge_datetime_col_name
        hdbg.dassert_lte(0, delay_in_secs)
        self._delay_in_secs = delay_in_secs
        # TODO(gp): We should use the better invariant that the data is already
        #  formatted before it's saved instead of reapplying the transformation
        #  to make it palatable to downstream.
        if self._end_time_col_name in df.columns:
            hdbg.dassert_is_subset(
                [
                    self._asset_id_col,
                    self._start_time_col_name,
                    self._end_time_col_name,
                    self._knowledge_datetime_col_name,
                ],
                df.columns,
            )
            self._df.sort_values(
                [self._end_time_col_name, self._asset_id_col], inplace=True
            )

    def should_be_online(self, wall_clock_time: pd.Timestamp) -> bool:
        return True

    def _get_data(
        self,
        start_ts: pd.Timestamp,
        end_ts: pd.Timestamp,
        ts_col_name: str,
        asset_ids: Optional[List[int]],
        left_close: bool,
        right_close: bool,
        limit: Optional[int],
    ) -> pd.DataFrame:
        _LOG.verb_debug(
            hprint.to_str(
                "start_ts end_ts ts_col_name asset_ids left_close "
                "right_close limit"
            )
        )
        # TODO(gp): This assertion seems very slow. Move this check in a
        #  centralized place instead of calling it every time, if possible.
        if asset_ids is not None:
            # Make sure that the requested asset_ids are in the df at some point.
            # This avoids mistakes when mocking data for certain assets, but request
            # data for assets that don't exist, which can make us wait for data that
            # will never come.
            hdbg.dassert_is_subset(
                asset_ids, self._df[self._asset_id_col].unique()
            )
        # Filter the data by the current time.
        wall_clock_time = self.get_wall_clock_time()
        _LOG.verb_debug(hprint.to_str("wall_clock_time"))
        df_tmp = creatime.get_data_as_of_datetime(
            self._df,
            self._knowledge_datetime_col_name,
            wall_clock_time,
            delay_in_secs=self._delay_in_secs,
        )
        # Handle `columns`.
        if self._columns is not None:
            hdbg.dassert_is_subset(self._columns, df_tmp.columns)
            df_tmp = df_tmp[self._columns]
        # Handle `period`.
        hdbg.dassert_in(ts_col_name, df_tmp.columns)
        df_tmp = hpandas.trim_df(
            df_tmp, ts_col_name, start_ts, end_ts, left_close, right_close
        )
        # Handle `asset_ids`
        _LOG.verb_debug("before df_tmp=\n%s", hpandas.df_to_str(df_tmp))
        if asset_ids is not None:
            hdbg.dassert_in(self._asset_id_col, df_tmp.columns)
            mask = df_tmp[self._asset_id_col].isin(set(asset_ids))
            df_tmp = df_tmp[mask]
        _LOG.verb_debug("after df_tmp=\n%s", hpandas.df_to_str(df_tmp))
        # Handle `limit`.
        if limit:
            hdbg.dassert_lte(1, limit)
            df_tmp = df_tmp.head(limit)
        _LOG.verb_debug("-> df_tmp=\n%s", hpandas.df_to_str(df_tmp))
        return df_tmp

    def _get_last_end_time(self) -> Optional[pd.Timestamp]:
        # We need to find the last timestamp before the current time. We use
        # `7W` but could also use all the data since we don't call the DB.
        # TODO(gp): SELECT MAX(start_time) instead of getting all the data
        #  and then find the max and use `start_time`
        timedelta = pd.Timedelta("7D")
        df = self.get_data_for_last_period(timedelta)
        _LOG.debug(
            hpandas.df_to_str(df, print_shape_info=True, tag="after get_data")
        )
        if df.empty:
            ret = None
        else:
            ret = df.index.max()
        _LOG.debug("-> ret=%s", ret)
        return ret


# #############################################################################
# Serialize / deserialize example of DB.
# #############################################################################


# TODO(gp): Add an example of how data looks like.
def save_market_data(
    market_data: mdabmada.MarketData,
    file_name: str,
    timedelta: pd.Timedelta,
    limit: Optional[int],
) -> None:
    """
    Save data from a `MarketData` to a CSV file.

    The data is not processed but saved exactly as it is.
    """
    # hdbg.dassert(market_data.is_online())
    with htimer.TimedScope(logging.DEBUG, "market_data.get_data"):
        rt_df = market_data.get_data_for_last_period(timedelta, limit=limit)
    #
    _LOG.debug(
        hpandas.df_to_str(
            rt_df, print_dtypes=True, print_shape_info=True, tag="rt_df"
        )
    )
    #
    _LOG.info("Saving ...")
    compression = None
    if file_name.endswith(".gz"):
        compression = "gzip"
    rt_df.to_csv(file_name, compression=compression, index=True)
    _LOG.info("Saving done")


# TODO(gp): Add an example of how data looks like.
def load_market_data(
    file_name: str,
    *,
    aws_profile: hs3.AwsProfile = None,
    column_remap: Optional[Dict[str, str]] = None,
    timestamp_db_column: Optional[str] = None,
    datetime_columns: Optional[List[str]] = None,
    read_csv_kwargs: Optional[Dict[str, Any]] = None,
) -> pd.DataFrame:
    """
    Load some example data from the RT DB.

    :param column_remap: mapping for columns to remap
    :param timestamp_db_column: column name (after remapping) to use as
        `timestamp_db` if it doesn't exist (e.g., we can use `end_datatime` to
        `timestamp_db`)
    :param datetime_columns: names (after remapping) of the columns to convert
        to datetime
    """
    # Build options.
    if read_csv_kwargs is None:
        read_csv_kwargs = {}
    read_csv_kwargs_tmp = read_csv_kwargs.copy()
    if aws_profile:
        s3fs_ = hs3.get_s3fs(aws_profile)
<<<<<<< HEAD
        read_csv_kwargs_tmp["s3fs"] = s3fs_
    stream, read_csv_kwargs = hs3.get_local_or_s3_stream(file_name, **read_csv_kwargs_tmp)
    # Read data.
    df = hpandas.read_csv_to_df(stream, **read_csv_kwargs)
    _LOG.debug("before conversion: df=\n%s", hpandas.df_to_str(df))
=======
        kwargs_tmp["s3fs"] = s3fs_
    kwargs.update(kwargs_tmp)  # type: ignore[arg-type]
    stream, kwargs = hs3.get_local_or_s3_stream(file_name, **kwargs)
    df = hpandas.read_csv_to_df(stream, **kwargs)
    # TODO(gp): Difference btw amp and cmamp.
>>>>>>> 042bf154
    # Adjust column names to the processable format.
    if column_remap:
        hpandas.dassert_valid_remap(df.columns, column_remap)
        df = df.rename(columns=column_remap)
    #
    if timestamp_db_column:
        hdbg.dassert_not_in("timestamp_db", df.columns)
        hdbg.dassert_in(timestamp_db_column, df.columns)
        df["timestamp_db"] = df[timestamp_db_column]
    #
    for col_name in datetime_columns:
        hdbg.dassert_in(col_name, df.columns)
        df[col_name] = pd.to_datetime(df[col_name], utc=True)


    # if "start_ts" in df.columns:
    #     df = df.rename(columns={"start_ts": "start_datetime"})
    # if "end_ts" in df.columns:
    #     df = df.rename(columns={"end_ts": "end_datetime"})
    # if "timestamp_db" not in df.columns:
    #     df["timestamp_db"] = df["end_datetime"]
    # #
    # for col_name in (
    #     "start_time",
    #     "start_datetime",
    #     "end_time",
    #     "end_datetime",
    #     "timestamp_db",
    # ):
    #     if col_name in df.columns:
    #         df[col_name] = pd.to_datetime(df[col_name], utc=True)

    #  Typically
    # no rename: col_name in ("start_time", "end_time", "timestamp_db"):

    #
    #     df = df.rename(columns={"start_ts": "start_datetime"})
    #     df = df.rename(columns={"end_ts": "end_datetime"})

    # timestamp_db_
    # if "timestamp_db" not in df.columns:
    #     df["timestamp_db"] = df["end_datetime"]
    # #
    # for col_name in (
    #     "start_time",
    #     "start_datetime",
    #     "end_time",
    #     "end_datetime",
    #     "timestamp_db",
    # ):

    df.reset_index(inplace=True)
    _LOG.debug(
        hpandas.df_to_str(df, print_dtypes=True, print_shape_info=True, tag="df")
    )
    return df


# #############################################################################
# Stats about DB delay
# #############################################################################


def compute_rt_delay(df: pd.DataFrame) -> pd.DataFrame:
    """
    Add a "delay" column with the difference between `timestamp_db` and
    `end_time`.
    """

    def _to_et(srs: pd.Series) -> pd.Series:
        srs = srs.dt.tz_localize("UTC").dt.tz_convert("America/New_York")
        return srs

    timestamp_db = _to_et(df["timestamp_db"])
    end_time = _to_et(df["end_time"])
    # Compute delay.
    delay = (timestamp_db - end_time).dt.total_seconds()
    delay = round(delay, 2)
    df["delay_in_secs"] = delay
    return df


def describe_rt_delay(df: pd.DataFrame) -> None:
    """
    Compute some statistics for the DB delay.
    """
    delay = df["delay_in_secs"]
    print("delays=%s" % hprint.format_list(delay, max_n=5))
    if False:
        print(
            "delays.value_counts=\n%s" % hprint.indent(str(delay.value_counts()))
        )
    delay.plot.hist()


def describe_rt_df(df: pd.DataFrame, *, include_delay_stats: bool) -> None:
    """
    Print some statistics for a df from the RT DB.
    """
    print("shape=%s" % str(df.shape))
    # Is it sorted?
    end_times = df["end_time"]
    is_sorted = all(sorted(end_times, reverse=True) == end_times)
    print("is_sorted=", is_sorted)
    # Stats about `end_time`.
    min_end_time = df["end_time"].min()
    max_end_time = df["end_time"].max()
    num_mins = df["end_time"].nunique()
    print(
        "end_time: num_mins=%s [%s, %s]" % (num_mins, min_end_time, max_end_time)
    )
    # Stats about `asset_ids`.
    # TODO(gp): Pass the name of the column through the interface.
    print("asset_ids=%s" % hprint.format_list(df["egid"].unique()))
    # Stats about delay.
    if include_delay_stats:
        df = compute_rt_delay(df)
        describe_rt_delay(df)
    #
    from IPython.display import display

    display(df.head(3))
    display(df.tail(3))<|MERGE_RESOLUTION|>--- conflicted
+++ resolved
@@ -219,19 +219,11 @@
     read_csv_kwargs_tmp = read_csv_kwargs.copy()
     if aws_profile:
         s3fs_ = hs3.get_s3fs(aws_profile)
-<<<<<<< HEAD
-        read_csv_kwargs_tmp["s3fs"] = s3fs_
-    stream, read_csv_kwargs = hs3.get_local_or_s3_stream(file_name, **read_csv_kwargs_tmp)
-    # Read data.
-    df = hpandas.read_csv_to_df(stream, **read_csv_kwargs)
-    _LOG.debug("before conversion: df=\n%s", hpandas.df_to_str(df))
-=======
         kwargs_tmp["s3fs"] = s3fs_
     kwargs.update(kwargs_tmp)  # type: ignore[arg-type]
     stream, kwargs = hs3.get_local_or_s3_stream(file_name, **kwargs)
     df = hpandas.read_csv_to_df(stream, **kwargs)
     # TODO(gp): Difference btw amp and cmamp.
->>>>>>> 042bf154
     # Adjust column names to the processable format.
     if column_remap:
         hpandas.dassert_valid_remap(df.columns, column_remap)
