"""
Import as:

import market_data.abstract_market_data as mdabmada
"""

import abc
import asyncio
import logging
from typing import Any, Callable, Dict, List, Optional, Tuple

import numpy as np
import pandas as pd

import helpers.hdatetime as hdateti
import helpers.hdbg as hdbg
import helpers.hpandas as hpandas
import helpers.hprint as hprint

_LOG = logging.getLogger(__name__)


_LOG.verb_debug = hprint.install_log_verb_debug(_LOG, verbose=False)


# #############################################################################
# AbstractMarketData
# #############################################################################


class AbstractMarketData(abc.ABC):
    """
    Implement an interface to an historical / real-time source of price data.

    # Responsibilities:
    - Delegate to a data backend in `AbstractImClient` to retrieve historical
      and real-time data
    - Model data in terms of interval `start_timestamp`, `end_timestamp`
        - `AbstractImClient` models data in terms of end timestamp of the interval
    - Implement RT behaviors (e.g, `is_last_bar_available`, wall_clock, ...)
    - Implement knowledge time and delay
        - `AbstractImClient` doesn't have this view of the data
    - Stitch together different data representations (e.g., historical / RT)
      using multiple IM backends
    - Remap columns to connect data backends to consumers
    - Implement some market related transformations (e.g., `get_twap_price()`,
      `get_last_price()`)

    # Non-responsibilities:
    - In general do not access data directly but rely on `AbstractImClient`
      objects to retrieve the data from different backends

    # Handling of `asset_ids`
    - Different implementation backing an `MarketData` are possible, e.g.,
      - stateless, i.e., the caller needs to specify the requested `asset_ids`
        - In this case the universe is provided by `MarketData`
      - stateful, i.e., the back end is initialized with the desired universe of
        assets and then `MarketData` just propagates or subsets the universe

    - For these reasons, assets are selected at 3 different points:
    1) `AbstractMarketData` allows to specify or subset the assets through
        `asset_ids` through the constructor
    1) Derived classes / backends specify the assets returned
       - E.g., a concrete implementation backed by a DB can stream the data for
         its entire available universe
    3) Certain class methods allow to query data for a specific asset or subset of
       assets
    - For each stage, a value of `None` means no filtering

    # Handling of filtering by time
    - Clients might want to query data using different interval types (namely [a, b),
      [a, b], (a, b], (a, b)) and by filtering on either the `start_ts` or `end_ts`
    - For this reason, this class supports all these different ways of providing data

    # Data format
    The data from this class is available in two formats:

    1) Native data (as delivered by the derived class):
        - indexed with a progressive index
        - with asset, start_time, end_time, knowledge_time
    ```
      asset_id           start_time             end_time     close   volume
    idx
      0  17085  2021-07-26 13:41:00  2021-07-26 13:42:00  148.8600   400176
      1  17085  2021-07-26 13:30:00  2021-07-26 13:31:00  148.5300  1407725
      2  17085  2021-07-26 13:31:00  2021-07-26 13:32:00  148.0999   473869
    ```

    2) Normalized data:
        - indexed by the column that corresponds to `end_time`
        - suitable to DataFlow computation
    ```
                            asset_id                start_time    close   volume
    end_time
    2021-07-20 09:31:00-04:00  17085 2021-07-20 09:30:00-04:00  143.990  1524506
    2021-07-20 09:32:00-04:00  17085 2021-07-20 09:31:00-04:00  143.310   586654
    2021-07-20 09:33:00-04:00  17085 2021-07-20 09:32:00-04:00  143.535   667639
    ```
    """

    def __init__(
        self,
        asset_id_col: str,
        # TODO(gp): This should be first and also potentially be None.
        asset_ids: List[Any],
        # TODO(gp): These are before the remapping.
        # TODO(gp): -> start_timestamp_col
        start_time_col_name: str,
        end_time_col_name: str,
        columns: Optional[List[str]],
        get_wall_clock_time: hdateti.GetWallClockTime,
        *,
        # TODO(Dan): Converge on timezone `America/New_York` vs `US/Eastern` (see
        #  CMTask217).
        timezone: str = "America/New_York",
        sleep_in_secs: float = 1.0,
        time_out_in_secs: int = 60 * 2,
        column_remap: Optional[Dict[str, str]] = None,
    ):
        """
        Constructor.

        The (input) name of the columns delivered by the derived classes is set
        through `asset_id_col`, `start_time_col_name`, `end_time_col_name`.
        The (output) name of the columns after the normalization can be changed
        through `column_remap`.

        :param asset_id_col: the name of the column used to select the asset ids
        :param asset_ids: as described in the class docstring
        :param start_time_col_name: the name of the column storing the `start_time`
        :param end_time_col_name: the name of the column storing the `end_time`
        :param columns: columns to return. `None` means all available
        :param get_wall_clock_time: the wall clock
        :param timezone: timezone to convert normalized output timestamps to
        :param sleep_in_secs, time_out_in_secs: sample every `sleep_in_secs`
            seconds waiting up to `time_out_in_secs` seconds
        :param column_remap: dict of columns to remap the output data or `None` for
            no remapping
        """
        _LOG.debug("")
        self._asset_id_col = asset_id_col
        self._asset_ids = asset_ids
        self._start_time_col_name = start_time_col_name
        self._end_time_col_name = end_time_col_name
        self._columns = columns
        #
        hdbg.dassert_isinstance(get_wall_clock_time, Callable)
        self.get_wall_clock_time = get_wall_clock_time
        #
        hdbg.dassert_lt(0, sleep_in_secs)
        self._sleep_in_secs = sleep_in_secs
        #
        self._timezone = timezone
        self._column_remap = column_remap
        # Compute the max number of iterations.
        hdbg.dassert_lt(0, time_out_in_secs)
        max_iterations = int(time_out_in_secs / sleep_in_secs)
        hdbg.dassert_lte(1, max_iterations)
        self._max_iterations = max_iterations

    def get_data_for_last_period(
        self,
        timedelta: pd.Timedelta,
        *,
        normalize_data: bool = True,
        # TODO(gp): Not sure limit is really needed. We could move it to the DB
        #  implementation.
        limit: Optional[int] = None,
    ) -> pd.DataFrame:
        """
        Get an amount of data `timedelta` in the past before the current
        timestamp.

        This is used during real-time execution to evaluate a model.
        """
        # TODO(gp): If the DB supports asyncio this should become async.
        # Handle `timedelta`.
        _LOG.verb_debug(hprint.to_str("timedelta"))
        wall_clock_time = self.get_wall_clock_time()
        start_ts = self._process_period(timedelta, wall_clock_time)
        end_ts = None
        # By convention to get the last chunk of data we use the start_time column.
        ts_col_name = self._start_time_col_name
        asset_ids = self._asset_ids
        # Get the data.
        df = self.get_data_for_interval(
            start_ts,
            end_ts,
            ts_col_name,
            asset_ids,
            normalize_data=normalize_data,
            limit=limit,
        )
        # We don't need to remap columns since `get_data_for_interval()` has already
        # done it.
        _LOG.verb_debug("-> df=\n%s", hpandas.dataframe_to_str(df))
        return df

    def get_data_at_timestamp(
        self,
        ts: pd.Timestamp,
        ts_col_name: str,
        asset_ids: Optional[List[int]],
        *,
        normalize_data: bool = True,
    ) -> pd.DataFrame:
        """
        Return price data at a specific timestamp.

        :param ts_col_name: the name of the column (before the remapping) to filter
            on and use as index
        :param ts: the timestamp to filter on
        :param asset_ids: list of asset ids to filter on. `None` for all asset ids.
        :param normalize_data: normalize the data
        """
        start_ts = ts - pd.Timedelta(1, unit="s")
        end_ts = ts + pd.Timedelta(1, unit="s")
        df = self.get_data_for_interval(
            start_ts,
            end_ts,
            ts_col_name,
            asset_ids,
            normalize_data=normalize_data,
        )
        # We don't need to remap columns since `get_data_for_interval()` has already
        # done it.
        _LOG.verb_debug("-> df=\n%s", hpandas.dataframe_to_str(df))
        return df

    def get_data_for_interval(
        self,
        start_ts: pd.Timestamp,
        end_ts: pd.Timestamp,
        ts_col_name: str,
        asset_ids: Optional[List[int]],
        *,
        left_close: bool = True,
        right_close: bool = False,
        normalize_data: bool = True,
        limit: Optional[int] = None,
    ) -> pd.DataFrame:
        """
        Return price data for an interval with `start_ts` and `end_ts`
        boundaries.

        All the `get_data_*` functions should go through this function since
        it is in charge of converting the data to the right timezone and
        performing the column name remapping.

        :param ts_col_name: the name of the column (before the remapping) to filter
            on
        :param asset_ids: list of asset ids to filter on. `None` for all asset ids.
        :param left_close, right_close: represent the type of interval
            - E.g., [start_ts, end_ts), or (start_ts, end_ts]
        """
        # Resolve the asset ids.
        if asset_ids is None:
            asset_ids = self._asset_ids
        # Check the requested interval.
        if start_ts is not None and end_ts is not None:
            # TODO(gp): This should be function of right_close and left_close.
            hdbg.dassert_lt(start_ts, end_ts)
        # Delegate to the derived classes to retrieve the data.
        df = self._get_data(
            start_ts,
            end_ts,
            ts_col_name,
            asset_ids,
            left_close,
            right_close,
            normalize_data,
            limit,
        )
        # If the assets were specified, check that the returned data doesn't contain
        # data that we didn't request.
        if asset_ids is not None:
            hdbg.dassert_is_subset(df[self._asset_id_col].unique(), asset_ids)
        # TODO(gp): If asset_ids was specified but the backend has a universe
        #  specified already, we might need to apply a filter by asset_ids.
        # TODO(gp): Check data with respect to start_ts, end_ts.
        if normalize_data:
            # Convert start and end timestamps to `self._timezone` if data is
            # normalized.
            df = self._convert_timestamps_to_timezone(df)
        # Remap column names.
        df = self._remap_columns(df)
        _LOG.verb_debug("-> df=\n%s", hpandas.dataframe_to_str(df))
        hdbg.dassert_isinstance(df, pd.DataFrame)
        return df

    def get_twap_price(
        self,
        start_ts: pd.Timestamp,
        end_ts: pd.Timestamp,
        ts_col_name: str,
        asset_ids: Optional[List[int]],
        column: str,
    ) -> pd.Series:
        """
        Compute TWAP of the column `column` in (ts_start, ts_end].

        E.g., TWAP for (9:30, 9:35] means avg(p(9:31), ..., p(9:35)).

        This function should be called `get_twa_price()` or `get_twap()`, but alas
        TWAP is often used as an adjective for price.
        """
        # Get the slice (start_ts, end_ts] of prices.
        left_close = False
        right_close = True
        prices = self.get_data_for_interval(
            start_ts,
            end_ts,
            ts_col_name,
            asset_ids,
            left_close=left_close,
            right_close=right_close,
            normalize_data=True,
            limit=None,
        )
        # We don't need to remap columns since `get_data_for_interval()` has already
        # done it.
        hdbg.dassert_in(column, prices.columns)
        # Compute the mean value.
        _LOG.verb_debug("prices=\n%s", prices)
        twap = prices.groupby(self._asset_id_col)[column].mean()
        hpandas.dassert_series_type_in(twap, [np.float64, np.int64])
        return twap

    def get_last_twap_price(
        self,
        bar_duration: str,
        ts_col_name: str,
        asset_ids: Optional[List[int]],
        column: str,
    ) -> pd.Series:
        """
        Compute TWAP of the column `column` over last `bar_duration`.

        E.g., if the last end time is 9:35 and `bar_duration=5T`, then
        we compute TWAP for (9:30, 9:35].
        """
        last_end_time = self.get_last_end_time()
        _LOG.info("last_end_time=%s", last_end_time)
        offset = pd.Timedelta(bar_duration)
        start_time = last_end_time - offset
        twap = self.get_twap_price(
            start_time,
            last_end_time,
            ts_col_name,
            asset_ids,
            column,
        )
        return twap

    # Methods for handling real-time behaviors.

    def get_last_end_time(self) -> Optional[pd.Timestamp]:
        """
        Return the last `end_time` present in the RT DB.

        In the actual RT DB there is always some data, so we return a
        timestamp. We return `None` only for replayed time when there is
        no time (e.g., before the market opens).
        """
        ret = self._get_last_end_time()
        if ret is not None:
            # Convert to ET.
            # TODO(Dan): Pass timezone from ctor in CmTask1000.
            ret = ret.tz_convert("America/New_York")
        _LOG.verb_debug("-> ret=%s", ret)
        return ret

    def get_last_price(
        self,
        col_name: str,
        asset_ids: Optional[List[int]],
    ) -> pd.Series:
        """
        Get last price for `asset_ids` using column `col_name` (e.g., "close")
        """
        start_time = self.get_last_end_time()
        _LOG.info("start_time=%s", start_time)
        # TODO(gp): This is not super robust.
        if False:
            # For debugging.
<<<<<<< HEAD
            df = self.get_data_for_last_period(period="last_5mins")
            _LOG.info("df=\n%s", hprint.dataframe_to_str(df))
=======
            df = self.get_data_for_last_period(timedelta="last_5mins")
            _LOG.info("df=\n%s", hprintin.dataframe_to_str(df))
>>>>>>> 5fcd4420
        # Get the data.
        df = self.get_data_at_timestamp(
            start_time,
            self._start_time_col_name,
            asset_ids,
        )
        # Convert the df of data into a series.
        hdbg.dassert_in(col_name, df.columns)
        last_price = df[[col_name, self._asset_id_col]]
        last_price.set_index(self._asset_id_col, inplace=True)
        last_price_srs = hpandas.to_series(last_price)
        hdbg.dassert_isinstance(last_price_srs, pd.Series)
        last_price_srs.index.name = self._asset_id_col
        last_price_srs.name = col_name
        hpandas.dassert_series_type_in(last_price_srs, [np.float64, np.int64])
        # TODO(gp): Print if there are nans.
        return last_price_srs

    @abc.abstractmethod
    def should_be_online(self, wall_clock_time: pd.Timestamp) -> bool:
        """
        Return whether the interface should be available at the given time.
        """
        ...

    def is_online(self) -> bool:
        """
        Return whether the DB is on-line at the current time.

        This is useful to avoid to wait on a DB that is off-line. We
        check this by checking if there was data in the last minute.
        """
        # Check if the data in the last minute is empty.
        _LOG.verb_debug("")
        # The DB is online if there was data within the last minute.
        last_db_end_time = self.get_last_end_time()
        if last_db_end_time is None:
            ret = False
        else:
            _LOG.verb_debug(
                "last_db_end_time=%s -> %s",
                last_db_end_time,
                last_db_end_time.floor("Min"),
            )
            wall_clock_time = self.get_wall_clock_time()
            _LOG.verb_debug(
                "wall_clock_time=%s -> %s",
                wall_clock_time,
                wall_clock_time.floor("Min"),
            )
            ret = last_db_end_time.floor("Min") >= (
                wall_clock_time.floor("Min") - pd.Timedelta(minutes=1)
            )
        _LOG.verb_debug("-> ret=%s", ret)
        return ret

    async def wait_for_latest_data(
        self,
    ) -> Tuple[pd.Timestamp, pd.Timestamp, int]:
        """
        Wait until the bar with `end_time` == `wall_clock_time` is present in
        the RT DB.

        :return:
            - start_sampling_time: timestamp when the sampling started
            - end_sampling_time: timestamp when the sampling ended, since the bar
              was ready
            - num_iter: number of iterations before the last bar was ready
        """
        start_sampling_time = self.get_wall_clock_time()
        _LOG.verb_debug("DB on-line: %s", self.is_online())
        #
        hprint.log_frame(_LOG, "Waiting on last bar ...")
        num_iter = 0
        while True:
            wall_clock_time = self.get_wall_clock_time()
            last_db_end_time = self.get_last_end_time()
            # TODO(gp): We should use the new hasynci.poll().
            _LOG.debug(
                "\n### waiting on last bar: "
                "num_iter=%s/%s: wall_clock_time=%s last_db_end_time=%s",
                num_iter,
                self._max_iterations,
                wall_clock_time,
                last_db_end_time,
            )
            if last_db_end_time and (
                last_db_end_time.floor("Min") >= wall_clock_time.floor("Min")
            ):
                # Get the current timestamp when the call was finally executed.
                hprint.log_frame(_LOG, "Waiting on last bar: done")
                end_sampling_time = wall_clock_time
                break
            if num_iter >= self._max_iterations:
                raise TimeoutError
            num_iter += 1
            _LOG.verb_debug("Sleep for %s secs", self._sleep_in_secs)
            await asyncio.sleep(self._sleep_in_secs)
        _LOG.verb_debug(
            "-> %s",
            hprint.to_str("start_sampling_time end_sampling_time num_iter"),
        )
        return start_sampling_time, end_sampling_time, num_iter

    def _normalize_data(self, df: pd.DataFrame) -> pd.DataFrame:
        """
        Transform df from real-time DB into data similar to the historical TAQ
        bars.

        The input df looks like:
        ```
          asset_id           start_time             end_time     close   volume

        idx
          0  17085  2021-07-26 13:40:00  2021-07-26 13:41:00  149.0250   575024
          1  17085  2021-07-26 13:41:00  2021-07-26 13:42:00  148.8600   400176
          2  17085  2021-07-26 13:30:00  2021-07-26 13:31:00  148.5300  1407725
        ```

        The output df looks like:
        ```
                                asset_id                start_time    close   volume
        end_time
        2021-07-20 09:31:00-04:00  17085 2021-07-20 09:30:00-04:00  143.990  1524506
        2021-07-20 09:32:00-04:00  17085 2021-07-20 09:31:00-04:00  143.310   586654
        2021-07-20 09:33:00-04:00  17085 2021-07-20 09:32:00-04:00  143.535   667639
        ```
        """
        # Sort in increasing time order and reindex.
        df.sort_values(
            [self._end_time_col_name, self._asset_id_col], inplace=True
        )
        df.set_index(self._end_time_col_name, drop=True, inplace=True)
        # TODO(gp): Add a check to make sure we are not getting data after the
        #  current time.
        _LOG.verb_debug("df.empty=%s, df.shape=%s", df.empty, str(df.shape))
        # # The data source should not return data after the current time.
        # if not df.empty:
        #     wall_clock_time = self.get_wall_clock_time()
        #     _LOG.debug(hprint.to_str("wall_clock_time df.index.max()"))
        #     hdbg.dassert_lte(df.index.max(), wall_clock_time)
        # _LOG.debug(hpandas.df_to_short_str("after process_data", df))
        return df

    # /////////////////////////////////////////////////////////////////////////////

    @abc.abstractmethod
    def _get_last_end_time(self) -> Optional[pd.Timestamp]:
        ...

    @abc.abstractmethod
    def _get_data(
        self,
        start_ts: pd.Timestamp,
        end_ts: pd.Timestamp,
        ts_col_name: str,
        asset_ids: Optional[List[int]],
        left_close: bool,
        right_close: bool,
        normalize_data: bool,
        limit: Optional[int],
    ) -> pd.DataFrame:
        """
        Return data in [start_ts, end_ts) for certain assets.

        This should be the only entrypoint to get data from the derived
        classes.

        :param start_ts: beginning of the time interval to select data for
        :param end_ts: end of the time interval to select data for
        :param ts_col_name: the name of the column (before the remapping) to filter
            on
        :param asset_ids: list of asset ids to filter on. `None` for all asset ids.
        :param left_close, right_close: represent the type of interval
            - E.g., [start_ts, end_ts), or (start_ts, end_ts]
        :param normalize_data: whether to normalize data or not, see `self.process_data()`
        :param limit: keep only top N records
        """
        ...

    def _remap_columns(self, df: pd.DataFrame) -> pd.DataFrame:
        """
        Remap column names with provided mapping.

        :param df: input dataframe
        :return: dataframe with remapped column names
        """
        if self._column_remap:
            hpandas.dassert_valid_remap(df.columns.tolist(), self._column_remap)
            df = df.rename(columns=self._column_remap)
        return df

    def _convert_timestamps_to_timezone(self, df: pd.DataFrame) -> pd.DataFrame:
        """
        Convert start and end timestamps to the specified timezone.

        :param df: normalized data
        :return: data with start and end dates in specified timezone
        """
        if df.empty:
            return df
        # Convert end timestamp values that are used as dataframe index.
        hpandas.dassert_index_is_datetime(df)
        df.index = df.index.tz_convert(self._timezone)
        # Convert start timestamp column values.
        hdbg.dassert_in(self._start_time_col_name, df.columns)
        df[self._start_time_col_name] = df[
            self._start_time_col_name
        ].dt.tz_convert(self._timezone)
        return df

    @staticmethod
    def _process_period(
        timedelta: pd.Timedelta, wall_clock_time: pd.Timestamp
    ) -> Optional[pd.Timestamp]:
        """
        Return the start time corresponding to returning the desired
        `timedelta` of time before the current wall clock time.

        E.g., if the df looks like:
        ```
           start_datetime           last_price    id
                     end_datetime
                              timestamp_db
        0  09:30     09:31    09:31  -0.125460  1000
        1  09:31     09:32    09:32   0.325254  1000
        2  09:32     09:33    09:33   0.557248  1000
        3  09:33     09:34    09:34   0.655907  1000
        4  09:34     09:35    09:35   0.311925  1000
        ```
        and `wall_clock_time=09:34` the last minute `1T` should be:
        ```
           start_datetime           last_price    id
                     end_datetime
                              timestamp_db
        4  09:34     09:35    09:35   0.311925  1000
        ```

        :param timedelta: a `pd.Timedelta` like `1D`, `5T`
        """
<<<<<<< HEAD
        _LOG.verb_debug(hprint.to_str("period wall_clock_time"))
        # Period of time.
        if period == "last_day":
            # Get the data for the last day.
            last_start_time = wall_clock_time.replace(hour=0, minute=0, second=0)
        elif period == "last_2days":
            # Get the data for the last 2 days.
            last_start_time = (
                wall_clock_time.replace(hour=0, minute=0, second=0)
            ) - pd.Timedelta(days=1)
        elif period == "last_week":
            # Get the data for the last week.
            last_start_time = wall_clock_time.replace(
                hour=0, minute=0, second=0
            ) - pd.Timedelta(days=6)
        elif period in ("last_10mins", "last_5mins", "last_1min"):
            # Get the data for the last N minutes.
            if period == "last_10mins":
                mins = 10
            elif period == "last_5mins":
                mins = 5
            elif period == "last_1min":
                mins = 1
            else:
                raise ValueError("Invalid period='%s'" % period)
            # We condition on `start_time` since it's an index.
            last_start_time = wall_clock_time - pd.Timedelta(minutes=mins)
        elif period == "all":
            last_start_time = None
        else:
            raise ValueError("Invalid period='%s'" % period)
=======
        _LOG.verb_debug(hprint.to_str("timedelta wall_clock_time"))
        hdbg.dassert_isinstance(timedelta, pd.Timedelta)
        hdbg.dassert_lt(pd.Timedelta(seconds=0), timedelta)
        last_start_time = wall_clock_time - timedelta
>>>>>>> 5fcd4420
        _LOG.verb_debug("last_start_time=%s", last_start_time)
        return last_start_time<|MERGE_RESOLUTION|>--- conflicted
+++ resolved
@@ -383,13 +383,8 @@
         # TODO(gp): This is not super robust.
         if False:
             # For debugging.
-<<<<<<< HEAD
-            df = self.get_data_for_last_period(period="last_5mins")
-            _LOG.info("df=\n%s", hprint.dataframe_to_str(df))
-=======
             df = self.get_data_for_last_period(timedelta="last_5mins")
             _LOG.info("df=\n%s", hprintin.dataframe_to_str(df))
->>>>>>> 5fcd4420
         # Get the data.
         df = self.get_data_at_timestamp(
             start_time,
@@ -630,43 +625,9 @@
 
         :param timedelta: a `pd.Timedelta` like `1D`, `5T`
         """
-<<<<<<< HEAD
-        _LOG.verb_debug(hprint.to_str("period wall_clock_time"))
-        # Period of time.
-        if period == "last_day":
-            # Get the data for the last day.
-            last_start_time = wall_clock_time.replace(hour=0, minute=0, second=0)
-        elif period == "last_2days":
-            # Get the data for the last 2 days.
-            last_start_time = (
-                wall_clock_time.replace(hour=0, minute=0, second=0)
-            ) - pd.Timedelta(days=1)
-        elif period == "last_week":
-            # Get the data for the last week.
-            last_start_time = wall_clock_time.replace(
-                hour=0, minute=0, second=0
-            ) - pd.Timedelta(days=6)
-        elif period in ("last_10mins", "last_5mins", "last_1min"):
-            # Get the data for the last N minutes.
-            if period == "last_10mins":
-                mins = 10
-            elif period == "last_5mins":
-                mins = 5
-            elif period == "last_1min":
-                mins = 1
-            else:
-                raise ValueError("Invalid period='%s'" % period)
-            # We condition on `start_time` since it's an index.
-            last_start_time = wall_clock_time - pd.Timedelta(minutes=mins)
-        elif period == "all":
-            last_start_time = None
-        else:
-            raise ValueError("Invalid period='%s'" % period)
-=======
         _LOG.verb_debug(hprint.to_str("timedelta wall_clock_time"))
         hdbg.dassert_isinstance(timedelta, pd.Timedelta)
         hdbg.dassert_lt(pd.Timedelta(seconds=0), timedelta)
         last_start_time = wall_clock_time - timedelta
->>>>>>> 5fcd4420
         _LOG.verb_debug("last_start_time=%s", last_start_time)
         return last_start_time