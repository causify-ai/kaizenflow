"""
Import as:

import market_data.abstract_market_data as mdabmada
"""

import abc
import asyncio
import logging
from typing import Any, Callable, Dict, List, Optional, Tuple

import numpy as np
import pandas as pd

import helpers.hdatetime as hdateti
import helpers.hdbg as hdbg
import helpers.hpandas as hpandas
import helpers.hprint as hprint

_LOG = logging.getLogger(__name__)


_LOG.verb_debug = hprint.install_log_verb_debug(_LOG, verbose=False)


# #############################################################################
# MarketData
# #############################################################################


<<<<<<< HEAD
# TODO(gp): @Grisha Generalize and move helpers/hdatetime.py
def dassert_is_valid_start_end_timestamp(
    start_ts: Optional[pd.Timestamp],
    end_ts: Optional[pd.Timestamp],
    left_close: bool = True,
    right_close: bool = False,
) -> None:
    _LOG.debug(hprint.to_str("start_ts end_ts left_close right_close"))
    if start_ts is not None:
        hdbg.dassert_isinstance(start_ts, pd.Timestamp)
    if end_ts is not None:
        hdbg.dassert_isinstance(end_ts, pd.Timestamp)
    # Check the requested interval.
    if start_ts is not None and end_ts is not None:
        # TODO(gp): This should be function of right_close and left_close.
        hdbg.dassert_lt(start_ts, end_ts)


class MarketData(abc.ABC):
=======
# TODO(gp): @Grisha -> MarketData. We need a script (see replace_text.py) to do it
#  since we need to update multiple repos.
class AbstractMarketData(abc.ABC):
>>>>>>> 973d872d
    """
    Implement an interface to an historical / real-time source of price data.

    `market_data/data_pipeline_architecture.md` discusses the design principles.

    # Responsibilities:
    - Delegate to a data backend in `ImClient` to retrieve historical and real-time
      data
    - Model data in terms of interval `start_timestamp`, `end_timestamp`
        - `ImClient` models data in terms of end timestamp of the interval
    - Implement RT behaviors (e.g, `is_last_bar_available`, wall_clock, ...)
    - Implement knowledge time and delay
        - `ImClient` doesn't have this view of the data
    - Stitch together different data representations (e.g., historical / RT)
      using multiple IM backends
    - Remap columns to connect data backends to consumers
    - Implement some common market-related data transformations
        - E.g., `get_twap_price()`, `get_last_price()`
    - Handle timezones, i.e. convert all timestamp to the provided timezone

    # Non-responsibilities:
    - In general do not access data directly but rely on `ImClient` objects to
      retrieve the data from different backends

    # Output format
    - The class normalizes the data by:
        - sorting by the columns that correspond to `end_time` and `asset_id`
        - indexing by the column that corresponds to `end_time`, so that it is suitable
          to DataFlow computation
    - E.g.,
    ```
                            asset_id                start_time    close   volume
    end_time
    2021-07-20 09:31:00-04:00  17085 2021-07-20 09:30:00-04:00  143.990  1524506
    2021-07-20 09:32:00-04:00  17085 2021-07-20 09:31:00-04:00  143.310   586654
    2021-07-20 09:33:00-04:00  17085 2021-07-20 09:32:00-04:00  143.535   667639
    ```
    """

    def __init__(
        self,
        asset_id_col: str,
        # TODO(gp): This should be first and also potentially be None.
        asset_ids: List[Any],
        # TODO(gp): -> start_timestamp_col
        start_time_col_name: str,
        end_time_col_name: str,
        columns: Optional[List[str]],
        get_wall_clock_time: hdateti.GetWallClockTime,
        *,
        # TODO(Dan): Converge on timezone `America/New_York` vs `US/Eastern` (see
        #  CMTask217).
        timezone: str = "America/New_York",
        sleep_in_secs: float = 1.0,
        time_out_in_secs: int = 60 * 2,
        column_remap: Optional[Dict[str, str]] = None,
    ):
        """
        Constructor.

        The (input) name of the columns delivered by the derived classes is set
        through `asset_id_col`, `start_time_col_name`, `end_time_col_name`.
        The (output) name of the columns can be changed through `column_remap`.

        All the column names in the interface (e.g., `start_time_col_name`) are
        before the remapping.

        :param asset_id_col: the name of the column used to select the asset ids
        :param asset_ids: as described in the class docstring
        :param start_time_col_name: the name of the column storing the `start_time`
        :param end_time_col_name: the name of the column storing the `end_time`
        :param columns: columns to return. `None` means all available
        :param get_wall_clock_time: the wall clock
        :param timezone: timezone to convert normalized output timestamps to
        :param sleep_in_secs, time_out_in_secs: sample every `sleep_in_secs`
            seconds waiting up to `time_out_in_secs` seconds
        :param column_remap: dict of columns to remap the output data or `None` for
            no remapping
        """
        _LOG.debug("")
        self._asset_id_col = asset_id_col
        self._asset_ids = asset_ids
        self._start_time_col_name = start_time_col_name
        self._end_time_col_name = end_time_col_name
        self._columns = columns
        #
        hdbg.dassert_isinstance(get_wall_clock_time, Callable)
        self._get_wall_clock_time = get_wall_clock_time
        #
        hdbg.dassert_lt(0, sleep_in_secs)
        self._sleep_in_secs = sleep_in_secs
        #
        self._timezone = timezone
        self._column_remap = column_remap
        # Compute the max number of iterations.
        hdbg.dassert_lt(0, time_out_in_secs)
        max_iterations = int(time_out_in_secs / sleep_in_secs)
        hdbg.dassert_lte(1, max_iterations)
        self._max_iterations = max_iterations

    # /////////////////////////////////////////////////////////////////////////////

    def get_data_for_last_period(
        self,
        timedelta: pd.Timedelta,
        *,
        # TODO(gp): Not sure limit is really needed. We could move it to the DB
        #  implementation.
        limit: Optional[int] = None,
    ) -> pd.DataFrame:
        """
        Get an amount of data `timedelta` in the past before the current
        timestamp.

        This is used during real-time execution to evaluate a model.

        Note that we use `asset_ids` from the constructor instead of passing it
        since the use case is for clients to just ask data that has been
        configured upstream when this object was built.
        """
        # Handle `timedelta`.
        _LOG.verb_debug(hprint.to_str("timedelta"))
        wall_clock_time = self.get_wall_clock_time()
        start_ts = self._process_period(timedelta, wall_clock_time)
        end_ts = None
        # By convention to get the last chunk of data we use the start_time column.
        ts_col_name = self._start_time_col_name
        asset_ids = self._asset_ids
        # Get the data.
        df = self.get_data_for_interval(
            start_ts,
            end_ts,
            ts_col_name,
            asset_ids,
            limit=limit,
        )
        # We don't need to remap columns since `get_data_for_interval()` has already
        # done it.
        _LOG.verb_debug("-> df=\n%s", hpandas.df_to_str(df))
        return df

    def get_data_at_timestamp(
        self,
        ts: pd.Timestamp,
        ts_col_name: str,
        asset_ids: Optional[List[int]],
    ) -> pd.DataFrame:
        """
        Return price data at a specific timestamp.

        :param ts_col_name: the name of the column (before the remapping) to filter
            on and use as index
        :param ts: the timestamp to filter on
        :param asset_ids: list of asset ids to filter on. `None` for all asset ids.
        """
        start_ts = ts - pd.Timedelta("1S")
        end_ts = ts + pd.Timedelta("1S")
        df = self.get_data_for_interval(
            start_ts,
            end_ts,
            ts_col_name,
            asset_ids,
        )
        # We don't need to remap columns since `get_data_for_interval()` has already
        # done it.
        _LOG.verb_debug("-> df=\n%s", hpandas.df_to_str(df))
        return df

    def get_data_for_interval(
        self,
        start_ts: Optional[pd.Timestamp],
        end_ts: Optional[pd.Timestamp],
        ts_col_name: str,
        asset_ids: Optional[List[int]],
        *,
        left_close: bool = True,
        right_close: bool = False,
        limit: Optional[int] = None,
    ) -> pd.DataFrame:
        """
        Return price data for an interval with `start_ts` and `end_ts`
        boundaries.

        All the `get_data_*` functions should go through this function since
        it is in charge of converting the data to the right timezone and
        performing the column name remapping.

        :param ts_col_name: the name of the column (before the remapping) to filter
            on
        :param asset_ids: list of asset ids to filter on. `None` for all asset ids.
        :param left_close, right_close: represent the type of interval
            - E.g., [start_ts, end_ts), or (start_ts, end_ts]
        """
        _LOG.debug(
            hprint.to_str(
                "start_ts end_ts ts_col_name asset_ids left_close right_close limit"
            )
        )
        # Resolve the asset ids.
        if asset_ids is None:
            asset_ids = self._asset_ids
        # Check the requested interval.
        hdateti.dassert_is_valid_interval(
            start_ts, end_ts, left_close, right_close
        )
        # Delegate to the derived classes to retrieve the data.
        df = self._get_data(
            start_ts,
            end_ts,
            ts_col_name,
            asset_ids,
            left_close,
            right_close,
            limit,
        )
        # If the assets were specified, check that the returned data doesn't contain
        # data that we didn't request.
        if asset_ids is not None:
            hdbg.dassert_is_subset(df[self._asset_id_col].unique(), asset_ids)
        # TODO(gp): If asset_ids was specified but the backend has a universe
        #  specified already, we might need to apply a filter by asset_ids.
        # TODO(gp): Check data with respect to start_ts, end_ts.
        # Normalize data.
        df = self._normalize_data(df)
        # Convert start and end timestamps to the timezone specified in the ctor.
        df = self._convert_timestamps_to_timezone(df)
        # Remap column names.
        df = self._remap_columns(df)
        _LOG.verb_debug("-> df=\n%s", hpandas.df_to_str(df))
        hdbg.dassert_isinstance(df, pd.DataFrame)
        return df

    def get_wall_clock_time(self) -> pd.Timestamp:
        """
        Return wall clock time in the timezone specified in the ctor.

        Initially wall clock time can be in any timezone, but cannot be
        timezone-naive.
        """
        wall_clock_time = self._get_wall_clock_time()
        hdateti.dassert_has_tz(wall_clock_time)
        wall_clock_time_correct_timezone = wall_clock_time.tz_convert(
            self._timezone
        )
        return wall_clock_time_correct_timezone

    # /////////////////////////////////////////////////////////////////////////////

    def get_twap_price(
        self,
        start_ts: pd.Timestamp,
        end_ts: pd.Timestamp,
        ts_col_name: str,
        asset_ids: List[int],
        column: str,
    ) -> pd.Series:
        """
        Compute TWAP of the column `column` in (ts_start, ts_end].

        E.g., TWAP for (9:30, 9:35] means avg(p(9:31), ..., p(9:35)).

        This function should be called `get_twa_price()` or `get_twap()`, but alas
        TWAP is often used as an adjective for price.
        """
        # Get the slice (start_ts, end_ts] of prices.
        left_close = False
        right_close = True
        hdateti.dassert_is_valid_interval(
            start_ts, end_ts, left_close, right_close
        )
        prices = self.get_data_for_interval(
            start_ts,
            end_ts,
            ts_col_name,
            asset_ids,
            left_close=left_close,
            right_close=right_close,
            limit=None,
        )
        # We don't need to remap columns since `get_data_for_interval()` has already
        # done it.
        hdbg.dassert_in(column, prices.columns)
        # Compute the mean value.
        _LOG.verb_debug("prices=\n%s", prices)
        twap = prices.groupby(self._asset_id_col)[column].mean()
        hpandas.dassert_series_type_in(twap, [np.float64, np.int64])
        return twap

    def get_last_twap_price(
        self,
        bar_duration: str,
        ts_col_name: str,
        asset_ids: List[int],
        column: str,
    ) -> pd.Series:
        """
        Compute TWAP of the column `column` over last `bar_duration`.

        E.g., if the last end time is 9:35 and `bar_duration=5T`, then
        we compute TWAP for (9:30, 9:35].
        """
        last_end_time = self.get_last_end_time()
        _LOG.info("last_end_time=%s", last_end_time)
        offset = pd.Timedelta(bar_duration)
        first_end_time = last_end_time - offset
        # We rely on the assumption that we are reading 1-minute bars.
        start_time = first_end_time - pd.Timedelta(minutes=1)
        twap = self.get_twap_price(
            start_time,
            last_end_time,
            ts_col_name,
            asset_ids,
            column,
        )
        return twap

    # /////////////////////////////////////////////////////////////////////////////
    # Methods for handling real-time behaviors.
    # /////////////////////////////////////////////////////////////////////////////

    def get_last_end_time(self) -> Optional[pd.Timestamp]:
        """
        Return the last `end_time` present in the RT DB.

        In the actual RT DB there is always some data, so we return a
        timestamp. We return `None` only for replayed time when there is
        no time (e.g., before the market opens).
        """
        ret = self._get_last_end_time()
        if ret is not None:
            # Convert to ET.
            # TODO(Dan): Pass timezone from ctor in CmTask1000.
            ret = ret.tz_convert("America/New_York")
        _LOG.verb_debug("-> ret=%s", ret)
        return ret

    def get_last_price(
        self,
        col_name: str,
        asset_ids: List[int],
    ) -> pd.Series:
        """
        Get last price for `asset_ids` using column `col_name` (e.g., "close")
        """
        # TODO(*): Use a to-be-written `get_last_start_time()` instead.
        last_end_time = self.get_last_end_time()
        _LOG.info("last_end_time=%s", last_end_time)
        # Get the data.
        # TODO(*): Remove the hard-coded 1-minute.
        start_time = last_end_time - pd.Timedelta("1T")
        df = self.get_data_at_timestamp(
            start_time,
            self._start_time_col_name,
            asset_ids,
        )
        # Convert the df of data into a series.
        hdbg.dassert_in(col_name, df.columns)
        last_price = df[[col_name, self._asset_id_col]]
        last_price.set_index(self._asset_id_col, inplace=True)
        last_price_srs = hpandas.to_series(last_price)
        hdbg.dassert_isinstance(last_price_srs, pd.Series)
        last_price_srs.index.name = self._asset_id_col
        last_price_srs.name = col_name
        hpandas.dassert_series_type_in(last_price_srs, [np.float64, np.int64])
        # TODO(gp): Print if there are nans.
        return last_price_srs

    @abc.abstractmethod
    def should_be_online(self, wall_clock_time: pd.Timestamp) -> bool:
        """
        Return whether the interface should be available at the given time.
        """
        ...

    def is_online(self) -> bool:
        """
        Return whether the DB is on-line at the current time.

        This is useful to avoid to wait on a DB that is off-line. We
        check this by checking if there was data in the last minute.
        """
        # Check if the data in the last minute is empty.
        _LOG.verb_debug("")
        # The DB is online if there was data within the last minute.
        last_db_end_time = self.get_last_end_time()
        if last_db_end_time is None:
            ret = False
        else:
            _LOG.verb_debug(
                "last_db_end_time=%s -> %s",
                last_db_end_time,
                last_db_end_time.floor("Min"),
            )
            wall_clock_time = self.get_wall_clock_time()
            _LOG.verb_debug(
                "wall_clock_time=%s -> %s",
                wall_clock_time,
                wall_clock_time.floor("Min"),
            )
            ret = last_db_end_time.floor("Min") >= (
                wall_clock_time.floor("Min") - pd.Timedelta("1T")
            )
        _LOG.verb_debug("-> ret=%s", ret)
        return ret

    async def wait_for_latest_data(
        self,
    ) -> Tuple[pd.Timestamp, pd.Timestamp, int]:
        """
        Wait until the bar with `end_time` == `wall_clock_time` is present in
        the RT DB.

        :return:
            - start_sampling_time: timestamp when the sampling started
            - end_sampling_time: timestamp when the sampling ended, since the bar
              was ready
            - num_iter: number of iterations before the last bar was ready
        """
        start_sampling_time = self.get_wall_clock_time()
        _LOG.verb_debug("DB on-line: %s", self.is_online())
        #
        hprint.log_frame(_LOG, "Waiting on last bar ...")
        num_iter = 0
        while True:
            wall_clock_time = self.get_wall_clock_time()
            last_db_end_time = self.get_last_end_time()
            # TODO(gp): We should use the new hasynci.poll().
            _LOG.debug(
                "\n### waiting on last bar: "
                "num_iter=%s/%s: wall_clock_time=%s last_db_end_time=%s",
                num_iter,
                self._max_iterations,
                wall_clock_time,
                last_db_end_time,
            )
            if last_db_end_time and (
                last_db_end_time.floor("Min") >= wall_clock_time.floor("Min")
            ):
                # Get the current timestamp when the call was finally executed.
                hprint.log_frame(_LOG, "Waiting on last bar: done")
                end_sampling_time = wall_clock_time
                break
            if num_iter >= self._max_iterations:
                raise TimeoutError
            num_iter += 1
            _LOG.verb_debug("Sleep for %s secs", self._sleep_in_secs)
            await asyncio.sleep(self._sleep_in_secs)
        _LOG.verb_debug(
            "-> %s",
            hprint.to_str("start_sampling_time end_sampling_time num_iter"),
        )
        return start_sampling_time, end_sampling_time, num_iter

    # /////////////////////////////////////////////////////////////////////////////

    @staticmethod
    def _process_period(
        timedelta: pd.Timedelta, wall_clock_time: pd.Timestamp
    ) -> Optional[pd.Timestamp]:
        """
        Return the start time corresponding to returning the desired
        `timedelta` of time before the current wall clock time.

        E.g., if the df looks like:
        ```
           start_datetime           last_price    id
                     end_datetime
                              timestamp_db
        0  09:30     09:31    09:31  -0.125460  1000
        1  09:31     09:32    09:32   0.325254  1000
        2  09:32     09:33    09:33   0.557248  1000
        3  09:33     09:34    09:34   0.655907  1000
        4  09:34     09:35    09:35   0.311925  1000
        ```
        and `wall_clock_time=09:34` the last minute `1T` should be:
        ```
           start_datetime           last_price    id
                     end_datetime
                              timestamp_db
        4  09:34     09:35    09:35   0.311925  1000
        ```

        :param timedelta: a `pd.Timedelta` like `1D`, `5T`
        """
        _LOG.verb_debug(hprint.to_str("timedelta wall_clock_time"))
        hdbg.dassert_isinstance(timedelta, pd.Timedelta)
        hdbg.dassert_lt(pd.Timedelta("0S"), timedelta)
        last_start_time = wall_clock_time - timedelta
        _LOG.verb_debug("last_start_time=%s", last_start_time)
        return last_start_time

    # /////////////////////////////////////////////////////////////////////////////
    # Derived class interface.
    # /////////////////////////////////////////////////////////////////////////////

    @abc.abstractmethod
    def _get_last_end_time(self) -> Optional[pd.Timestamp]:
        ...

    @abc.abstractmethod
    def _get_data(
        self,
        start_ts: Optional[pd.Timestamp],
        end_ts: Optional[pd.Timestamp],
        ts_col_name: str,
        asset_ids: Optional[List[int]],
        left_close: bool,
        right_close: bool,
        limit: Optional[int],
    ) -> pd.DataFrame:
        """
        Return data in the interval start_ts, end_ts for certain assets.

        This should be the only entrypoint to get data from the derived
        classes.

        :param start_ts: beginning of the time interval to select data for
        :param end_ts: end of the time interval to select data for
        :param ts_col_name: the name of the column (before the remapping) to filter
            on
        :param asset_ids: list of asset ids to filter on. `None` for all asset ids.
        :param left_close, right_close: represent the type of interval
            - E.g., [start_ts, end_ts), or (start_ts, end_ts]
        :param limit: keep only top N records
        """
        ...

    # /////////////////////////////////////////////////////////////////////////////
    # Data normalization.
    # /////////////////////////////////////////////////////////////////////////////

    def _normalize_data(self, df: pd.DataFrame) -> pd.DataFrame:
        """
        Transform df from real-time DB into data similar to the historical TAQ
        bars.

        The input df looks like:
        ```
          asset_id           start_time             end_time     close   volume

        idx
          0  17085  2021-07-26 13:40:00  2021-07-26 13:41:00  149.0250   575024
          1  17085  2021-07-26 13:41:00  2021-07-26 13:42:00  148.8600   400176
          2  17085  2021-07-26 13:30:00  2021-07-26 13:31:00  148.5300  1407725
        ```

        The output df looks like:
        ```
                                asset_id                start_time    close   volume
        end_time
        2021-07-20 09:31:00-04:00  17085 2021-07-20 09:30:00-04:00  143.990  1524506
        2021-07-20 09:32:00-04:00  17085 2021-07-20 09:31:00-04:00  143.310   586654
        2021-07-20 09:33:00-04:00  17085 2021-07-20 09:32:00-04:00  143.535   667639
        ```
        """
        # Sort in increasing time order and reindex.
        df.sort_values(
            [self._end_time_col_name, self._asset_id_col], inplace=True
        )
        df.set_index(self._end_time_col_name, drop=True, inplace=True)
        # TODO(gp): Add a check to make sure we are not getting data after the
        #  current time.
        _LOG.verb_debug("df.empty=%s, df.shape=%s", df.empty, str(df.shape))
        # # The data source should not return data after the current time.
        # if not df.empty:
        #     wall_clock_time = self.get_wall_clock_time()
        #     _LOG.debug(hprint.to_str("wall_clock_time df.index.max()"))
        #     hdbg.dassert_lte(df.index.max(), wall_clock_time)
        # _LOG.debug(hpandas.df_to_str(df, print_shape_info=True, tag="after process_data"))
        return df

    def _remap_columns(self, df: pd.DataFrame) -> pd.DataFrame:
        """
        Remap column names with provided mapping.

        :param df: input dataframe
        :return: dataframe with remapped column names
        """
        if self._column_remap:
            hpandas.dassert_valid_remap(df.columns.tolist(), self._column_remap)
            df = df.rename(columns=self._column_remap)
        return df

    def _convert_timestamps_to_timezone(self, df: pd.DataFrame) -> pd.DataFrame:
        """
        Convert start and end timestamps to the specified timezone.

        :param df: normalized data
        :return: data with start and end dates in specified timezone
        """
        if df.empty:
            return df
        # Convert end timestamp values that are used as dataframe index.
        hpandas.dassert_index_is_datetime(df)
        df.index = df.index.tz_convert(self._timezone)
        # Convert start timestamp column values.
        hdbg.dassert_in(self._start_time_col_name, df.columns)
        df[self._start_time_col_name] = df[
            self._start_time_col_name
        ].dt.tz_convert(self._timezone)
        return df<|MERGE_RESOLUTION|>--- conflicted
+++ resolved
@@ -28,7 +28,6 @@
 # #############################################################################
 
 
-<<<<<<< HEAD
 # TODO(gp): @Grisha Generalize and move helpers/hdatetime.py
 def dassert_is_valid_start_end_timestamp(
     start_ts: Optional[pd.Timestamp],
@@ -48,11 +47,6 @@
 
 
 class MarketData(abc.ABC):
-=======
-# TODO(gp): @Grisha -> MarketData. We need a script (see replace_text.py) to do it
-#  since we need to update multiple repos.
-class AbstractMarketData(abc.ABC):
->>>>>>> 973d872d
     """
     Implement an interface to an historical / real-time source of price data.
 
