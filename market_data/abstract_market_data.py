"""
Import as:

import market_data.abstract_market_data as mdabmada
"""

import abc
import asyncio
import logging
from typing import Any, Callable, Dict, List, Optional, Tuple

import numpy as np
import pandas as pd

import helpers.hdatetime as hdateti
import helpers.hdbg as hdbg
import helpers.hpandas as hpandas
import helpers.hprint as hprint

_LOG = logging.getLogger(__name__)


_LOG.verb_debug = hprint.install_log_verb_debug(_LOG, verbose=False)


# #############################################################################
# AbstractMarketData
# #############################################################################


# TODO(gp): @Grisha Generalize and move helpers/hdatetime.py
def dassert_is_valid_start_end_timestamp(
    start_ts: Optional[pd.Timestamp],
    end_ts: Optional[pd.Timestamp],
    left_close: bool = True,
    right_close: bool = False,
) -> None:
    _LOG.debug(hprint.to_str("start_ts end_ts left_close right_close"))
    if start_ts is not None:
        hdbg.dassert_isinstance(start_ts, pd.Timestamp)
    if end_ts is not None:
        hdbg.dassert_isinstance(end_ts, pd.Timestamp)
    # Check the requested interval.
    if start_ts is not None and end_ts is not None:
        # TODO(gp): This should be function of right_close and left_close.
        hdbg.dassert_lt(start_ts, end_ts)


# TODO(gp): @Grisha -> MarketData. We need a script (see replace_text.py) to do it
#  since we need to update multiple repos.
class AbstractMarketData(abc.ABC):
    """
    Implement an interface to an historical / real-time source of price data.

    `market_data/data_pipeline_architecture.md` discusses the design principles.

    # Responsibilities:
    - Delegate to a data backend in `ImClient` to retrieve historical and real-time
      data
    - Model data in terms of interval `start_timestamp`, `end_timestamp`
        - `ImClient` models data in terms of end timestamp of the interval
    - Implement RT behaviors (e.g, `is_last_bar_available`, wall_clock, ...)
    - Implement knowledge time and delay
        - `ImClient` doesn't have this view of the data
    - Stitch together different data representations (e.g., historical / RT)
      using multiple IM backends
    - Remap columns to connect data backends to consumers
    - Implement some common market-related data transformations
        - E.g., `get_twap_price()`, `get_last_price()`

    # Non-responsibilities:
    - In general do not access data directly but rely on `ImClient` objects to
      retrieve the data from different backends

    # Data format
    - The data from this class is available in two formats:

    1) Non-normalized data:
        - delivered by classes derived from `MarketData`
        - indexed with a progressive index
        - with asset, start_time, end_time, knowledge_time
    - E.g.,
    ```
      asset_id                 start_time                   end_time     close   volume
    idx
      0  17085  2021-07-26 13:41:00+00:00  2021-07-26 13:42:00+00:00  148.8600   400176
      1  17085  2021-07-26 13:30:00+00:00  2021-07-26 13:31:00+00:00  148.5300  1407725
      2  17085  2021-07-26 13:31:00+00:00  2021-07-26 13:32:00+00:00  148.0999   473869
    ```

    2) Normalized data:
        - transforming by the base `MarketData` class
        - indexing by the column that corresponds to `end_time`, so that it is suitable
          to DataFlow computation
    - E.g.,
    ```
                            asset_id                start_time    close   volume
    end_time
    2021-07-20 09:31:00-04:00  17085 2021-07-20 09:30:00-04:00  143.990  1524506
    2021-07-20 09:32:00-04:00  17085 2021-07-20 09:31:00-04:00  143.310   586654
    2021-07-20 09:33:00-04:00  17085 2021-07-20 09:32:00-04:00  143.535   667639
    ```
    """

    def __init__(
        self,
        asset_id_col: str,
        # TODO(gp): This should be first and also potentially be None.
        asset_ids: List[Any],
        # TODO(gp): -> start_timestamp_col
        start_time_col_name: str,
        end_time_col_name: str,
        columns: Optional[List[str]],
        get_wall_clock_time: hdateti.GetWallClockTime,
        *,
        # TODO(Dan): Converge on timezone `America/New_York` vs `US/Eastern` (see
        #  CMTask217).
        timezone: str = "America/New_York",
        sleep_in_secs: float = 1.0,
        time_out_in_secs: int = 60 * 2,
        column_remap: Optional[Dict[str, str]] = None,
    ):
        """
        Constructor.

        The (input) name of the columns delivered by the derived classes is set
        through `asset_id_col`, `start_time_col_name`, `end_time_col_name`.
        The (output) name of the columns after the normalization can be changed
        through `column_remap`.

        All the column names in the interface (e.g., `start_time_col_name`) are
        before the remapping.

        :param asset_id_col: the name of the column used to select the asset ids
        :param asset_ids: as described in the class docstring
        :param start_time_col_name: the name of the column storing the `start_time`
        :param end_time_col_name: the name of the column storing the `end_time`
        :param columns: columns to return. `None` means all available
        :param get_wall_clock_time: the wall clock
        :param timezone: timezone to convert normalized output timestamps to
        :param sleep_in_secs, time_out_in_secs: sample every `sleep_in_secs`
            seconds waiting up to `time_out_in_secs` seconds
        :param column_remap: dict of columns to remap the output data or `None` for
            no remapping
        """
        _LOG.debug("")
        self._asset_id_col = asset_id_col
        self._asset_ids = asset_ids
        self._start_time_col_name = start_time_col_name
        self._end_time_col_name = end_time_col_name
        self._columns = columns
        #
        hdbg.dassert_isinstance(get_wall_clock_time, Callable)
        self.get_wall_clock_time = get_wall_clock_time
        #
        hdbg.dassert_lt(0, sleep_in_secs)
        self._sleep_in_secs = sleep_in_secs
        #
        self._timezone = timezone
        self._column_remap = column_remap
        # Compute the max number of iterations.
        hdbg.dassert_lt(0, time_out_in_secs)
        max_iterations = int(time_out_in_secs / sleep_in_secs)
        hdbg.dassert_lte(1, max_iterations)
        self._max_iterations = max_iterations

    # /////////////////////////////////////////////////////////////////////////////

    def get_data_for_last_period(
        self,
        timedelta: pd.Timedelta,
        *,
        normalize_data: bool = True,
        # TODO(gp): Not sure limit is really needed. We could move it to the DB
        #  implementation.
        limit: Optional[int] = None,
    ) -> pd.DataFrame:
        """
        Get an amount of data `timedelta` in the past before the current
        timestamp.

        This is used during real-time execution to evaluate a model.

        Note that we use `asset_ids` from the constructor instead of passing it
        since the use case is for clients to just ask data that has been
        configured upstream when this object was built.
        """
        # Handle `timedelta`.
        _LOG.verb_debug(hprint.to_str("timedelta"))
        wall_clock_time = self.get_wall_clock_time()
        start_ts = self._process_period(timedelta, wall_clock_time)
        end_ts = None
        # By convention to get the last chunk of data we use the start_time column.
        ts_col_name = self._start_time_col_name
        asset_ids = self._asset_ids
        # Get the data.
        dassert_is_valid_start_end_timestamp(start_ts, end_ts)
        df = self.get_data_for_interval(
            start_ts,
            end_ts,
            ts_col_name,
            asset_ids,
            normalize_data=normalize_data,
            limit=limit,
        )
        # We don't need to remap columns since `get_data_for_interval()` has already
        # done it.
        _LOG.verb_debug("-> df=\n%s", hpandas.df_to_str(df))
        return df

    def get_data_at_timestamp(
        self,
        ts: pd.Timestamp,
        ts_col_name: str,
        asset_ids: Optional[List[int]],
        *,
        normalize_data: bool = True,
    ) -> pd.DataFrame:
        """
        Return price data at a specific timestamp.

        :param ts_col_name: the name of the column (before the remapping) to filter
            on and use as index
        :param ts: the timestamp to filter on
        :param asset_ids: list of asset ids to filter on. `None` for all asset ids.
        :param normalize_data: normalize the data
        """
        start_ts = ts - pd.Timedelta("1S")
        end_ts = ts + pd.Timedelta("1S")
        df = self.get_data_for_interval(
            start_ts,
            end_ts,
            ts_col_name,
            asset_ids,
            normalize_data=normalize_data,
        )
        # We don't need to remap columns since `get_data_for_interval()` has already
        # done it.
        _LOG.verb_debug("-> df=\n%s", hpandas.df_to_str(df))
        return df

    def get_data_for_interval(
        self,
        start_ts: Optional[pd.Timestamp],
        end_ts: Optional[pd.Timestamp],
        ts_col_name: str,
        asset_ids: Optional[List[int]],
        *,
        left_close: bool = True,
        right_close: bool = False,
        normalize_data: bool = True,
        limit: Optional[int] = None,
    ) -> pd.DataFrame:
        """
        Return price data for an interval with `start_ts` and `end_ts`
        boundaries.

        All the `get_data_*` functions should go through this function since
        it is in charge of converting the data to the right timezone and
        performing the column name remapping.

        :param ts_col_name: the name of the column (before the remapping) to filter
            on
        :param asset_ids: list of asset ids to filter on. `None` for all asset ids.
        :param left_close, right_close: represent the type of interval
            - E.g., [start_ts, end_ts), or (start_ts, end_ts]
        """
        _LOG.debug(
            hprint.to_str(
                "start_ts end_ts ts_col_name asset_ids left_close right_close normalize_data limit"
            )
        )
        # Resolve the asset ids.
        if asset_ids is None:
            asset_ids = self._asset_ids
        # Check the requested interval.
        dassert_is_valid_start_end_timestamp(
            start_ts, end_ts, left_close=left_close, right_close=right_close
        )
        # Delegate to the derived classes to retrieve the data.
        df = self._get_data(
            start_ts,
            end_ts,
            ts_col_name,
            asset_ids,
            left_close,
            right_close,
            normalize_data,
            limit,
        )
        # If the assets were specified, check that the returned data doesn't contain
        # data that we didn't request.
        if asset_ids is not None:
            hdbg.dassert_is_subset(df[self._asset_id_col].unique(), asset_ids)
        # TODO(gp): If asset_ids was specified but the backend has a universe
        #  specified already, we might need to apply a filter by asset_ids.
        # TODO(gp): Check data with respect to start_ts, end_ts.
        if normalize_data:
            # Convert start and end timestamps to `self._timezone` if data is
            # normalized.
            df = self._convert_timestamps_to_timezone(df)
        # Remap column names.
        df = self._remap_columns(df)
        _LOG.verb_debug("-> df=\n%s", hpandas.df_to_str(df))
        hdbg.dassert_isinstance(df, pd.DataFrame)
        return df

    # /////////////////////////////////////////////////////////////////////////////

    def get_twap_price(
        self,
        start_ts: pd.Timestamp,
        end_ts: pd.Timestamp,
        ts_col_name: str,
        asset_ids: List[int],
        column: str,
    ) -> pd.Series:
        """
        Compute TWAP of the column `column` in (ts_start, ts_end].

        E.g., TWAP for (9:30, 9:35] means avg(p(9:31), ..., p(9:35)).

        This function should be called `get_twa_price()` or `get_twap()`, but alas
        TWAP is often used as an adjective for price.
        """
        # Get the slice (start_ts, end_ts] of prices.
        left_close = False
        right_close = True
        dassert_is_valid_start_end_timestamp(
            start_ts, end_ts, left_close=left_close, right_close=right_close
        )
        prices = self.get_data_for_interval(
            start_ts,
            end_ts,
            ts_col_name,
            asset_ids,
            left_close=left_close,
            right_close=right_close,
            normalize_data=True,
            limit=None,
        )
        # We don't need to remap columns since `get_data_for_interval()` has already
        # done it.
        hdbg.dassert_in(column, prices.columns)
        # Compute the mean value.
        _LOG.verb_debug("prices=\n%s", prices)
        twap = prices.groupby(self._asset_id_col)[column].mean()
        hpandas.dassert_series_type_in(twap, [np.float64, np.int64])
        return twap

    def get_last_twap_price(
        self,
        bar_duration: str,
        ts_col_name: str,
        asset_ids: List[int],
        column: str,
    ) -> pd.Series:
        """
        Compute TWAP of the column `column` over last `bar_duration`.

        E.g., if the last end time is 9:35 and `bar_duration=5T`, then we compute
        TWAP for (9:30, 9:35].
        """
        last_end_time = self.get_last_end_time()
        _LOG.info("last_end_time=%s", last_end_time)
        offset = pd.Timedelta(bar_duration)
        first_end_time = last_end_time - offset
        # We rely on the assumption that we are reading 1-minute bars.
        start_time = first_end_time - pd.Timedelta(minutes=1)
        twap = self.get_twap_price(
            start_time,
            last_end_time,
            ts_col_name,
            asset_ids,
            column,
        )
        return twap

    # /////////////////////////////////////////////////////////////////////////////
    # Methods for handling real-time behaviors.
    # /////////////////////////////////////////////////////////////////////////////

    def get_last_end_time(self) -> Optional[pd.Timestamp]:
        """
        Return the last `end_time` present in the RT DB.

        In the actual RT DB there is always some data, so we return a
        timestamp. We return `None` only for replayed time when there is
        no time (e.g., before the market opens).
        """
        ret = self._get_last_end_time()
        if ret is not None:
            # Convert to ET.
            # TODO(Dan): Pass timezone from ctor in CmTask1000.
            ret = ret.tz_convert("America/New_York")
        _LOG.verb_debug("-> ret=%s", ret)
        return ret

    def get_last_price(
        self,
        col_name: str,
        asset_ids: List[int],
    ) -> pd.Series:
        """
        Get last price for `asset_ids` using column `col_name` (e.g., "close")
        """
        # TODO(*): Use a to-be-written `get_last_start_time()` instead.
        last_end_time = self.get_last_end_time()
        _LOG.info("last_end_time=%s", last_end_time)
<<<<<<< HEAD
        # TODO(gp): This is not super robust.
        if False:
            # For debugging.
            df = self.get_data_for_last_period(timedelta="5T")
            _LOG.info("df=\n%s", hpandas.dataframe_to_str(df))
        # Get the data.
=======
        # Get the data.
        # TODO(*): Remove the hard-coded 1-minute.
        # TODO(gp): @Grisha why 1M and not 1T?
        start_time = last_end_time - pd.Timedelta("1M")
>>>>>>> c7848693
        df = self.get_data_at_timestamp(
            last_end_time,
            self._start_time_col_name,
            asset_ids,
        )
        # Convert the df of data into a series.
        hdbg.dassert_in(col_name, df.columns)
        last_price = df[[col_name, self._asset_id_col]]
        last_price.set_index(self._asset_id_col, inplace=True)
        last_price_srs = hpandas.to_series(last_price)
        hdbg.dassert_isinstance(last_price_srs, pd.Series)
        last_price_srs.index.name = self._asset_id_col
        last_price_srs.name = col_name
        hpandas.dassert_series_type_in(last_price_srs, [np.float64, np.int64])
        # TODO(gp): Print if there are nans.
        return last_price_srs

    @abc.abstractmethod
    def should_be_online(self, wall_clock_time: pd.Timestamp) -> bool:
        """
        Return whether the interface should be available at the given time.
        """
        ...

    def is_online(self) -> bool:
        """
        Return whether the DB is on-line at the current time.

        This is useful to avoid to wait on a DB that is off-line. We
        check this by checking if there was data in the last minute.
        """
        # Check if the data in the last minute is empty.
        _LOG.verb_debug("")
        # The DB is online if there was data within the last minute.
        last_db_end_time = self.get_last_end_time()
        if last_db_end_time is None:
            ret = False
        else:
            _LOG.verb_debug(
                "last_db_end_time=%s -> %s",
                last_db_end_time,
                last_db_end_time.floor("Min"),
            )
            wall_clock_time = self.get_wall_clock_time()
            _LOG.verb_debug(
                "wall_clock_time=%s -> %s",
                wall_clock_time,
                wall_clock_time.floor("Min"),
            )
            ret = last_db_end_time.floor("Min") >= (
                wall_clock_time.floor("Min") - pd.Timedelta("1M")
            )
        _LOG.verb_debug("-> ret=%s", ret)
        return ret

    async def wait_for_latest_data(
        self,
    ) -> Tuple[pd.Timestamp, pd.Timestamp, int]:
        """
        Wait until the bar with `end_time` == `wall_clock_time` is present in
        the RT DB.

        :return:
            - start_sampling_time: timestamp when the sampling started
            - end_sampling_time: timestamp when the sampling ended, since the bar
              was ready
            - num_iter: number of iterations before the last bar was ready
        """
        start_sampling_time = self.get_wall_clock_time()
        _LOG.verb_debug("DB on-line: %s", self.is_online())
        #
        hprint.log_frame(_LOG, "Waiting on last bar ...")
        num_iter = 0
        while True:
            wall_clock_time = self.get_wall_clock_time()
            last_db_end_time = self.get_last_end_time()
            # TODO(gp): We should use the new hasynci.poll().
            _LOG.debug(
                "\n### waiting on last bar: "
                "num_iter=%s/%s: wall_clock_time=%s last_db_end_time=%s",
                num_iter,
                self._max_iterations,
                wall_clock_time,
                last_db_end_time,
            )
            if last_db_end_time and (
                last_db_end_time.floor("Min") >= wall_clock_time.floor("Min")
            ):
                # Get the current timestamp when the call was finally executed.
                hprint.log_frame(_LOG, "Waiting on last bar: done")
                end_sampling_time = wall_clock_time
                break
            if num_iter >= self._max_iterations:
                raise TimeoutError
            num_iter += 1
            _LOG.verb_debug("Sleep for %s secs", self._sleep_in_secs)
            await asyncio.sleep(self._sleep_in_secs)
        _LOG.verb_debug(
            "-> %s",
            hprint.to_str("start_sampling_time end_sampling_time num_iter"),
        )
        return start_sampling_time, end_sampling_time, num_iter

    # /////////////////////////////////////////////////////////////////////////////

    @staticmethod
    def _process_period(
            timedelta: pd.Timedelta, wall_clock_time: pd.Timestamp
    ) -> Optional[pd.Timestamp]:
        """
        Return the start time corresponding to returning the desired
        `timedelta` of time before the current wall clock time.

        E.g., if the df looks like:
        ```
           start_datetime           last_price    id
                     end_datetime
                              timestamp_db
        0  09:30     09:31    09:31  -0.125460  1000
        1  09:31     09:32    09:32   0.325254  1000
        2  09:32     09:33    09:33   0.557248  1000
        3  09:33     09:34    09:34   0.655907  1000
        4  09:34     09:35    09:35   0.311925  1000
        ```
        and `wall_clock_time=09:34` the last minute `1T` should be:
        ```
           start_datetime           last_price    id
                     end_datetime
                              timestamp_db
        4  09:34     09:35    09:35   0.311925  1000
        ```

        :param timedelta: a `pd.Timedelta` like `1D`, `5T`
        """
        _LOG.verb_debug(hprint.to_str("timedelta wall_clock_time"))
        hdbg.dassert_isinstance(timedelta, pd.Timedelta)
        hdbg.dassert_lt(pd.Timedelta("0S"), timedelta)
        last_start_time = wall_clock_time - timedelta
        _LOG.verb_debug("last_start_time=%s", last_start_time)
        return last_start_time

    # /////////////////////////////////////////////////////////////////////////////
    # Derived class interface.
    # /////////////////////////////////////////////////////////////////////////////

    @abc.abstractmethod
    def _get_last_end_time(self) -> Optional[pd.Timestamp]:
        ...

    @abc.abstractmethod
    def _get_data(
        self,
        start_ts: Optional[pd.Timestamp],
        end_ts: Optional[pd.Timestamp],
        ts_col_name: str,
        asset_ids: Optional[List[int]],
        left_close: bool,
        right_close: bool,
        normalize_data: bool,
        limit: Optional[int],
    ) -> pd.DataFrame:
        """
        Return data in the interval start_ts, end_ts for certain assets.

        This should be the only entrypoint to get data from the derived
        classes.

        :param start_ts: beginning of the time interval to select data for
        :param end_ts: end of the time interval to select data for
        :param ts_col_name: the name of the column (before the remapping) to filter
            on
        :param asset_ids: list of asset ids to filter on. `None` for all asset ids.
        :param left_close, right_close: represent the type of interval
            - E.g., [start_ts, end_ts), or (start_ts, end_ts]
        :param normalize_data: whether to normalize data or not, see
            `self.process_data()`
        :param limit: keep only top N records
        """
        ...

    # /////////////////////////////////////////////////////////////////////////////
    # Data normalization.
    # /////////////////////////////////////////////////////////////////////////////

    # TODO(gp): @Grisha this should be called by get_data_for_interval and not
    #  by derived classes.
    def _normalize_data(self, df: pd.DataFrame) -> pd.DataFrame:
        """
        Transform df from real-time DB into data similar to the historical TAQ
        bars.

        The input df looks like:
        ```
          asset_id           start_time             end_time     close   volume

        idx
          0  17085  2021-07-26 13:40:00  2021-07-26 13:41:00  149.0250   575024
          1  17085  2021-07-26 13:41:00  2021-07-26 13:42:00  148.8600   400176
          2  17085  2021-07-26 13:30:00  2021-07-26 13:31:00  148.5300  1407725
        ```

        The output df looks like:
        ```
                                asset_id                start_time    close   volume
        end_time
        2021-07-20 09:31:00-04:00  17085 2021-07-20 09:30:00-04:00  143.990  1524506
        2021-07-20 09:32:00-04:00  17085 2021-07-20 09:31:00-04:00  143.310   586654
        2021-07-20 09:33:00-04:00  17085 2021-07-20 09:32:00-04:00  143.535   667639
        ```
        """
        # Sort in increasing time order and reindex.
        df.sort_values(
            [self._end_time_col_name, self._asset_id_col], inplace=True
        )
        df.set_index(self._end_time_col_name, drop=True, inplace=True)
        # TODO(gp): Add a check to make sure we are not getting data after the
        #  current time.
        _LOG.verb_debug("df.empty=%s, df.shape=%s", df.empty, str(df.shape))
        # # The data source should not return data after the current time.
        # if not df.empty:
        #     wall_clock_time = self.get_wall_clock_time()
        #     _LOG.debug(hprint.to_str("wall_clock_time df.index.max()"))
        #     hdbg.dassert_lte(df.index.max(), wall_clock_time)
        # _LOG.debug(hpandas.df_to_str(df, print_shape_info=True, tag="after process_data"))
        return df

    def _remap_columns(self, df: pd.DataFrame) -> pd.DataFrame:
        """
        Remap column names with provided mapping.

        :param df: input dataframe
        :return: dataframe with remapped column names
        """
        if self._column_remap:
            hpandas.dassert_valid_remap(df.columns.tolist(), self._column_remap)
            df = df.rename(columns=self._column_remap)
        return df

    def _convert_timestamps_to_timezone(self, df: pd.DataFrame) -> pd.DataFrame:
        """
        Convert start and end timestamps to the specified timezone.

        :param df: normalized data
        :return: data with start and end dates in specified timezone
        """
        if df.empty:
            return df
        # Convert end timestamp values that are used as dataframe index.
        hpandas.dassert_index_is_datetime(df)
        df.index = df.index.tz_convert(self._timezone)
        # Convert start timestamp column values.
        hdbg.dassert_in(self._start_time_col_name, df.columns)
        df[self._start_time_col_name] = df[
            self._start_time_col_name
        ].dt.tz_convert(self._timezone)
        return df<|MERGE_RESOLUTION|>--- conflicted
+++ resolved
@@ -407,21 +407,11 @@
         # TODO(*): Use a to-be-written `get_last_start_time()` instead.
         last_end_time = self.get_last_end_time()
         _LOG.info("last_end_time=%s", last_end_time)
-<<<<<<< HEAD
-        # TODO(gp): This is not super robust.
-        if False:
-            # For debugging.
-            df = self.get_data_for_last_period(timedelta="5T")
-            _LOG.info("df=\n%s", hpandas.dataframe_to_str(df))
-        # Get the data.
-=======
         # Get the data.
         # TODO(*): Remove the hard-coded 1-minute.
-        # TODO(gp): @Grisha why 1M and not 1T?
-        start_time = last_end_time - pd.Timedelta("1M")
->>>>>>> c7848693
+        start_time = last_end_time - pd.Timedelta("1T")
         df = self.get_data_at_timestamp(
-            last_end_time,
+            start_time,
             self._start_time_col_name,
             asset_ids,
         )
@@ -470,7 +460,7 @@
                 wall_clock_time.floor("Min"),
             )
             ret = last_db_end_time.floor("Min") >= (
-                wall_clock_time.floor("Min") - pd.Timedelta("1M")
+                wall_clock_time.floor("Min") - pd.Timedelta("1T")
             )
         _LOG.verb_debug("-> ret=%s", ret)
         return ret
