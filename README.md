<img width="100" alt="image" src="https://user-images.githubusercontent.com/33238329/216777823-851b28ed-7d7a-4b52-9d71-ab38d146edc3.png">

Sorrentum is an open-source Web3 / DeFi protocol to build advanced financial
applications using machine learning.

# Welcome

Hello!

Nice to meet you.

We are very happy that you are interested in the
[Sorrentum Project](https://www.sorrentum.org/)!

The project aims to combine open-source development, startups, and brilliant
students. We’ve seen this mixture of ingredients work exceptionally well at
Stanford / Berkeley / MIT / etc, where every student seems to be trying to start
a company on the side. Our goal is to bootstrap the same virtuous cycle outside
Silicon Valley so that instead of just looking for a job, you create your own.
We are still figuring out things as we go, and we are working with University of
Maryland and other interested parties to provide internships, research
assistantships, and development grants.

Besides the immediate financial benefit, this is a unique opportunity for you
to:

- Work on cutting-edge problems on machine learning and Web3
- Learn about startups and how to start your own project
- Write academic papers
- Get internships and full-time positions at companies working on Sorrentum
  applications or from our network

Most importantly, this is a unique way to be part of a community of individuals
interested in building innovative products.

# Commitment to contribute

This is our only request to you.

We understand that due to your commitments (e.g., classes, life), you might not
be able to work on Sorrentum consistently. That’s ok. At the same time, please
be aware that taking on a task means that:

1. The same task might not be available to your colleagues; and

2. We spend time helping, training, and mentoring you. So the energy we put into
   helping you will be taken away from your colleagues. If you drop out of the
   project, our effort could have been used for other teammates that committed
   more firmly to making progress

In other words, if you are not sure you can commit a meaningful amount of time
to Sorrentum (e.g., 20 hours / week), it is wise to wait to be sure you can do
it. If you are excited and want to start, go for it, do your best, and we’ll
make this experience the best possible for you.

# On-boarding

- [Signing up for Sorrentum](docs/Signing_up_for_Sorrentum.md)

- [Contributor Scorecard](docs/Contributor_scorecard.md)

# How to start developing

This contains the absolute minimal amount of info to start developing

- [How to organize your work](docs/How_to_organize_your_work.md)

- [General Rules of Collaboration](docs/General_rules_of_collaboration.md)

- [Quick start for developing](docs/Quick_start_for_developing.md)

- [First Review Process](docs/First_review_process.md)

- [Sorrentum Python coding style guide](docs/Coding_Style_Guide.md)

- [Jupyter notebook best practices](docs/Jupyter_notebook_best_practices.md)

- [Unit tests](docs/Unit_tests.md)

# Project management

- [Code review](docs/Code_review.md)

  - PR review workflow from the code author and code reviewer points of view

- [Development workflow](docs/Development_workflow.md)

  - Extended instructions on how to deploy your working environment and interact
    with it

- [GitHub/ZenHub workflows](docs/GitHub_ZenHub_workflows.md)

  - How to use GitHub and ZenHub, file a PR, review GitHub/ZenHub workflows

- [Git workflow and best practices](docs/Git_workflow_and_best_practices.md)

  - `git` workflows, branch management, troubleshooting, common procedures

- [Documentation about guidelines](docs/Documentation_about_guidelines.md)
  - How to write guidelines, format documentation, convert Gdocs to markdown
    files and vice versa

- [Imports and packages](docs/Imports_and_packages.md)
  - How to import code, use packages, and resolve circular dependencies

# Learn how to become efficient at developing

This contains a set of resources that over time will make 10x more productive

- [Docker](docs/Docker.md)

- [Reading List](docs/Reading_List.md)

- [Design Philosophy](docs/Design_Philosophy.md)

# Technologies used

- [UMD DATA605 Big Data Systems](https://github.com/gpsaggese/umd_data605)
  contains
  [lectures](https://github.com/gpsaggese/umd_data605/tree/main/lectures) and
  [tutorials](https://github.com/gpsaggese/umd_data605/tree/main/tutorials)
  about most of the technologies we use in Sorrentum, e.g., Dask, Docker, Docker
  Compose, Git, github, Jupyter, MongoDB, Pandas, Postgres, Apache Spark
- You can go through the lectures and tutorials on a per-need basis, depending
  on what it's useful for you to develop
- As an additional resource, you can refer to
  [The Missing Semester of Your CS Education](https://missing.csail.mit.edu/)

# In-depth docs

- [Code organization](/code_organization.md)

<<<<<<< HEAD
- [Buildmeister process](/docs/Buildmeister_process.md)
=======
- [HTMLcov server](/docs/HTMLcov_server.md)

- [Visual Studio Code](/docs/Visual_Studio_Code.md)
>>>>>>> c38bb268

# DeFi: start developing

- [DeFi README](/defi/README.md)

- [From 0 to Web3](/defi/From_0_to_Web3.md)

# DeFi: in-depth docs

# Arbitrage / Modeling: start developing

# Arbitrage / Modeling: in-depth docs

# Payment

## How to receive a crypto transfer

- [Receive crypto payment](docs/Receive_crypto_payment.md)<|MERGE_RESOLUTION|>--- conflicted
+++ resolved
@@ -130,13 +130,11 @@
 
 - [Code organization](/code_organization.md)
 
-<<<<<<< HEAD
 - [Buildmeister process](/docs/Buildmeister_process.md)
-=======
+
 - [HTMLcov server](/docs/HTMLcov_server.md)
 
 - [Visual Studio Code](/docs/Visual_Studio_Code.md)
->>>>>>> c38bb268
 
 # DeFi: start developing
 
