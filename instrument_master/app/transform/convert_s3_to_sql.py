--- conflicted
+++ resolved
@@ -28,11 +28,7 @@
       --dbpass eidvlbaresntlcdbresntdjlrs \
       --dbport 5432
 
-<<<<<<< HEAD
 - Convert daily data for all continuous futures symbols for IB:
-=======
-- Convert daily data from S3 to SQL for a bunch of symbols for IB:
->>>>>>> 63e8496c
   > convert_s3_to_sql.py \
       --provider ib \
       --frequency D \
@@ -41,11 +37,7 @@
       --exchange NYMEX \
       --currency USD
 
-<<<<<<< HEAD
 - Convert daily data for all continuous futures for IB for a date range:
-=======
-- Convert daily data from S3 to SQL for a bunch of symbols for IB for a date range:
->>>>>>> 63e8496c
   > convert_s3_to_sql.py \
       --provider ib \
       --frequency D \
