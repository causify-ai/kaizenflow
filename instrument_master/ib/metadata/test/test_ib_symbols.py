import os

import pytest

import helpers.dbg as dbg
import helpers.unit_test as hut
import instrument_master.common.data.types as icdtyp
import instrument_master.common.metadata.symbols as icmsym
import instrument_master.ib.data.config as iidcon
import instrument_master.ib.data.load.ib_file_path_generator as iidlib
import instrument_master.ib.metadata.ib_symbols as iimibs


<<<<<<< HEAD
# TODO(gp): -> TestIbSymbolUniverse
class TestIbSymbolNamespace(hut.TestCase):
    """
    Test `IbSymbolNamespace` class.
    """

    @classmethod
    def setUpClass(cls) -> None:
        dbg.shutup_chatty_modules(verbose=True)
=======
class TestIbSymbolUniverse(hut.TestCase):
    @classmethod
    def setUpClass(cls) -> None:
        # Disable the chatty modules when debugging with DEBUG verbosity. We need to
        # disable the modules after they have been imported.
        # import helpers.dbg as dbg
        # dbg.shutup_chatty_modules(verbose=True)
>>>>>>> d8ff00e3
        hut.TestCase.setUpClass()

    def test_get_latest_symbols_file1(self) -> None:
        """
        Get the latest file with the info.
        """
        latest_file = iimibs.IbSymbolUniverse.get_latest_symbols_file()
        self.assertRegex(latest_file, "^%s" % iidcon.S3_PREFIX)

    def test_parse_symbols_file1(self) -> None:
        """
        Test parsing a file checked in the repo.
        """
        symbols_file = os.path.join(self.get_input_dir(), "test_symbols.csv")
        symbols = iimibs.IbSymbolUniverse._parse_symbols_file(symbols_file)
        # Build string to check.
        symbols_str = "\n".join([str(symbol) for symbol in symbols])
        self.check_string(symbols_str)

    @pytest.mark.slow("Parse real large file with symbols. Approx. 15 sec.")
    def test_parse_symbols_file2(self) -> None:
        """
        Test parsing the real file.
        """
        symbols_file = os.path.join(
            iidcon.S3_PREFIX, "metadata/symbols-2021-04-01-134738089177.csv"
        )
        symbols = iimibs.IbSymbolUniverse._parse_symbols_file(symbols_file)
        # Construct string to check.
        symbols_str = "Total parsed symbols: %i\n" % len(symbols)
        # Add first 5 symbols.
        symbols_str += "\n".join([str(symbol) for symbol in symbols[:5]])
        # Add last 5 symbols.
        symbols_str += "\n"
        symbols_str += "\n".join([str(symbol) for symbol in symbols[-5:]])
        self.check_string(symbols_str)

    def test_convert_df_to_row_to_symbol1(self) -> None:
        """
        Test supported stocks symbol converting.
        """
        act = iimibs.IbSymbolUniverse._convert_df_to_row_to_symbol(
            ib_ticker="AA",
            ib_exchange="New York (NYSE)",
            ib_asset_class="Stocks",
            ib_currency="USD",
        )
        exp = icmsym.Symbol(
            ticker="AA",
            exchange="NYSE",
            asset_class=icdtyp.AssetClass.Stocks,
            contract_type=None,
            currency="USD",
        )
        self.assertEqual(act, exp)

    def test_convert_df_to_row_to_symbol2(self) -> None:
        """
        Test supported futures symbol converting.
        """
        converted_symbol = iimibs.IbSymbolUniverse._convert_df_to_row_to_symbol(
            ib_ticker="ZC",
            ib_exchange="CME part (ECBOT)",
            ib_asset_class="Futures",
            ib_currency="USD",
        )
        expected_symbol = icmsym.Symbol(
            ticker="ZC",
            exchange="ECBOT",
            asset_class=icdtyp.AssetClass.Futures,
            contract_type=icdtyp.ContractType.Continuous,
            currency="USD",
        )
        self.assertEqual(converted_symbol, expected_symbol)

    def test_convert_df_to_row_to_symbol3(self) -> None:
        """
        Test symbol with unsupported exchange.
        """
        converted_symbol = iimibs.IbSymbolUniverse._convert_df_to_row_to_symbol(
            ib_ticker="AA",
            ib_exchange="No brackets exchange",
            ib_asset_class="Stocks",
            ib_currency="USD",
        )
        self.assertIsNone(converted_symbol)

    def test_convert_df_to_row_to_symbol4(self) -> None:
        """
        Test symbol with unsupported asset class.
        """
        converted_symbol = iimibs.IbSymbolUniverse._convert_df_to_row_to_symbol(
            ib_ticker="AA",
            ib_exchange="New York (NYSE)",
            ib_asset_class="Warrants",
            ib_currency="USD",
        )
        self.assertIsNone(converted_symbol)

    def test_extract_exchange_code_from_full_name1(self) -> None:
        """
        Test uppercase name extraction from single brackets.
        """
        extracted_exchange = (
            iimibs.IbSymbolUniverse._extract_exchange_code_from_full_name(
                "What a great (NAME)"
            )
        )
        self.assert_equal(extracted_exchange, "NAME")

    def test_extract_exchange_code_from_full_name2(self) -> None:
        """
        Test uppercase name extraction from no brackets string.
        """
        extracted_exchange = (
            iimibs.IbSymbolUniverse._extract_exchange_code_from_full_name("NAME")
        )
        self.assert_equal(extracted_exchange, "NAME")

    def test_extract_exchange_code_from_full_name3(self) -> None:
        """
        Test non-uppercase name extraction from single brackets.
        """
        extracted_exchange = (
            iimibs.IbSymbolUniverse._extract_exchange_code_from_full_name(
                "What a great (Name)"
            )
        )
        self.assertIsNone(extracted_exchange)

    def test_extract_exchange_code_from_full_name4(self) -> None:
        """
        Test non-uppercase name extraction from no brackets string.
        """
        extracted_exchange = (
            iimibs.IbSymbolUniverse._extract_exchange_code_from_full_name("Name")
        )
        self.assertIsNone(extracted_exchange)

    def test_extract_exchange_code_from_full_name5(self) -> None:
        """
        Test latest uppercase name extraction from two pairs of brackets
        string.
        """
        extracted_exchange = (
            iimibs.IbSymbolUniverse._extract_exchange_code_from_full_name(
                "One (NAME) two (NAMES)"
            )
        )
        self.assert_equal(extracted_exchange, "NAMES")

    @pytest.mark.slow("Around 15 sec.")
    def test_get_1(self) -> None:
        """
        Test that ES symbol is returned by request.
        """
        # Parse real large file with symbols.
        file_name = iimibs.IbSymbolUniverse.get_latest_symbols_file()
        ib_universe = iimibs.IbSymbolUniverse(file_name)
        matched = ib_universe.get(
            ticker="ES",
            exchange="GLOBEX",
            asset_class=icdtyp.AssetClass.Futures,
            contract_type=icdtyp.ContractType.Continuous,
            currency="USD",
        )
        # TODO(gp): Use the actual outcome.
        self.assertEqual(len(matched), 1)

    @pytest.mark.slow("Around 15 sec.")
    def test_get_2(self) -> None:
        """
        Test that NON_EXISTING symbol is returned by request.
        """
        # Parse real large file with symbols.
        file_name = iimibs.IbSymbolUniverse.get_latest_symbols_file()
        ib_universe = iimibs.IbSymbolUniverse(file_name)
        matched = ib_universe.get(
            ticker="NON_EXISTING",
            exchange="GLOBEX",
            asset_class=icdtyp.AssetClass.Futures,
            contract_type=icdtyp.ContractType.Continuous,
            currency="USD",
        )
        self.assertEqual(matched, [])

    @pytest.mark.slow("Around 15 sec.")
    def test_get_3(self) -> None:
        """
        Test that NG symbol is in downloaded list.
        """
        # Parse real large file with symbols.
        file_name = iimibs.IbSymbolUniverse.get_latest_symbols_file()
        ib_universe = iimibs.IbSymbolUniverse(file_name)
        matched = ib_universe.get(
            ticker="NG",
            exchange="NYMEX",
            asset_class=icdtyp.AssetClass.Futures,
            contract_type=icdtyp.ContractType.Continuous,
            currency="USD",
            is_downloaded=True,
            frequency=icdtyp.Frequency.Minutely,
            path_generator=iidlib.IbFilePathGenerator(),
        )
        # TODO(gp): Use the actual outcome.
        self.assertEqual(len(matched), 1)

    @pytest.mark.slow("Around 15 sec.")
    def test_get_4(self) -> None:
        """
        Test that NON_EXISTING symbol is not in the downloaded list.
        """
        # Parse real large file with symbols.
        file_name = iimibs.IbSymbolUniverse.get_latest_symbols_file()
        ib_universe = iimibs.IbSymbolUniverse(file_name)
        matched = ib_universe.get(
            ticker="NON_EXISTING",
            exchange="GLOBEX",
            asset_class=icdtyp.AssetClass.Futures,
            contract_type=icdtyp.ContractType.Continuous,
            currency="USD",
            is_downloaded=True,
            frequency=icdtyp.Frequency.Minutely,
            path_generator=iidlib.IbFilePathGenerator(),
        )
        self.assertEqual(matched, [])<|MERGE_RESOLUTION|>--- conflicted
+++ resolved
@@ -2,7 +2,6 @@
 
 import pytest
 
-import helpers.dbg as dbg
 import helpers.unit_test as hut
 import instrument_master.common.data.types as icdtyp
 import instrument_master.common.metadata.symbols as icmsym
@@ -11,8 +10,6 @@
 import instrument_master.ib.metadata.ib_symbols as iimibs
 
 
-<<<<<<< HEAD
-# TODO(gp): -> TestIbSymbolUniverse
 class TestIbSymbolNamespace(hut.TestCase):
     """
     Test `IbSymbolNamespace` class.
@@ -20,16 +17,6 @@
 
     @classmethod
     def setUpClass(cls) -> None:
-        dbg.shutup_chatty_modules(verbose=True)
-=======
-class TestIbSymbolUniverse(hut.TestCase):
-    @classmethod
-    def setUpClass(cls) -> None:
-        # Disable the chatty modules when debugging with DEBUG verbosity. We need to
-        # disable the modules after they have been imported.
-        # import helpers.dbg as dbg
-        # dbg.shutup_chatty_modules(verbose=True)
->>>>>>> d8ff00e3
         hut.TestCase.setUpClass()
 
     def test_get_latest_symbols_file1(self) -> None:
